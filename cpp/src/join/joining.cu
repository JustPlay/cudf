/*
 * Copyright (c) 2017, NVIDIA CORPORATION.
 *
 * Licensed under the Apache License, Version 2.0 (the "License");
 * you may not use this file except in compliance with the License.
 * You may obtain a copy of the License at
 *
 *     http://www.apache.org/licenses/LICENSE-2.0
 *
 * Unless required by applicable law or agreed to in writing, software
 * distributed under the License is distributed on an "AS IS" BASIS,
 * WITHOUT WARRANTIES OR CONDITIONS OF ANY KIND, either express or implied.
 * See the License for the specific language governing permissions and
 * limitations under the License.
 */


#include <limits>
#include <set>
#include <vector>

#include "cudf.h"
#include "rmm/rmm.h"
#include "utilities/error_utils.hpp"
#include "dataframe/cudf_table.cuh"
#include "utilities/nvtx/nvtx_utils.h"
#include "string/nvcategory_util.hpp"
#include <nvstrings/NVCategory.h>
#include "copying/gather.hpp"
#include "types.hpp"


#include "joining.h"

using namespace mgpu;

// Size limit due to use of int32 as join output.
// FIXME: upgrade to 64-bit
using output_index_type = gdf_index_type;
constexpr output_index_type MAX_JOIN_SIZE{std::numeric_limits<output_index_type>::max()};

/* --------------------------------------------------------------------------*/
/** 
 * @brief Computes the Join result between two tables using the hash-based implementation. 
 * 
 * @param[in] num_cols The number of columns to join
 * @param[in] leftcol The left set of columns to join
 * @param[in] rightcol The right set of columns to join
 * @param[out] l_result The join computed indices of the left table
 * @param[out] r_result The join computed indices of the right table
 * @tparam join_type The type of join to be performed
 * @tparam size_type The data type used for size calculations
 * 
 * @returns Upon successful computation, returns GDF_SUCCESS. Otherwise returns appropriate error code 
 */
/* ----------------------------------------------------------------------------*/
template <JoinType join_type, 
          typename size_type>
gdf_error hash_join(size_type num_cols, gdf_column **leftcol, gdf_column **rightcol,
                    gdf_column *l_result, gdf_column *r_result)
{
  // Wrap the set of gdf_columns in a gdf_table class
  std::unique_ptr< gdf_table<size_type> > left_table(new gdf_table<size_type>(num_cols, leftcol));
  std::unique_ptr< gdf_table<size_type> > right_table(new gdf_table<size_type>(num_cols, rightcol));

  return join_hash<join_type, output_index_type>(*left_table, 
                                                        *right_table, 
                                                        l_result, 
                                                        r_result);
}

template <JoinType join_type>
struct SortJoin {
template<typename launch_arg_t = mgpu::empty_t,
  typename a_it, typename b_it, typename comp_t>
    std::pair<gdf_column, gdf_column>
    operator()(a_it a, int a_count, b_it b, int b_count,
               comp_t comp, context_t& context) {
        return std::pair<gdf_column, gdf_column>();
    }
};

template <>
struct SortJoin<JoinType::INNER_JOIN> {
template<typename launch_arg_t = mgpu::empty_t,
  typename a_it, typename b_it, typename comp_t>
    std::pair<gdf_column, gdf_column>
    operator()(a_it a, int a_count, b_it b, int b_count,
               comp_t comp, context_t& context) {
        return inner_join(a, a_count, b, b_count, comp, context);
    }
};

template <>
struct SortJoin<JoinType::LEFT_JOIN> {
  template<typename launch_arg_t = mgpu::empty_t,
    typename a_it, typename b_it, typename comp_t>
    std::pair<gdf_column, gdf_column>
    operator()(a_it a, int a_count, b_it b, int b_count,
               comp_t comp, context_t& context) {
        return left_join(a, a_count, b, b_count, comp, context);
      }
};

template <JoinType join_type, typename T>
gdf_error sort_join_typed(gdf_column *leftcol, gdf_column *rightcol,
                          gdf_column *left_result, gdf_column *right_result,
                          gdf_context *ctxt) 
{
  using namespace mgpu;
  gdf_error err = GDF_SUCCESS;
  GDF_REQUIRE(!leftcol->valid  || !leftcol->null_count , GDF_VALIDITY_UNSUPPORTED);
  GDF_REQUIRE(!rightcol->valid || !rightcol->null_count, GDF_VALIDITY_UNSUPPORTED);

  rmm_mgpu_context_t context(false);
  SortJoin<join_type> sort_based_join;
  auto output = sort_based_join(static_cast<T*>(leftcol->data), leftcol->size,
                                       static_cast<T*>(rightcol->data), rightcol->size,
                                       less_t<T>(), context);
  *left_result = output.first;
  *right_result = output.second;
  CUDA_CHECK_LAST();

  return err;
}

/* --------------------------------------------------------------------------*/
/** 
 * @brief  Computes the join operation between a single left and single right column
 * using the sort based implementation.
 * 
 * @param[in] leftcol The left column to join
 * @param[in] rightcol The right column to join
 * @param[out] left_result The join computed indices of the left table
 * @param[out] right_result The join computed indices of the right table
 * @param[in] ctxt Structure that determines various run parameters, such as if the inputs
 *             are already sorted.
 * @tparama join_type The type of join to perform
 * 
 * @returns GDF_SUCCESS upon succesful completion of the join, otherwise returns 
 *          appropriate error code.
 */
/* ----------------------------------------------------------------------------*/
template <JoinType join_type>
gdf_error sort_join(gdf_column *leftcol, gdf_column *rightcol,
                    gdf_column *l_result, gdf_column *r_result,
                    gdf_context *ctxt)
{

  if(GDF_SORT != ctxt->flag_method) return GDF_INVALID_API_CALL;

  switch ( leftcol->dtype ){
    case GDF_INT8:      return sort_join_typed<join_type, int8_t>(leftcol, rightcol, l_result, r_result, ctxt);
    case GDF_INT16:     return sort_join_typed<join_type,int16_t>(leftcol, rightcol, l_result, r_result, ctxt);
    case GDF_INT32:     return sort_join_typed<join_type,int32_t>(leftcol, rightcol, l_result, r_result, ctxt);
    case GDF_INT64:     return sort_join_typed<join_type,int64_t>(leftcol, rightcol, l_result, r_result, ctxt);
    case GDF_FLOAT32:   return sort_join_typed<join_type,int32_t>(leftcol, rightcol, l_result, r_result, ctxt);
    case GDF_FLOAT64:   return sort_join_typed<join_type,int64_t>(leftcol, rightcol, l_result, r_result, ctxt);
    case GDF_DATE32:    return sort_join_typed<join_type,int32_t>(leftcol, rightcol, l_result, r_result, ctxt);
    case GDF_DATE64:    return sort_join_typed<join_type,int64_t>(leftcol, rightcol, l_result, r_result, ctxt);
    case GDF_TIMESTAMP: return sort_join_typed<join_type,int64_t>(leftcol, rightcol, l_result, r_result, ctxt);
    default: return GDF_UNSUPPORTED_DTYPE;
  }
}

template
gdf_error sort_join<JoinType::INNER_JOIN>(gdf_column *leftcol, gdf_column *rightcol,
                                          gdf_column *l_result, gdf_column *r_result,
                                          gdf_context *ctxt);
template
gdf_error sort_join<JoinType::LEFT_JOIN>(gdf_column *leftcol, gdf_column *rightcol,
                                         gdf_column *l_result, gdf_column *r_result,
                                         gdf_context *ctxt);

/* --------------------------------------------------------------------------*/
/**
 * @brief  Allocates a buffer and fills it with a repeated value
 *
 * @param[in,out] buffer Address of the buffer to be allocated
 * @param[in] buffer_length Amount of memory to be allocated
 * @param[in] value The value to be filled into the buffer
 * @tparam data_type The data type to be used for the buffer
 * @tparam size_type The data type used for size calculations
 * 
 * @returns GDF_SUCCESS upon succesful completion
 */
/* ----------------------------------------------------------------------------*/
template <typename data_type,
          typename size_type>
gdf_error allocValueBuffer(data_type ** buffer,
                           const size_type buffer_length,
                           const data_type value) 
{
    RMM_TRY( RMM_ALLOC((void**)buffer, buffer_length*sizeof(data_type), 0) );
    thrust::fill(thrust::device, *buffer, *buffer + buffer_length, value);
    return GDF_SUCCESS;
}

/* --------------------------------------------------------------------------*/
/**
 * @brief  Allocates a buffer and fills it with a sequence
 *
 * @param[in,out] buffer Address of the buffer to be allocated
 * @param[in] buffer_length Amount of memory to be allocated
 * @tparam data_type The data type to be used for the buffer
 * @tparam size_type The data type used for size calculations
 * 
 * @returns GDF_SUCCESS upon succesful completion
 */
/* ----------------------------------------------------------------------------*/
template <typename data_type,
          typename size_type>
gdf_error allocSequenceBuffer(data_type ** buffer,
                         const size_type buffer_length) 
{
    RMM_TRY( RMM_ALLOC((void**)buffer, buffer_length*sizeof(data_type), 0) );
    thrust::sequence(thrust::device, *buffer, *buffer + buffer_length);
    return GDF_SUCCESS;
}

/* --------------------------------------------------------------------------*/
/** 
 * @brief  Trivially computes full join of two tables if one of the tables
 * are empty
 * 
 * @param[in] left_size The size of the left table
 * @param[in] right_size The size of the right table
 * @param[in] rightcol The right set of columns to join
 * @param[out] left_result The join computed indices of the left table
 * @param[out] right_result The join computed indices of the right table
 * @tparam size_type The data type used for size calculations
 * 
 * @returns GDF_SUCCESS upon succesfull compute, otherwise returns appropriate error code
 */
/* ----------------------------------------------------------------------------*/
template<typename size_type>
gdf_error trivial_full_join(
        const size_type left_size,
        const size_type right_size,
        gdf_column *left_result,
        gdf_column *right_result) {
    // Deduce the type of the output gdf_columns
    gdf_dtype dtype;
    switch(sizeof(output_index_type))
    {
      case 1 : dtype = GDF_INT8;  break;
      case 2 : dtype = GDF_INT16; break;
      case 4 : dtype = GDF_INT32; break;
      case 8 : dtype = GDF_INT64; break;
    }

    output_index_type *l_ptr{nullptr};
    output_index_type *r_ptr{nullptr};
    size_type result_size{0};
    if ((left_size == 0) && (right_size == 0)) {
        return GDF_DATASET_EMPTY;
    }
    if (left_size == 0) {
        allocValueBuffer(&l_ptr, right_size,
                         static_cast<output_index_type>(-1));
        allocSequenceBuffer(&r_ptr, right_size);
        result_size = right_size;
    } else if (right_size == 0) {
        allocValueBuffer(&r_ptr, left_size,
                         static_cast<output_index_type>(-1));
        allocSequenceBuffer(&l_ptr, left_size);
        result_size = left_size;
    }
    gdf_column_view( left_result, l_ptr, nullptr, result_size, dtype);
    gdf_column_view(right_result, r_ptr, nullptr, result_size, dtype);
    CUDA_CHECK_LAST();
    return GDF_SUCCESS;
}

/* --------------------------------------------------------------------------*/
/** 
 * @brief  Computes the join operation between two sets of columns
 * 
 * @param[in] num_cols The number of columns to join
 * @param[in] leftcol The left set of columns to join
 * @param[in] rightcol The right set of columns to join
 * @param[out] left_result The join computed indices of the left table
 * @param[out] right_result The join computed indices of the right table
 * @param[in] join_context A structure that determines various run parameters, such as
 *                         whether to perform a hash or sort based join
 * @tparam join_type The type of join to be performed
 * 
 * @returns GDF_SUCCESS upon succesfull compute, otherwise returns appropriate error code
 */
/* ----------------------------------------------------------------------------*/
template <JoinType join_type>
gdf_error join_call( int num_cols, gdf_column **leftcol, gdf_column **rightcol,
                     gdf_column *left_result, gdf_column *right_result,
                     gdf_context *join_context)
{


  using size_type = int64_t;

  GDF_REQUIRE( 0 != num_cols, GDF_DATASET_EMPTY);
  GDF_REQUIRE( nullptr != leftcol, GDF_DATASET_EMPTY);
  GDF_REQUIRE( nullptr != rightcol, GDF_DATASET_EMPTY);
  GDF_REQUIRE( nullptr != join_context, GDF_INVALID_API_CALL);

  const auto left_col_size = leftcol[0]->size;
  const auto right_col_size = rightcol[0]->size;
  
  GDF_REQUIRE( left_col_size < MAX_JOIN_SIZE, GDF_COLUMN_SIZE_TOO_BIG);
  GDF_REQUIRE( right_col_size < MAX_JOIN_SIZE, GDF_COLUMN_SIZE_TOO_BIG);


  // If both frames are empty, return immediately
  if((0 == left_col_size ) && (0 == right_col_size)) {
    return GDF_SUCCESS;
  }

  // If left join and the left table is empty, return immediately
  if( (JoinType::LEFT_JOIN == join_type) && (0 == left_col_size)){
    return GDF_SUCCESS;
  }

  // If Inner Join and either table is empty, return immediately
  if( (JoinType::INNER_JOIN == join_type) && 
      ((0 == left_col_size) || (0 == right_col_size)) ){
    return GDF_SUCCESS;
  }

  // If Full Join and either table is empty, compute trivial full join
  if( (JoinType::FULL_JOIN == join_type) && 
      ((0 == left_col_size) || (0 == right_col_size)) ){
    return trivial_full_join<size_type>(left_col_size, right_col_size, left_result, right_result);
  }

  // check that the columns data are not null, have matching types, 
  // and the same number of rows
  for (int i = 0; i < num_cols; i++) {
    if((right_col_size > 0) && (nullptr == rightcol[i]->data)){
     return GDF_DATASET_EMPTY;
    } 
    if((left_col_size > 0) && (nullptr == leftcol[i]->data)){
     return GDF_DATASET_EMPTY;
    } 
    if(rightcol[i]->dtype != leftcol[i]->dtype) return GDF_DTYPE_MISMATCH;
    if(left_col_size != leftcol[i]->size) return GDF_COLUMN_SIZE_MISMATCH;
    if(right_col_size != rightcol[i]->size) return GDF_COLUMN_SIZE_MISMATCH;

    // Ensure GDF_TIMESTAMP columns have the same resolution
    if (GDF_TIMESTAMP == rightcol[i]->dtype) {
      GDF_REQUIRE(
          rightcol[i]->dtype_info.time_unit == leftcol[i]->dtype_info.time_unit,
          GDF_TIMESTAMP_RESOLUTION_MISMATCH);
    }
  }

  gdf_method join_method = join_context->flag_method; 

  gdf_error gdf_error_code{GDF_SUCCESS};

  PUSH_RANGE("LIBGDF_JOIN", JOIN_COLOR);

  switch(join_method)
  {
    case GDF_HASH:
      {
        gdf_error_code =  hash_join<join_type, size_type>(num_cols, leftcol, rightcol, left_result, right_result);
        break;
      }
    case GDF_SORT:
      {
        // Sort based joins only support single column joins
        if(1 == num_cols)
        {
          gdf_error_code =  sort_join<join_type>(leftcol[0], rightcol[0], left_result, right_result, join_context);
        }
        else
        {
          gdf_error_code =  GDF_JOIN_TOO_MANY_COLUMNS;
        }

        break;
      }
    default:
      gdf_error_code =  GDF_UNSUPPORTED_METHOD;
  }

  POP_RANGE();

  return gdf_error_code;
}

template <JoinType join_type, typename size_type, typename index_type>
gdf_error construct_join_output_df(
        std::vector<gdf_column*>& ljoincol,
        std::vector<gdf_column*>& rjoincol,
        gdf_column **left_cols, 
        int num_left_cols,
        int left_join_cols[],
        gdf_column **right_cols,
        int num_right_cols,
        int right_join_cols[],
        int num_cols_to_join,
        int result_num_cols,
        gdf_column ** result_cols,
        gdf_column * left_indices,
        gdf_column * right_indices) {


  PUSH_RANGE("LIBGDF_JOIN_OUTPUT", JOIN_COLOR);
    //create left and right input table with columns not joined on
    std::vector<gdf_column*> lnonjoincol;
    std::vector<gdf_column*> rnonjoincol;
    std::set<int> l_join_indices, r_join_indices;
    for (int i = 0; i < num_cols_to_join; ++i) {
        l_join_indices.insert(left_join_cols[i]);
        r_join_indices.insert(right_join_cols[i]);
    }
    for (int i = 0; i < num_left_cols; ++i) {
        if (l_join_indices.find(i) == l_join_indices.end()) {
            lnonjoincol.push_back(left_cols[i]);
        }
    }
    for (int i = 0; i < num_right_cols; ++i) {
        if (r_join_indices.find(i) == r_join_indices.end()) {
            rnonjoincol.push_back(right_cols[i]);
        }
    }
    //TODO : Invalid api

    size_type join_size = left_indices->size;
    int left_table_end = num_left_cols - num_cols_to_join;
    int right_table_begin = num_left_cols;

    //create left and right output column data buffers
    for (int i = 0; i < left_table_end; ++i) {
        gdf_column_view(result_cols[i], nullptr, nullptr, join_size, lnonjoincol[i]->dtype);
        int col_width; get_column_byte_width(result_cols[i], &col_width);
        RMM_TRY( RMM_ALLOC((void**)&(result_cols[i]->data), col_width * join_size, 0) ); // TODO: non-default stream?
        RMM_TRY( RMM_ALLOC((void**)&(result_cols[i]->valid), sizeof(gdf_valid_type)*gdf_get_num_bytes_for_valids_allocation(join_size), 0) );
        CUDA_TRY( cudaMemset(result_cols[i]->valid, 0, sizeof(gdf_valid_type)*gdf_get_num_bytes_for_valids_allocation(join_size)) );
    }
    for (int i = right_table_begin; i < result_num_cols; ++i) {
        gdf_column_view(result_cols[i], nullptr, nullptr, join_size, rnonjoincol[i - right_table_begin]->dtype);
        int col_width; get_column_byte_width(result_cols[i], &col_width);
        RMM_TRY( RMM_ALLOC((void**)&(result_cols[i]->data), col_width * join_size, 0) ); // TODO: non-default stream?
        RMM_TRY( RMM_ALLOC((void**)&(result_cols[i]->valid), sizeof(gdf_valid_type)*gdf_get_num_bytes_for_valids_allocation(join_size), 0) );
        CUDA_TRY( cudaMemset(result_cols[i]->valid, 0, sizeof(gdf_valid_type)*gdf_get_num_bytes_for_valids_allocation(join_size)) );
    }
    //create joined output column data buffers
    for (int join_index = 0; join_index < num_cols_to_join; ++join_index) {
        int i = left_table_end + join_index;
        gdf_column_view(result_cols[i], nullptr, nullptr, join_size, left_cols[left_join_cols[join_index]]->dtype);
        int col_width; get_column_byte_width(result_cols[i], &col_width);
        RMM_TRY( RMM_ALLOC((void**)&(result_cols[i]->data), col_width * join_size, 0) ); // TODO: non-default stream?
        RMM_TRY( RMM_ALLOC((void**)&(result_cols[i]->valid), sizeof(gdf_valid_type)*gdf_get_num_bytes_for_valids_allocation(join_size), 0) );
        CUDA_TRY( cudaMemset(result_cols[i]->valid, 0, sizeof(gdf_valid_type)*gdf_get_num_bytes_for_valids_allocation(join_size)) );
    }


    // If the join_type is an outer join, then indices for non-matches will be
    // -1, requiring bounds checking when gathering the result table
    bool const check_bounds{ join_type != JoinType::INNER_JOIN };

    // Construct the left columns
    if (0 != lnonjoincol.size()) {
      cudf::table left_source_table(lnonjoincol.data(), lnonjoincol.size());
      cudf::table left_destination_table(result_cols,
                                         num_left_cols - num_cols_to_join);

      cudf::detail::gather(&left_source_table,
                           static_cast<index_type const *>(left_indices->data),
                           &left_destination_table, check_bounds);
    }

    // Construct the right columns
    if (0 != rnonjoincol.size()) {
      cudf::table right_source_table(rnonjoincol.data(), rnonjoincol.size());
      cudf::table right_destination_table(result_cols + right_table_begin,
                                          num_right_cols - num_cols_to_join);

      cudf::detail::gather(&right_source_table,
                           static_cast<index_type const *>(right_indices->data),
                           &right_destination_table, check_bounds);

    }

    // Construct the joined columns
    if (0 != ljoincol.size()) {
      cudf::table join_source_table(ljoincol.data(), ljoincol.size());
      cudf::table join_destination_table(result_cols + left_table_end,
                                         num_cols_to_join);

      // Gather valid rows from the right table
      // TODO: Revisit this, because it probably can be done more efficiently
      if (JoinType::FULL_JOIN == join_type) {
        cudf::table right_source_table(rjoincol.data(), rjoincol.size());

        cudf::detail::gather(
            &right_source_table,
            static_cast<index_type const *>(right_indices->data),
            &join_destination_table, check_bounds);

      }

      cudf::detail::gather(&join_source_table,
                           static_cast<index_type const *>(left_indices->data),
                           &join_destination_table, check_bounds);
    }

    POP_RANGE();
    return GDF_SUCCESS;
}

template <JoinType join_type, typename size_type, typename index_type>
gdf_error join_call_compute_df(
                         gdf_column **left_cols, 
                         int num_left_cols,
                         int left_join_cols[],
                         gdf_column **right_cols,
                         int num_right_cols,
                         int right_join_cols[],
                         int num_cols_to_join,
                         int result_num_cols,
                         gdf_column **result_cols,
                         gdf_column * left_indices,
                         gdf_column * right_indices,
                         gdf_context *join_context) {
  GDF_REQUIRE(nullptr != left_cols, GDF_DATASET_EMPTY);
  GDF_REQUIRE(nullptr != right_cols, GDF_DATASET_EMPTY);
  GDF_REQUIRE(0 != num_cols_to_join, GDF_SUCCESS);
  GDF_REQUIRE(nullptr != left_join_cols, GDF_DATASET_EMPTY);
  GDF_REQUIRE(nullptr != right_join_cols, GDF_DATASET_EMPTY);
  GDF_REQUIRE(nullptr != join_context, GDF_INVALID_API_CALL);

  // Determine if requested output is the indices of matching rows, the fully
  // constructed output dataframe, or both
  bool const construct_output_dataframe{nullptr != result_cols};
  bool const return_output_indices{(nullptr != left_indices) and
                                   (nullptr != right_indices)};

  GDF_REQUIRE(construct_output_dataframe or return_output_indices,
              GDF_INVALID_API_CALL);

  auto const left_col_size = left_cols[0]->size;
  auto const right_col_size = right_cols[0]->size;

  // If the inputs are empty, immediately return
  if ((0 == left_col_size) && (0 == right_col_size)) {
    return GDF_SUCCESS;
  }

  // If left join and the left table is empty, return immediately
  if ((JoinType::LEFT_JOIN == join_type) && (0 == left_col_size)) {
    return GDF_SUCCESS;
  }

  // If Inner Join and either table is empty, return immediately
  if ((JoinType::INNER_JOIN == join_type) &&
      ((0 == left_col_size) || (0 == right_col_size))) {
    return GDF_SUCCESS;
  }


  //if the inputs are nvcategory we need to make the dictionaries comparable
  bool at_least_one_category_column = false;
  for(int join_column_index = 0; join_column_index < num_cols_to_join; join_column_index++){
    at_least_one_category_column |= left_cols[join_column_index]->dtype == GDF_STRING_CATEGORY;
  }

  std::vector<gdf_column*> new_left_cols(left_cols, left_cols + num_cols_to_join);
  std::vector<gdf_column*> new_right_cols(right_cols, right_cols + num_cols_to_join);
  std::vector<gdf_column*> temp_columns_to_free;
  if(at_least_one_category_column){
    for(int join_column_index = 0; join_column_index < num_cols_to_join; join_column_index++){
      if(left_cols[left_join_cols[join_column_index]]->dtype == GDF_STRING_CATEGORY){
        GDF_REQUIRE(right_cols[right_join_cols[join_column_index]]->dtype == GDF_STRING_CATEGORY, GDF_DTYPE_MISMATCH);

        gdf_column * left_original_column = new_left_cols[left_join_cols[join_column_index]];
        gdf_column * right_original_column = new_right_cols[right_join_cols[join_column_index]];

<<<<<<< HEAD
        gdf_column * new_join_columns[2] = {left_original_column, right_original_column};
=======
>>>>>>> fba24e03

        gdf_column * new_left_column = new gdf_column;
        gdf_column * new_right_column = new gdf_column;

<<<<<<< HEAD
=======
        gdf_column * new_join_columns[2] = {new_left_column, new_right_column};

>>>>>>> fba24e03
        temp_columns_to_free.push_back(new_left_column);
        temp_columns_to_free.push_back(new_right_column);

        gdf_column * input_join_columns_merge[2] = {left_original_column, right_original_column};

        gdf_column_view(new_left_column, nullptr, nullptr, left_original_column->size, GDF_STRING_CATEGORY);
        gdf_column_view(new_right_column, nullptr, nullptr, right_original_column->size, GDF_STRING_CATEGORY);

        int col_width;
        get_column_byte_width(new_left_column, &col_width);
        RMM_TRY( RMM_ALLOC(&(new_left_column->data), col_width * left_original_column->size, 0) ); // TODO: non-default stream?
        if(left_original_column->valid != nullptr){
<<<<<<< HEAD
          RMM_TRY( RMM_ALLOC(&(new_left_column->valid), sizeof(gdf_valid_type)*gdf_get_num_bytes_for_valids_allocation(left_original_column->size), 0) );
          CUDA_TRY( cudaMemcpy(new_left_column->valid, left_original_column->valid, sizeof(gdf_valid_type)*gdf_last_bitmask_index(left_original_column->size),cudaMemcpyDeviceToDevice) );
=======
          RMM_TRY( RMM_ALLOC(&(new_left_column->valid), sizeof(gdf_valid_type)*gdf_get_num_chars_bitmask(left_original_column->size), 0) );
          CUDA_TRY( cudaMemcpy(new_left_column->valid, left_original_column->valid, sizeof(gdf_valid_type)*gdf_get_num_chars_bitmask(left_original_column->size),cudaMemcpyDeviceToDevice) );
>>>>>>> fba24e03
        }else{
          new_left_column->valid = nullptr;
        }
        new_left_column->null_count = left_original_column->null_count;


        RMM_TRY( RMM_ALLOC(&(new_right_column->data), col_width * right_original_column->size, 0) ); // TODO: non-default stream?
        if(right_original_column->valid != nullptr){
<<<<<<< HEAD
          RMM_TRY( RMM_ALLOC(&(new_right_column->valid), sizeof(gdf_valid_type)*gdf_get_num_bytes_for_valids_allocation(right_original_column->size), 0) );
          CUDA_TRY( cudaMemcpy(new_right_column->valid, right_original_column->valid, sizeof(gdf_valid_type)*gdf_last_bitmask_index(right_original_column->size),cudaMemcpyDeviceToDevice) );
=======
          RMM_TRY( RMM_ALLOC(&(new_right_column->valid), sizeof(gdf_valid_type)*gdf_get_num_chars_bitmask(right_original_column->size), 0) );
          CUDA_TRY( cudaMemcpy(new_right_column->valid, right_original_column->valid, sizeof(gdf_valid_type)*gdf_get_num_chars_bitmask(right_original_column->size),cudaMemcpyDeviceToDevice) );
>>>>>>> fba24e03
        }else{
          new_right_column->valid = nullptr;
        }
        new_right_column->null_count = right_original_column->null_count;
        gdf_error err = sync_column_categories(input_join_columns_merge,
            new_join_columns,
            2);

        GDF_REQUIRE(GDF_SUCCESS == err, err);

        new_left_cols[left_join_cols[join_column_index]] = new_join_columns[0];
        new_right_cols[right_join_cols[join_column_index]] = new_join_columns[1];

      }
    }

<<<<<<< HEAD
    //TODO: FELIPE ADD A COMMENT TO REQUEST REVIEW HERE this is very questionable for me to do as
    // I do do not know if this is ok or not, I am chaning the vlaue of left_cols and right_cols to
    //point to columns that may have been updated in case we had columns of type GDF_STRING_CATEGORY
    //I think its fine since its not passed in by reference and we are just pointing this pointer somewehre else
=======

>>>>>>> fba24e03
    left_cols = new_left_cols.data();
    right_cols = new_right_cols.data();
  }

  // If index outputs are not requested, create columns to store them
  // for computing combined join output
  gdf_column *left_index_out = left_indices;
  gdf_column *right_index_out = right_indices;

  using gdf_col_pointer =
      typename std::unique_ptr<gdf_column, std::function<void(gdf_column *)>>;
  auto gdf_col_deleter = [](gdf_column *col) {
    col->size = 0;
    if (col->data) {
      RMM_FREE(col->data, 0);
    }
    if (col->valid) {
      RMM_FREE(col->valid, 0);
    }
  };
  gdf_col_pointer l_index_temp, r_index_temp;

  if (nullptr == left_indices) {
    l_index_temp = {new gdf_column, gdf_col_deleter};
    left_index_out = l_index_temp.get();
    }

    if (nullptr == right_indices) {
        r_index_temp = {new gdf_column, gdf_col_deleter};
        right_index_out = r_index_temp.get();
    }

    //get column pointers to join on
    std::vector<gdf_column*> ljoincol;
    std::vector<gdf_column*> rjoincol;
    for (int i = 0; i < num_cols_to_join; ++i) {
        ljoincol.push_back(left_cols[ left_join_cols[i] ]);
        rjoincol.push_back(right_cols[ right_join_cols[i] ]);
    }


    gdf_error join_err = join_call<join_type>(num_cols_to_join,
            ljoincol.data(), rjoincol.data(),
            left_index_out, right_index_out,
            join_context);

    GDF_REQUIRE(GDF_SUCCESS == join_err, join_err);

    //If construct_output_dataframe is false then left_index_out or right_index_out
    //was not dynamically allocated.
    if (not construct_output_dataframe) {
        return join_err;
    }

    gdf_error df_err =
        construct_join_output_df<join_type, size_type, index_type>(
            ljoincol, rjoincol,
            left_cols, num_left_cols, left_join_cols,
            right_cols, num_right_cols, right_join_cols,
            num_cols_to_join, result_num_cols, result_cols,
            left_index_out, right_index_out);

    l_index_temp.reset(nullptr);
    r_index_temp.reset(nullptr);



    //If any of the of type GDF_STRING_CATEGORY we need to
    for(int output_column_index = 0; output_column_index < result_num_cols; output_column_index++){
    	gdf_column * original_column;
    	if(output_column_index < num_left_cols){
    		original_column = new_left_cols[output_column_index];
    	}else{
    		original_column = new_right_cols[output_column_index - num_left_cols];
    	}

    	if(original_column->dtype == GDF_STRING_CATEGORY){

        gdf_column* output_column = result_cols[output_column_index];

        if(output_column->size > 0){

          output_column->dtype_info.category = static_cast<NVCategory *>(original_column->dtype_info.category)->gather(
              (nv_category_index_type *) output_column->data,
              output_column->size,
              DEVICE_ALLOCATED);

          CUDA_TRY( cudaMemcpy(
              output_column->data,
              static_cast<NVCategory *>(output_column->dtype_info.category)->values_cptr(),
              sizeof(nv_category_index_type) * output_column->size,
              cudaMemcpyDeviceToDevice) );
        }
    	}
    }

    //freeing up the temp column used to synch categories between columns
    for(unsigned int column_to_free = 0; column_to_free < temp_columns_to_free.size(); column_to_free++){
      gdf_column * original_column = temp_columns_to_free[column_to_free];
      NVCategory::destroy(static_cast<NVCategory *>(original_column->dtype_info.category));
      gdf_column_free(original_column);
      delete(original_column);
    }

    CUDA_CHECK_LAST();


    return df_err;
}

gdf_error gdf_left_join(
                         gdf_column **left_cols, 
                         int num_left_cols,
                         int left_join_cols[],
                         gdf_column **right_cols,
                         int num_right_cols,
                         int right_join_cols[],
                         int num_cols_to_join,
                         int result_num_cols,
                         gdf_column **result_cols,
                         gdf_column * left_indices,
                         gdf_column * right_indices,
                         gdf_context *join_context) {
    return join_call_compute_df<JoinType::LEFT_JOIN, int64_t, output_index_type>(
                     left_cols, 
                     num_left_cols,
                     left_join_cols,
                     right_cols,
                     num_right_cols,
                     right_join_cols,
                     num_cols_to_join,
                     result_num_cols,
                     result_cols,
                     left_indices,
                     right_indices,
                     join_context);
}

gdf_error gdf_inner_join(
                         gdf_column **left_cols, 
                         int num_left_cols,
                         int left_join_cols[],
                         gdf_column **right_cols,
                         int num_right_cols,
                         int right_join_cols[],
                         int num_cols_to_join,
                         int result_num_cols,
                         gdf_column **result_cols,
                         gdf_column * left_indices,
                         gdf_column * right_indices,
                         gdf_context *join_context) {
    return join_call_compute_df<JoinType::INNER_JOIN, int64_t, output_index_type>(
                     left_cols, 
                     num_left_cols,
                     left_join_cols,
                     right_cols,
                     num_right_cols,
                     right_join_cols,
                     num_cols_to_join,
                     result_num_cols,
                     result_cols,
                     left_indices,
                     right_indices,
                     join_context);
}

gdf_error gdf_full_join(
                         gdf_column **left_cols, 
                         int num_left_cols,
                         int left_join_cols[],
                         gdf_column **right_cols,
                         int num_right_cols,
                         int right_join_cols[],
                         int num_cols_to_join,
                         int result_num_cols,
                         gdf_column **result_cols,
                         gdf_column * left_indices,
                         gdf_column * right_indices,
                         gdf_context *join_context) {
    return join_call_compute_df<JoinType::FULL_JOIN, int64_t, output_index_type>(
                     left_cols, 
                     num_left_cols,
                     left_join_cols,
                     right_cols,
                     num_right_cols,
                     right_join_cols,
                     num_cols_to_join,
                     result_num_cols,
                     result_cols,
                     left_indices,
                     right_indices,
                     join_context);
}<|MERGE_RESOLUTION|>--- conflicted
+++ resolved
@@ -577,19 +577,12 @@
         gdf_column * left_original_column = new_left_cols[left_join_cols[join_column_index]];
         gdf_column * right_original_column = new_right_cols[right_join_cols[join_column_index]];
 
-<<<<<<< HEAD
-        gdf_column * new_join_columns[2] = {left_original_column, right_original_column};
-=======
->>>>>>> fba24e03
 
         gdf_column * new_left_column = new gdf_column;
         gdf_column * new_right_column = new gdf_column;
 
-<<<<<<< HEAD
-=======
         gdf_column * new_join_columns[2] = {new_left_column, new_right_column};
 
->>>>>>> fba24e03
         temp_columns_to_free.push_back(new_left_column);
         temp_columns_to_free.push_back(new_right_column);
 
@@ -602,13 +595,8 @@
         get_column_byte_width(new_left_column, &col_width);
         RMM_TRY( RMM_ALLOC(&(new_left_column->data), col_width * left_original_column->size, 0) ); // TODO: non-default stream?
         if(left_original_column->valid != nullptr){
-<<<<<<< HEAD
           RMM_TRY( RMM_ALLOC(&(new_left_column->valid), sizeof(gdf_valid_type)*gdf_get_num_bytes_for_valids_allocation(left_original_column->size), 0) );
           CUDA_TRY( cudaMemcpy(new_left_column->valid, left_original_column->valid, sizeof(gdf_valid_type)*gdf_last_bitmask_index(left_original_column->size),cudaMemcpyDeviceToDevice) );
-=======
-          RMM_TRY( RMM_ALLOC(&(new_left_column->valid), sizeof(gdf_valid_type)*gdf_get_num_chars_bitmask(left_original_column->size), 0) );
-          CUDA_TRY( cudaMemcpy(new_left_column->valid, left_original_column->valid, sizeof(gdf_valid_type)*gdf_get_num_chars_bitmask(left_original_column->size),cudaMemcpyDeviceToDevice) );
->>>>>>> fba24e03
         }else{
           new_left_column->valid = nullptr;
         }
@@ -617,13 +605,8 @@
 
         RMM_TRY( RMM_ALLOC(&(new_right_column->data), col_width * right_original_column->size, 0) ); // TODO: non-default stream?
         if(right_original_column->valid != nullptr){
-<<<<<<< HEAD
           RMM_TRY( RMM_ALLOC(&(new_right_column->valid), sizeof(gdf_valid_type)*gdf_get_num_bytes_for_valids_allocation(right_original_column->size), 0) );
           CUDA_TRY( cudaMemcpy(new_right_column->valid, right_original_column->valid, sizeof(gdf_valid_type)*gdf_last_bitmask_index(right_original_column->size),cudaMemcpyDeviceToDevice) );
-=======
-          RMM_TRY( RMM_ALLOC(&(new_right_column->valid), sizeof(gdf_valid_type)*gdf_get_num_chars_bitmask(right_original_column->size), 0) );
-          CUDA_TRY( cudaMemcpy(new_right_column->valid, right_original_column->valid, sizeof(gdf_valid_type)*gdf_get_num_chars_bitmask(right_original_column->size),cudaMemcpyDeviceToDevice) );
->>>>>>> fba24e03
         }else{
           new_right_column->valid = nullptr;
         }
@@ -640,14 +623,7 @@
       }
     }
 
-<<<<<<< HEAD
-    //TODO: FELIPE ADD A COMMENT TO REQUEST REVIEW HERE this is very questionable for me to do as
-    // I do do not know if this is ok or not, I am chaning the vlaue of left_cols and right_cols to
-    //point to columns that may have been updated in case we had columns of type GDF_STRING_CATEGORY
-    //I think its fine since its not passed in by reference and we are just pointing this pointer somewehre else
-=======
-
->>>>>>> fba24e03
+
     left_cols = new_left_cols.data();
     right_cols = new_right_cols.data();
   }
