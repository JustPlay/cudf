--- conflicted
+++ resolved
@@ -507,12 +507,7 @@
                      sub_view.end(),
                      std::back_inserter(str_column_vec),
                      [converter](auto const& current_col) {
-<<<<<<< HEAD
-                       return cudf::type_dispatcher(
-                         current_col.type(), converter, current_col);
-=======
                        return cudf::type_dispatcher(current_col.type(), converter, current_col);
->>>>>>> 62dbd028
                      });
 
       // create string table view from str_column_vec:
