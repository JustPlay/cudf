/*
 * Copyright (c) 2019, NVIDIA CORPORATION.
 *
 * Licensed under the Apache License, Version 2.0 (the "License");
 * you may not use this file except in compliance with the License.
 * You may obtain a copy of the License at
 *
 *     http://www.apache.org/licenses/LICENSE-2.0
 *
 * Unless required by applicable law or agreed to in writing, software
 * distributed under the License is distributed on an "AS IS" BASIS,
 * WITHOUT WARRANTIES OR CONDITIONS OF ANY KIND, either express or implied.
 * See the License for the specific language governing permissions and
 * limitations under the License.
 */

/**
 * @file reader_impl.cu
 * @brief cuDF-IO CSV reader class implementation
 **/

#include "reader_impl.hpp"

#include <algorithm>
#include <iostream>
#include <numeric>
#include <tuple>
#include <unordered_map>

#include "legacy/datetime_parser.cuh"
#include "legacy/type_conversion.cuh"

#include <utilities/legacy/cudf_utils.h>
#include <cudf/legacy/unary.hpp>
#include <cudf/table/table.hpp>
#include <cudf/utilities/error.hpp>

#include <nvstrings/NVStrings.h>

#include <io/comp/io_uncomp.h>
#include <io/utilities/parsing_utils.cuh>
#include <io/utilities/type_conversion.cuh>

using std::string;
using std::vector;

namespace cudf {
namespace experimental {
namespace io {
namespace detail {
namespace csv {
using namespace cudf::io::csv;
using namespace cudf::io;

/**
 * @brief Estimates the maximum expected length or a row, based on the number
 * of columns
 *
 * If the number of columns is not available, it will return a value large
 * enough for most use cases
 *
 * @param[in] num_columns Number of columns in the CSV file (optional)
 *
 * @return Estimated maximum size of a row, in bytes
<<<<<<< HEAD
 **/
constexpr size_t calculateMaxRowSize(int num_columns = 0) noexcept {
=======
 *---------------------------------------------------------------------------**/
constexpr size_t calculateMaxRowSize(int num_columns = 0) noexcept
{
>>>>>>> cfb1f6b6
  constexpr size_t max_row_bytes = 16 * 1024;  // 16KB
  constexpr size_t column_bytes  = 64;
  constexpr size_t base_padding  = 1024;  // 1KB
  if (num_columns == 0) {
    // Use flat size if the number of columns is not known
    return max_row_bytes;
  } else {
    // Expand the size based on the number of columns, if available
    return base_padding + num_columns * column_bytes;
  }
}

/**
 * @brief Translates a dtype string and returns its dtype enumeration and any
 * extended dtype flags that are supported by cuIO. Often, this is a column
 * with the same underlying dtype the basic types, but with different parsing
 * interpretations.
 *
 * @param[in] dtype String containing the basic or extended dtype
 *
 * @return std::pair<gdf_dtype, column_parse::flags> Tuple of dtype and flags
 */
std::tuple<data_type, column_parse::flags> get_dtype_info(const std::string &dtype)
{
  if (dtype == "hex" || dtype == "hex64") {
    return std::make_tuple(data_type{cudf::type_id::INT64}, column_parse::as_hexadecimal);
  }
  if (dtype == "hex32") {
    return std::make_tuple(data_type{cudf::type_id::INT32}, column_parse::as_hexadecimal);
  }

  return std::make_tuple(convert_string_to_dtype(dtype), column_parse::as_default);
}

/**
 * @brief Removes the first and Last quote in the string
 */
string removeQuotes(string str, char quotechar)
{
  // Exclude first and last quotation char
  const size_t first_quote = str.find(quotechar);
  if (first_quote != string::npos) { str.erase(first_quote, 1); }
  const size_t last_quote = str.rfind(quotechar);
  if (last_quote != string::npos) { str.erase(last_quote, 1); }

  return str;
}

/**
 * @brief Parse the first row to set the column names in the raw_csv parameter.
 * The first row can be either the header row, or the first data row
 */
std::vector<std::string> setColumnNames(std::vector<char> const &header,
                                        ParseOptions const &opts,
                                        int header_row,
                                        std::string prefix)
{
  std::vector<std::string> col_names;

  // If there is only a single character then it would be the terminator
  if (header.size() <= 1) { return col_names; }

  std::vector<char> first_row = header;
  int num_cols                = 0;

  bool quotation = false;
  for (size_t pos = 0, prev = 0; pos < first_row.size(); ++pos) {
    // Flip the quotation flag if current character is a quotechar
    if (first_row[pos] == opts.quotechar) {
      quotation = !quotation;
    }
    // Check if end of a column/row
    else if (pos == first_row.size() - 1 || (!quotation && first_row[pos] == opts.terminator) ||
             (!quotation && first_row[pos] == opts.delimiter)) {
      // This is the header, add the column name
      if (header_row >= 0) {
        // Include the current character, in case the line is not terminated
        int col_name_len = pos - prev + 1;
        // Exclude the delimiter/terminator is present
        if (first_row[pos] == opts.delimiter || first_row[pos] == opts.terminator) {
          --col_name_len;
        }
        // Also exclude '\r' character at the end of the column name if it's
        // part of the terminator
        if (col_name_len > 0 && opts.terminator == '\n' && first_row[pos] == '\n' &&
            first_row[pos - 1] == '\r') {
          --col_name_len;
        }

        const string new_col_name(first_row.data() + prev, col_name_len);
        col_names.push_back(removeQuotes(new_col_name, opts.quotechar));

        // Stop parsing when we hit the line terminator; relevant when there is
        // a blank line following the header. In this case, first_row includes
        // multiple line terminators at the end, as the new recStart belongs to
        // a line that comes after the blank line(s)
        if (!quotation && first_row[pos] == opts.terminator) { break; }
      } else {
        // This is the first data row, add the automatically generated name
        col_names.push_back(prefix + std::to_string(num_cols));
      }
      num_cols++;

      // Skip adjacent delimiters if delim_whitespace is set
      while (opts.multi_delimiter && pos < first_row.size() && first_row[pos] == opts.delimiter &&
             first_row[pos + 1] == opts.delimiter) {
        ++pos;
      }
      prev = pos + 1;
    }
  }

  return col_names;
}

table_with_metadata reader::impl::read(size_t range_offset,
                                       size_t range_size,
                                       int skip_rows,
                                       int skip_end_rows,
                                       int num_rows,
                                       cudaStream_t stream)
{
  std::vector<std::unique_ptr<column>> out_columns;
  table_metadata metadata;

  if (range_offset > 0 || range_size > 0) {
    CUDF_EXPECTS(compression_type_ == "none",
                 "Reading compressed data using `byte range` is unsupported");
  }
  size_t map_range_size = 0;
  if (range_size != 0) {
    const auto num_columns = std::max(args_.names.size(), args_.dtype.size());
    map_range_size         = range_size + calculateMaxRowSize(num_columns);
  }

  // Support delayed opening of the file if using memory mapping datasource
  // This allows only mapping of a subset of the file if using byte range
  if (source_ == nullptr) {
    assert(!filepath_.empty());
    source_ = datasource::create(filepath_, range_offset, map_range_size);
  }

  // Return an empty dataframe if no data and no column metadata to process
  if (source_->empty() && (args_.names.empty() || args_.dtype.empty())) {
    return {std::make_unique<table>(std::move(out_columns)), std::move(metadata)};
  }

  // Transfer source data to GPU
  if (!source_->empty()) {
    const char *h_uncomp_data = nullptr;
    size_t h_uncomp_size      = 0;

    auto data_size = (map_range_size != 0) ? map_range_size : source_->size();
    auto buffer    = source_->get_buffer(range_offset, data_size);

    std::vector<char> h_uncomp_data_owner;
    if (compression_type_ == "none") {
      // Do not use the owner vector here to avoid extra copy
      h_uncomp_data = reinterpret_cast<const char *>(buffer->data());
      h_uncomp_size = buffer->size();
    } else {
      CUDF_EXPECTS(getUncompressedHostData(reinterpret_cast<const char *>(buffer->data()),
                                           buffer->size(),
                                           compression_type_,
                                           h_uncomp_data_owner) == GDF_SUCCESS,
                   "Cannot decompress data");
      h_uncomp_data = h_uncomp_data_owner.data();
      h_uncomp_size = h_uncomp_data_owner.size();
    }
    // None of the parameters for row selection is used, we are parsing the entire file
    const bool load_whole_file = range_offset == 0 && range_size == 0 && skip_rows <= 0 &&
                                 skip_end_rows <= 0 && num_rows == -1;

    // Preload the intput data to device
    if (load_whole_file) data_ = rmm::device_buffer(h_uncomp_data, h_uncomp_size);

    // Pass nullptr for the device data is the data is not preloaded (will cause additional copies)
    gather_row_offsets(
      h_uncomp_data, h_uncomp_size, range_offset, stream, (load_whole_file ? &data_ : nullptr));

    auto row_range = select_rows(
      h_uncomp_data, h_uncomp_size, range_size, skip_rows, skip_end_rows, num_rows, stream);

    data_size = row_range.second - row_range.first;
    CUDF_EXPECTS(data_size <= h_uncomp_size, "Row range exceeds data size");

    num_bits = (data_size + 63) / 64;
    if (load_whole_file) {
      // Loaded the whole file, add the start offset (e.g. empty rows) to the pointer
      data_ptr = static_cast<char *>(data_.data()) + row_range.first;
    } else {
      // The start offset is applied to the device data buffer
      data_    = rmm::device_buffer(h_uncomp_data + row_range.first, data_size);
      data_ptr = static_cast<char *>(data_.data());
    }
  }

  // Check if the user gave us a list of column names
  if (not args_.names.empty()) {
    h_column_flags.resize(args_.names.size(), column_parse::enabled);
    col_names = args_.names;
  } else {
    col_names = setColumnNames(header, opts, args_.header, args_.prefix);

    num_actual_cols = num_active_cols = col_names.size();

    h_column_flags.resize(num_actual_cols, column_parse::enabled);

    // Rename empty column names to "Unnamed: col_index"
    for (size_t col_idx = 0; col_idx < col_names.size(); ++col_idx) {
      if (col_names[col_idx].empty()) {
        col_names[col_idx] = string("Unnamed: ") + std::to_string(col_idx);
      }
    }

    // Looking for duplicates
    std::unordered_map<string, int> col_names_histogram;
    for (auto &col_name : col_names) {
      // Operator [] inserts a default-initialized value if the given key is not
      // present
      if (++col_names_histogram[col_name] > 1) {
        if (args_.mangle_dupe_cols) {
          // Rename duplicates of column X as X.1, X.2, ...; First appearance
          // stays as X
          col_name += "." + std::to_string(col_names_histogram[col_name] - 1);
        } else {
          // All duplicate columns will be ignored; First appearance is parsed
          const auto idx      = &col_name - col_names.data();
          h_column_flags[idx] = column_parse::disabled;
        }
      }
    }

    // Update the number of columns to be processed, if some might have been
    // removed
    if (!args_.mangle_dupe_cols) { num_active_cols = col_names_histogram.size(); }
  }

  // User can specify which columns should be parsed
  if (!args_.use_cols_indexes.empty() || !args_.use_cols_names.empty()) {
    std::fill(h_column_flags.begin(), h_column_flags.end(), column_parse::disabled);

    for (const auto index : args_.use_cols_indexes) {
      h_column_flags[index] = column_parse::enabled;
    }
    num_active_cols = args_.use_cols_indexes.size();

    for (const auto name : args_.use_cols_names) {
      const auto it = std::find(col_names.begin(), col_names.end(), name);
      if (it != col_names.end()) {
        h_column_flags[it - col_names.begin()] = column_parse::enabled;
        num_active_cols++;
      }
    }
  }

  // User can specify which columns should be inferred as datetime
  if (!args_.infer_date_indexes.empty() || !args_.infer_date_names.empty()) {
    for (const auto index : args_.infer_date_indexes) {
      h_column_flags[index] |= column_parse::as_datetime;
    }

    for (const auto name : args_.infer_date_names) {
      auto it = std::find(col_names.begin(), col_names.end(), name);
      if (it != col_names.end()) {
        h_column_flags[it - col_names.begin()] |= column_parse::as_datetime;
      }
    }
  }

  // Return empty table rather than exception if nothing to load
  if (num_active_cols == 0) {
    return {std::make_unique<table>(std::move(out_columns)), std::move(metadata)};
  }

  std::vector<data_type> column_types = gather_column_types(stream);

  // Alloc output; columns' data memory is still expected for empty dataframe
  std::vector<column_buffer> out_buffers;
  for (int col = 0, active_col = 0; col < num_actual_cols; ++col) {
    if (h_column_flags[col] & column_parse::enabled) {
      out_buffers.emplace_back(column_types[active_col], num_records, true, stream, mr_);
      metadata.column_names.emplace_back(col_names[col]);
      active_col++;
    }
  }

  if (num_records != 0) { decode_data(column_types, out_buffers, stream); }

  for (size_t i = 0; i < column_types.size(); ++i) {
    out_columns.emplace_back(make_column(column_types[i], num_records, out_buffers[i]));
  }

  // TODO: String columns need to be reworked to actually copy characters in
  // kernel to allow skipping quotation characters
  /*for (auto &column : columns) {
    column.finalize();

    // PANDAS' default behavior of enabling doublequote for two consecutive
    // quotechars in quoted fields results in reduction to a single quotechar
    if (column->dtype == GDF_STRING &&
        (opts.quotechar != '\0' && opts.doublequote == true)) {
      const std::string quotechar(1, opts.quotechar);
      const std::string dblquotechar(2, opts.quotechar);
      auto str_data = static_cast<NVStrings *>(column->data);
      column->data = str_data->replace(dblquotechar.c_str(), quotechar.c_str());
      NVStrings::destroy(str_data);
    }
  }*/

  return {std::make_unique<table>(std::move(out_columns)), std::move(metadata)};
}

void reader::impl::gather_row_offsets(const char *h_data,
                                      size_t h_size,
                                      size_t range_offset,
                                      cudaStream_t stream,
                                      const rmm::device_buffer *d_data)
{
  // Account for the start and end of row region offsets
  const bool require_first_line_start = (range_offset == 0);
  const bool require_last_line_end    = (h_data[h_size - 1] != opts.terminator);

  auto symbols = (opts.quotechar != '\0') ? std::vector<char>{opts.terminator, opts.quotechar}
                                          : std::vector<char>{opts.terminator};

  cudf::size_type num_rows = (require_first_line_start ? 1 : 0);
  if (d_data) {
    // preloaded to device memory
    num_rows += count_all_from_set(*d_data, symbols);
  } else {
    num_rows += count_all_from_set(h_data, h_size, symbols);
  }
  const auto num_offsets = num_rows + (require_last_line_end ? 1 : 0);
  row_offsets.resize(num_offsets);

  auto ptr_first = row_offsets.data().get();
  auto ptr_last  = ptr_first + num_rows;
  if (require_first_line_start) {
    ptr_first++;
    const uint64_t first_entry = 0;
    row_offsets.front()        = first_entry;
  }
  if (require_last_line_end) {
    const uint64_t last_entry = h_size;
    row_offsets.back()        = last_entry;
  }

  // Passing offset = 1 to return positions AFTER the found character
  if (d_data) {
    find_all_from_set(*d_data, symbols, 1, ptr_first);
  } else {
    find_all_from_set(h_data, h_size, symbols, 1, ptr_first);
  }

  // Sort the row info according to ascending start offset
  // Subsequent processing (filtering, etc.) may require row order
  thrust::sort(rmm::exec_policy(stream)->on(stream), ptr_first, ptr_last);
}

std::pair<uint64_t, uint64_t> reader::impl::select_rows(const char *h_data,
                                                        size_t h_size,
                                                        size_t range_size,
                                                        cudf::size_type skip_rows,
                                                        cudf::size_type skip_end_rows,
                                                        cudf::size_type num_rows,
                                                        cudaStream_t stream)
{
  thrust::host_vector<uint64_t> h_row_offsets = row_offsets;
  auto it_begin                               = h_row_offsets.begin();
  auto it_end                                 = h_row_offsets.end();
  assert(std::distance(it_begin, it_end) >= 1);

  // Currently, ignoring lineterminations within quotes is handled by recording
  // the records of both, and then filtering out the records that is a quotechar
  // or a linetermination within a quotechar pair.
  if (opts.quotechar != '\0') {
    auto count = std::distance(it_begin, it_end) - 1;
    // First element is zero if reading from start of file, skip it in that case
    // Check the first element otherwise, it could be a quotation
    const int start = (h_row_offsets[0] == 0) ? 1 : 0;
    // Starting in the incomplete first row (before first line terminator in the byte range)?
    bool is_partial_row = (h_row_offsets[0] != 0);
    auto filtered_count = count;
    bool quotation      = false;
    for (int i = start; i < count; ++i) {
      auto &offset = h_row_offsets[i];
      if (offset > 0 && h_data[offset - 1] == opts.quotechar) {
        // Don't update the quotation state before hitting the first line terminator
        if (!is_partial_row) { quotation = !quotation; }
        offset = static_cast<uint64_t>(-1);
        filtered_count--;
      } else if (offset > 0 && h_data[offset - 1] == opts.terminator) {
        if (quotation) {
          offset = static_cast<uint64_t>(-1);
          filtered_count--;
        } else if (is_partial_row) {
          // Hit the the first line terminator, reset the is_partial_row flag
          is_partial_row = false;
        }
      }
    }
    if (filtered_count != count) {
      it_end = std::remove_if(
        it_begin, it_end, [](uint64_t pos) { return (pos == static_cast<uint64_t>(-1)); });
    }
  }

  // Exclude the rows that are to be skipped from the start
  if (skip_rows > 0 && skip_rows < std::distance(it_begin, it_end)) { it_begin += skip_rows; }

  // Exclude the rows outside of requested range
  if (range_size != 0) {
    auto it = it_end - 1;
    while (it >= it_begin && *it > static_cast<uint64_t>(range_size)) { --it; }
    if ((it + 2) < it_end) { it_end = it + 2; }
  }

  // Exclude the rows without data
  if (opts.skipblanklines || opts.comment != '\0') {
    const auto newline  = opts.skipblanklines ? opts.terminator : opts.comment;
    const auto comment  = opts.comment != '\0' ? opts.comment : newline;
    const auto carriage = (opts.skipblanklines && opts.terminator == '\n') ? '\r' : comment;

    it_end = std::remove_if(it_begin, it_end, [=, &h_data](uint64_t pos) {
      return ((pos != h_size) &&
              (h_data[pos] == newline || h_data[pos] == comment || h_data[pos] == carriage));
    });
  }

  // Exclude the rows before the header row (inclusive)
  if (std::distance(it_begin, it_end) > 1) {
    if (args_.header == -1) {
      header.assign(h_data + *(it_begin), h_data + *(it_begin + 1));
    } else {
      header.assign(h_data + *(it_begin + args_.header), h_data + *(it_begin + args_.header + 1));
      it_begin += args_.header + 1;
    }
  }

  // Exclude the rows that exceed past the requested number
  if (num_rows >= 0 && num_rows < std::distance(it_begin, it_end)) {
    it_end = it_begin + num_rows + 1;
  }

  // Exclude the rows that are to be skipped from the end
  if (skip_end_rows > 0 && skip_end_rows < std::distance(it_begin, it_end)) {
    it_end -= skip_end_rows;
  }

  const uint64_t offset_start = *it_begin;
  const uint64_t offset_end   = *(it_end - 1);

  // Copy out the row starts to use for row-column data parsing
  if (offset_start != offset_end) {
    if (offset_start != 0) {
      for (auto it = it_begin; it != it_end; ++it) { *it -= offset_start; }
    }
    CUDA_TRY(cudaMemcpyAsync(row_offsets.data().get(),
                             &(*it_begin),
                             std::distance(it_begin, it_end) * sizeof(uint64_t),
                             cudaMemcpyHostToDevice,
                             stream));

    // Exclude the end-of-data row from number of rows with actual data
    num_records = std::distance(it_begin, it_end) - 1;
  }

  return std::make_pair(offset_start, offset_end);
}

std::vector<data_type> reader::impl::gather_column_types(cudaStream_t stream)
{
  std::vector<data_type> dtypes;

  if (args_.dtype.empty()) {
    if (num_records == 0) {
      dtypes.resize(num_active_cols, data_type{EMPTY});
    } else {
      d_column_flags = h_column_flags;

      hostdevice_vector<column_parse::stats> column_stats(num_active_cols);
      CUDA_TRY(cudaMemsetAsync(column_stats.device_ptr(), 0, column_stats.memory_size(), stream));
      CUDA_TRY(cudf::io::csv::gpu::DetectColumnTypes(data_ptr,
                                                     row_offsets.data().get(),
                                                     num_records,
                                                     num_actual_cols,
                                                     opts,
                                                     d_column_flags.data().get(),
                                                     column_stats.device_ptr(),
                                                     stream));
      CUDA_TRY(cudaMemcpyAsync(column_stats.host_ptr(),
                               column_stats.device_ptr(),
                               column_stats.memory_size(),
                               cudaMemcpyDeviceToHost,
                               stream));
      CUDA_TRY(cudaStreamSynchronize(stream));

      for (int col = 0; col < num_active_cols; col++) {
        unsigned long long countInt = column_stats[col].countInt8 + column_stats[col].countInt16 +
                                      column_stats[col].countInt32 + column_stats[col].countInt64;

        if (column_stats[col].countNULL == num_records) {
          // Entire column is NULL; allocate the smallest amount of memory
          dtypes.emplace_back(cudf::type_id::INT8);
        } else if (column_stats[col].countString > 0L) {
          dtypes.emplace_back(cudf::type_id::STRING);
        } else if (column_stats[col].countDateAndTime > 0L) {
          dtypes.emplace_back(cudf::type_id::TIMESTAMP_NANOSECONDS);
        } else if (column_stats[col].countBool > 0L) {
          dtypes.emplace_back(cudf::type_id::BOOL8);
        } else if (column_stats[col].countFloat > 0L ||
                   (column_stats[col].countFloat == 0L && countInt > 0L &&
                    column_stats[col].countNULL > 0L)) {
          // The second condition has been added to conform to
          // PANDAS which states that a column of integers with
          // a single NULL record need to be treated as floats.
          dtypes.emplace_back(cudf::type_id::FLOAT64);
        } else {
          // All other integers are stored as 64-bit to conform to PANDAS
          dtypes.emplace_back(cudf::type_id::INT64);
        }
      }
    }
  } else {
    const bool is_dict = std::all_of(args_.dtype.begin(), args_.dtype.end(), [](const auto &s) {
      return s.find(':') != std::string::npos;
    });

    if (!is_dict) {
      if (args_.dtype.size() == 1) {
        // If it's a single dtype, assign that dtype to all active columns
        data_type dtype_;
        column_parse::flags col_flags_;
        std::tie(dtype_, col_flags_) = get_dtype_info(args_.dtype[0]);
        dtypes.resize(num_active_cols, dtype_);
        for (int col = 0; col < num_actual_cols; col++) { h_column_flags[col] |= col_flags_; }
        CUDF_EXPECTS(dtypes.back().id() != cudf::type_id::EMPTY, "Unsupported data type");
      } else {
        // If it's a list, assign dtypes to active columns in the given order
        CUDF_EXPECTS(static_cast<int>(args_.dtype.size()) >= num_actual_cols,
                     "Must specify data types for all columns");

        auto dtype_ = std::back_inserter(dtypes);

        for (int col = 0; col < num_actual_cols; col++) {
          if (h_column_flags[col] & column_parse::enabled) {
            column_parse::flags col_flags_;
            std::tie(dtype_, col_flags_) = get_dtype_info(args_.dtype[col]);
            h_column_flags[col] |= col_flags_;
            CUDF_EXPECTS(dtypes.back().id() != cudf::type_id::EMPTY, "Unsupported data type");
          }
        }
      }
    } else {
      // Translate vector of `name : dtype` strings to map
      // NOTE: Incoming pairs can be out-of-order from column names in dataset
      std::unordered_map<std::string, std::string> col_type_map;
      for (const auto &pair : args_.dtype) {
        const auto pos     = pair.find_last_of(':');
        const auto name    = pair.substr(0, pos);
        const auto dtype   = pair.substr(pos + 1, pair.size());
        col_type_map[name] = dtype;
      }

      auto dtype_ = std::back_inserter(dtypes);

      for (int col = 0; col < num_actual_cols; col++) {
        if (h_column_flags[col] & column_parse::enabled) {
          CUDF_EXPECTS(col_type_map.find(col_names[col]) != col_type_map.end(),
                       "Must specify data types for all active columns");
          column_parse::flags col_flags_;
          std::tie(dtype_, col_flags_) = get_dtype_info(col_type_map[col_names[col]]);
          h_column_flags[col] |= col_flags_;
          CUDF_EXPECTS(dtypes.back().id() != cudf::type_id::EMPTY, "Unsupported data type");
        }
      }
    }
  }

  if (args_.timestamp_type.id() != cudf::type_id::EMPTY) {
    for (auto &type : dtypes) {
      if (cudf::is_timestamp(type)) { type = args_.timestamp_type; }
    }
  }

  return dtypes;
}

void reader::impl::decode_data(const std::vector<data_type> &column_types,
                               std::vector<column_buffer> &out_buffers,
                               cudaStream_t stream)
{
  thrust::host_vector<void *> h_data(num_active_cols);
  thrust::host_vector<bitmask_type *> h_valid(num_active_cols);

  for (int i = 0; i < num_active_cols; ++i) {
    h_data[i]  = out_buffers[i].data();
    h_valid[i] = out_buffers[i].null_mask();
  }

  rmm::device_vector<data_type> d_dtypes(column_types);
  rmm::device_vector<void *> d_data          = h_data;
  rmm::device_vector<bitmask_type *> d_valid = h_valid;
  d_column_flags                             = h_column_flags;

  CUDA_TRY(cudf::io::csv::gpu::DecodeRowColumnData(data_ptr,
                                                   row_offsets.data().get(),
                                                   num_records,
                                                   num_actual_cols,
                                                   opts,
                                                   d_column_flags.data().get(),
                                                   d_dtypes.data().get(),
                                                   d_data.data().get(),
                                                   d_valid.data().get(),
                                                   stream));
  CUDA_TRY(cudaStreamSynchronize(stream));

  for (int i = 0; i < num_active_cols; ++i) { out_buffers[i].null_count() = UNKNOWN_NULL_COUNT; }
}

reader::impl::impl(std::unique_ptr<datasource> source,
                   std::string filepath,
                   reader_options const &options,
                   rmm::mr::device_memory_resource *mr)
  : source_(std::move(source)), mr_(mr), filepath_(filepath), args_(options)
{
  num_actual_cols = args_.names.size();
  num_active_cols = args_.names.size();

  if (args_.delim_whitespace) {
    opts.delimiter       = ' ';
    opts.multi_delimiter = true;
  } else {
    opts.delimiter       = args_.delimiter;
    opts.multi_delimiter = false;
  }
  opts.terminator = args_.lineterminator;
  if (args_.quotechar != '\0' && args_.quoting != quote_style::NONE) {
    opts.quotechar   = args_.quotechar;
    opts.keepquotes  = false;
    opts.doublequote = args_.doublequote;
  } else {
    opts.quotechar   = '\0';
    opts.keepquotes  = true;
    opts.doublequote = false;
  }
  opts.skipblanklines = args_.skip_blank_lines;
  opts.comment        = args_.comment;
  opts.dayfirst       = args_.dayfirst;
  opts.decimal        = args_.decimal;
  opts.thousands      = args_.thousands;
  CUDF_EXPECTS(opts.decimal != opts.delimiter, "Decimal point cannot be the same as the delimiter");
  CUDF_EXPECTS(opts.thousands != opts.delimiter,
               "Thousands separator cannot be the same as the delimiter");

  compression_type_ = infer_compression_type(
    args_.compression, filepath, {{"gz", "gzip"}, {"zip", "zip"}, {"bz2", "bz2"}, {"xz", "xz"}});

  // Handle user-defined false values, whereby field data is substituted with a
  // boolean true or numeric `1` value
  if (args_.true_values.size() != 0) {
    d_trueTrie          = createSerializedTrie(args_.true_values);
    opts.trueValuesTrie = d_trueTrie.data().get();
  }

  // Handle user-defined false values, whereby field data is substituted with a
  // boolean false or numeric `0` value
  if (args_.false_values.size() != 0) {
    d_falseTrie          = createSerializedTrie(args_.false_values);
    opts.falseValuesTrie = d_falseTrie.data().get();
  }

  // Handle user-defined N/A values, whereby field data is treated as null
  if (args_.na_values.size() != 0) {
    d_naTrie          = createSerializedTrie(args_.na_values);
    opts.naValuesTrie = d_naTrie.data().get();
  }
}

// Forward to implementation
reader::reader(std::string filepath,
               reader_options const &options,
               rmm::mr::device_memory_resource *mr)
  : _impl(std::make_unique<impl>(nullptr, filepath, options, mr))
{
  // Delay actual instantiation of data source until read to allow for
  // partial memory mapping of file using byte ranges
}

// Forward to implementation
reader::reader(const char *buffer,
               size_t length,
               reader_options const &options,
               rmm::mr::device_memory_resource *mr)
  : _impl(std::make_unique<impl>(datasource::create(buffer, length), "", options, mr))
{
}

// Forward to implementation
reader::reader(std::shared_ptr<arrow::io::RandomAccessFile> file,
               reader_options const &options,
               rmm::mr::device_memory_resource *mr)
  : _impl(std::make_unique<impl>(datasource::create(file), "", options, mr))
{
}

// Destructor within this translation unit
reader::~reader() = default;

// Forward to implementation
table_with_metadata reader::read_all(cudaStream_t stream)
{
  return _impl->read(0, 0, 0, 0, -1, stream);
}

// Forward to implementation
table_with_metadata reader::read_byte_range(size_t offset, size_t size, cudaStream_t stream)
{
  return _impl->read(offset, size, 0, 0, -1, stream);
}

// Forward to implementation
table_with_metadata reader::read_rows(size_type num_skip_header,
                                      size_type num_skip_footer,
                                      size_type num_rows,
                                      cudaStream_t stream)
{
  CUDF_EXPECTS(num_rows == -1 || num_skip_footer == 0,
               "Cannot use both `num_rows` and `num_skip_footer`");

  return _impl->read(0, 0, num_skip_header, num_skip_footer, num_rows, stream);
}

}  // namespace csv
}  // namespace detail
}  // namespace io
}  // namespace experimental
}  // namespace cudf<|MERGE_RESOLUTION|>--- conflicted
+++ resolved
@@ -62,14 +62,9 @@
  * @param[in] num_columns Number of columns in the CSV file (optional)
  *
  * @return Estimated maximum size of a row, in bytes
-<<<<<<< HEAD
  **/
-constexpr size_t calculateMaxRowSize(int num_columns = 0) noexcept {
-=======
- *---------------------------------------------------------------------------**/
 constexpr size_t calculateMaxRowSize(int num_columns = 0) noexcept
 {
->>>>>>> cfb1f6b6
   constexpr size_t max_row_bytes = 16 * 1024;  // 16KB
   constexpr size_t column_bytes  = 64;
   constexpr size_t base_padding  = 1024;  // 1KB
