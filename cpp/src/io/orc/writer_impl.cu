--- conflicted
+++ resolved
@@ -937,7 +937,7 @@
 
 void writer::impl::write_chunked_begin(orc_chunked_state& state) {
   // Write file header
-  out_sink_->write(MAGIC, std::strlen(MAGIC));
+  out_sink_->host_write(MAGIC, std::strlen(MAGIC));
 }
 
 void writer::impl::write_chunked(table_view const& table, orc_chunked_state& state) {
@@ -1104,12 +1104,6 @@
 
   ProtobufWriter pbw_(&buffer_);
 
-<<<<<<< HEAD
-  // Write file header
-  out_sink_->host_write(MAGIC, std::strlen(MAGIC));
-
-=======
->>>>>>> c28914fe
   // Write stripes
   size_t group = 0;
   for (size_t stripe_id = 0; stripe_id < stripes.size(); stripe_id++) {
@@ -1245,17 +1239,7 @@
     pbw_.write(&state.md);
     add_uncompressed_block_headers(buffer_);
     ps.metadataLength = buffer_.size();
-<<<<<<< HEAD
-    if (compression_kind_ != NONE) {
-      uint32_t uncomp_md_len = (uint32_t)(ps.metadataLength - 3) * 2 + 1;
-      buffer_[0] = static_cast<uint8_t>(uncomp_md_len >> 0);
-      buffer_[1] = static_cast<uint8_t>(uncomp_md_len >> 8);
-      buffer_[2] = static_cast<uint8_t>(uncomp_md_len >> 16);
-    }
     out_sink_->host_write(buffer_.data(), buffer_.size());
-=======
-    out_sink_->write(buffer_.data(), buffer_.size());
->>>>>>> c28914fe
   }
   else {
     ps.metadataLength = 0;
