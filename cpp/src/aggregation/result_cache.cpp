--- conflicted
+++ resolved
@@ -23,37 +23,7 @@
 bool result_cache::has_result(size_t col_idx, std::unique_ptr<aggregation> const& agg) const {
   if (col_idx < 0 or col_idx > _cache.size()) return false;
 
-<<<<<<< HEAD
   auto result_it = _cache[col_idx].find(agg);
-=======
-struct typed_agg_copier {
- private:
-  std::unique_ptr<aggregation> const& agg;
-
- public:
-  typed_agg_copier(std::unique_ptr<aggregation> const& agg) : agg(agg) {}
-
-  template <aggregation::Kind k>
-  std::shared_ptr<aggregation> operator()() {
-    using agg_type    = experimental::detail::kind_to_type<k>;
-    auto typed_agg    = static_cast<agg_type const*>(agg.get());
-    aggregation* copy = new agg_type(*typed_agg);
-    return std::shared_ptr<aggregation>(copy);
-  }
-};
-
-std::shared_ptr<aggregation> copy_to_shared_ptr(std::unique_ptr<aggregation> const& agg) {
-  return experimental::detail::aggregation_dispatcher(agg->kind, typed_agg_copier(agg));
-}
-
-}  // namespace
-
-bool result_cache::has_result(size_t col_idx, std::unique_ptr<aggregation> const& agg) const {
-  if (col_idx < 0 or col_idx > _cache.size()) return false;
-
-  auto agg_copy  = copy_to_shared_ptr(agg);
-  auto result_it = _cache[col_idx].find(agg_copy);
->>>>>>> f840562c
 
   if (result_it != _cache[col_idx].end())
     return true;
@@ -64,25 +34,14 @@
 void result_cache::add_result(size_t col_idx,
                               std::unique_ptr<aggregation> const& agg,
                               std::unique_ptr<column>&& col) {
-<<<<<<< HEAD
-  _cache[col_idx].emplace(agg->clone(), std::move(col));
-=======
-  auto key        = copy_to_shared_ptr(agg);
-  column* col_ptr = col.release();
-  _cache[col_idx].emplace(std::move(key), std::unique_ptr<column>(col_ptr));
->>>>>>> f840562c
+  _cache[col_idx].emplace(agg->clone(), std::move(col))
 }
 
 column_view result_cache::get_result(size_t col_idx,
                                      std::unique_ptr<aggregation> const& agg) const {
   CUDF_EXPECTS(has_result(col_idx, agg), "Result does not exist in cache");
 
-<<<<<<< HEAD
   auto result_it = _cache[col_idx].find(agg);
-=======
-  auto key       = copy_to_shared_ptr(agg);
-  auto result_it = _cache[col_idx].find(key);
->>>>>>> f840562c
   return result_it->second->view();
 }
 
@@ -91,13 +50,8 @@
   CUDF_EXPECTS(has_result(col_idx, agg), "Result does not exist in cache");
 
   // unordered_map.extract() is a c++17 feature so we do this:
-<<<<<<< HEAD
   auto result_it                 = _cache[col_idx].find(agg);
   std::unique_ptr<column> result = std::move(result_it->second);
-=======
-  auto result_it     = _cache[col_idx].find(key);
-  column* raw_column = result_it->second.release();
->>>>>>> f840562c
   _cache[col_idx].erase(result_it);
   return std::move(result);
 }
