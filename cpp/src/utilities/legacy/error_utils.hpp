#pragma once

#include <cudf/types.h>
#include <cudf/utilities/error.hpp>

/**
 * @brief DEPRECATED error checking macro that verifies a condition evaluates to
 * true or returns an error-code.
 *
 * This macro is considered DEPRECATED and should not be used in any new
 * features.
 *
 * Instead, CUDF_EXPECTS() should be used.
 *
 **/
#define GDF_REQUIRE(F, S) \
  if (!(F)) return (S);

/**
 * @brief a version of GDF_REQUIRE for expressions of type `gdf_error` rather
 * than booleans
 *
 * This macro is sort-of DEPRECATED.
 *
<<<<<<< HEAD
 **/
#define GDF_TRY(_expression) do { \
    gdf_error _gdf_try_result = ( _expression ) ; \
    if (_gdf_try_result != GDF_SUCCESS) return _gdf_try_result ; \
} while(0)
=======
 *---------------------------------------------------------------------------**/
#define GDF_TRY(_expression)                                    \
  do {                                                          \
    gdf_error _gdf_try_result = (_expression);                  \
    if (_gdf_try_result != GDF_SUCCESS) return _gdf_try_result; \
  } while (0)
>>>>>>> cfb1f6b6

/**
 * @brief Try evaluation an expression with a gdf_error type,
 * and throw an appropriate exception if it fails.
<<<<<<< HEAD
 **/
#define CUDF_TRY(_gdf_error_expression) do { \
    auto _evaluated = _gdf_error_expression; \
    if (_evaluated == GDF_SUCCESS) { break; } \
    throw cudf::logic_error( \
        ("cuDF error " + std::string(gdf_error_get_name(_evaluated)) + " at " \
       __FILE__ ":"  \
        CUDF_STRINGIFY(__LINE__) " evaluating " CUDF_STRINGIFY(#_gdf_error_expression)).c_str() ); \
} while(0)
=======
 *---------------------------------------------------------------------------**/
#define CUDF_TRY(_gdf_error_expression)                                                         \
  do {                                                                                          \
    auto _evaluated = _gdf_error_expression;                                                    \
    if (_evaluated == GDF_SUCCESS) { break; }                                                   \
    throw cudf::logic_error(("cuDF error " + std::string(gdf_error_get_name(_evaluated)) +      \
                             " at " __FILE__ ":" CUDF_STRINGIFY(                                \
                               __LINE__) " evaluating " CUDF_STRINGIFY(#_gdf_error_expression)) \
                              .c_str());                                                        \
  } while (0)
>>>>>>> cfb1f6b6
<|MERGE_RESOLUTION|>--- conflicted
+++ resolved
@@ -22,36 +22,17 @@
  *
  * This macro is sort-of DEPRECATED.
  *
-<<<<<<< HEAD
  **/
-#define GDF_TRY(_expression) do { \
-    gdf_error _gdf_try_result = ( _expression ) ; \
-    if (_gdf_try_result != GDF_SUCCESS) return _gdf_try_result ; \
-} while(0)
-=======
- *---------------------------------------------------------------------------**/
 #define GDF_TRY(_expression)                                    \
   do {                                                          \
     gdf_error _gdf_try_result = (_expression);                  \
     if (_gdf_try_result != GDF_SUCCESS) return _gdf_try_result; \
   } while (0)
->>>>>>> cfb1f6b6
 
 /**
  * @brief Try evaluation an expression with a gdf_error type,
  * and throw an appropriate exception if it fails.
-<<<<<<< HEAD
  **/
-#define CUDF_TRY(_gdf_error_expression) do { \
-    auto _evaluated = _gdf_error_expression; \
-    if (_evaluated == GDF_SUCCESS) { break; } \
-    throw cudf::logic_error( \
-        ("cuDF error " + std::string(gdf_error_get_name(_evaluated)) + " at " \
-       __FILE__ ":"  \
-        CUDF_STRINGIFY(__LINE__) " evaluating " CUDF_STRINGIFY(#_gdf_error_expression)).c_str() ); \
-} while(0)
-=======
- *---------------------------------------------------------------------------**/
 #define CUDF_TRY(_gdf_error_expression)                                                         \
   do {                                                                                          \
     auto _evaluated = _gdf_error_expression;                                                    \
@@ -60,5 +41,4 @@
                              " at " __FILE__ ":" CUDF_STRINGIFY(                                \
                                __LINE__) " evaluating " CUDF_STRINGIFY(#_gdf_error_expression)) \
                               .c_str());                                                        \
-  } while (0)
->>>>>>> cfb1f6b6
+  } while (0)