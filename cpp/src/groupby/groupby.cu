/*
 * Copyright (c) 2019, NVIDIA CORPORATION.
 *
 * Licensed under the Apache License, Version 2.0 (the "License");
 * you may not use this file except in compliance with the License.
 * You may obtain a copy of the License at
 *
 *     http://www.apache.org/licenses/LICENSE-2.0
 *
 * Unless required by applicable law or agreed to in writing, software
 * distributed under the License is distributed on an "AS IS" BASIS,
 * WITHOUT WARRANTIES OR CONDITIONS OF ANY KIND, either express or implied.
 * See the License for the specific language governing permissions and
 * limitations under the License.
 */

#include <cudf/column/column.hpp>
#include <cudf/column/column_factories.hpp>
#include <cudf/column/column_view.hpp>
#include <cudf/copying.hpp>
#include <cudf/detail/aggregation/aggregation.hpp>
#include <cudf/detail/gather.hpp>
#include <cudf/detail/groupby.hpp>
#include <cudf/detail/groupby/sort_helper.hpp>
#include <cudf/detail/nvtx/ranges.hpp>
#include <cudf/groupby.hpp>
#include <cudf/table/table.hpp>
#include <cudf/table/table_view.hpp>
#include <cudf/types.hpp>
#include <cudf/utilities/error.hpp>

#include <thrust/copy.h>

#include <memory>
#include <utility>

namespace cudf {
namespace groupby {
// Constructor
groupby::groupby(table_view const& keys,
                 null_policy include_null_keys,
                 sorted keys_are_sorted,
                 std::vector<order> const& column_order,
                 std::vector<null_order> const& null_precedence)
  : _keys{keys},
    _include_null_keys{include_null_keys},
    _keys_are_sorted{keys_are_sorted},
    _column_order{column_order},
    _null_precedence{null_precedence}
{
}

// Select hash vs. sort groupby implementation
std::pair<std::unique_ptr<table>, std::vector<aggregation_result>> groupby::dispatch_aggregation(
  std::vector<aggregation_request> const& requests,
  cudaStream_t stream,
  rmm::mr::device_memory_resource* mr)
{
  // If sort groupby has been called once on this groupby object, then
  // always use sort groupby from now on. Because once keys are sorted,
  // all the aggs that can be done by hash groupby are efficiently done by
  // sort groupby as well.
  // Only use hash groupby if the keys aren't sorted and all requests can be
  // satisfied with a hash implementation
  if (_keys_are_sorted == sorted::NO and not _helper and
      detail::hash::can_use_hash_groupby(_keys, requests)) {
    return detail::hash::groupby(_keys, requests, _include_null_keys, stream, mr);
  } else {
    return sort_aggregate(requests, stream, mr);
  }
}

// Destructor
// Needs to be in source file because sort_groupby_helper was forward declared
groupby::~groupby() = default;

namespace {
/// Make an empty table with appropriate types for requested aggs
auto empty_results(std::vector<aggregation_request> const& requests)
{
  std::vector<aggregation_result> empty_results;

  std::transform(
    requests.begin(), requests.end(), std::back_inserter(empty_results), [](auto const& request) {
      std::vector<std::unique_ptr<column>> results;

      std::transform(
        request.aggregations.begin(),
        request.aggregations.end(),
        std::back_inserter(results),
        [&request](auto const& agg) {
          return make_empty_column(cudf::detail::target_type(request.values.type(), agg->kind));
        });

      return aggregation_result{std::move(results)};
    });

  return empty_results;
}

/// Verifies the agg requested on the request's values is valid
void verify_valid_requests(std::vector<aggregation_request> const& requests)
{
  CUDF_EXPECTS(std::all_of(requests.begin(),
                           requests.end(),
                           [](auto const& request) {
                             return std::all_of(request.aggregations.begin(),
                                                request.aggregations.end(),
                                                [&request](auto const& agg) {
                                                  return cudf::detail::is_valid_aggregation(
                                                    request.values.type(), agg->kind);
                                                });
                           }),
               "Invalid type/aggregation combination.");
}

}  // namespace

// Compute aggregation requests
std::pair<std::unique_ptr<table>, std::vector<aggregation_result>> groupby::aggregate(
  std::vector<aggregation_request> const& requests, rmm::mr::device_memory_resource* mr)
{
  CUDF_FUNC_RANGE();
  CUDF_EXPECTS(
    std::all_of(requests.begin(),
                requests.end(),
                [this](auto const& request) { return request.values.size() == _keys.num_rows(); }),
    "Size mismatch between request values and groupby keys.");

  verify_valid_requests(requests);

  if (_keys.num_rows() == 0) { return std::make_pair(empty_like(_keys), empty_results(requests)); }

  return dispatch_aggregation(requests, 0, mr);
}

groupby::groups groupby::get_groups(table_view values, rmm::mr::device_memory_resource* mr)
{
  CUDF_FUNC_RANGE();
  auto grouped_keys = helper().sorted_keys(mr, 0);

  auto group_offsets = helper().group_offsets(0);
  std::vector<size_type> group_offsets_vector(group_offsets.size());
  thrust::copy(group_offsets.begin(), group_offsets.end(), group_offsets_vector.begin());

  std::unique_ptr<table> grouped_values{nullptr};
  if (values.num_columns()) {
    grouped_values =
<<<<<<< HEAD
      cudf::experimental::detail::gather(values,
                                         helper().key_sort_order(),
                                         experimental::detail::out_of_bounds_policy::NULLIFY,
                                         experimental::detail::negative_indices_policy::NOT_ALLOWED,
                                         mr);
=======
      cudf::detail::gather(values, helper().key_sort_order(), false, false, false, mr);
>>>>>>> 01ca9eda
    return groupby::groups{
      std::move(grouped_keys), std::move(group_offsets_vector), std::move(grouped_values)};
  } else {
    return groupby::groups{std::move(grouped_keys), std::move(group_offsets_vector)};
  }
}

// Get the sort helper object
detail::sort::sort_groupby_helper& groupby::helper()
{
  if (_helper) return *_helper;
  _helper = std::make_unique<detail::sort::sort_groupby_helper>(
    _keys, _include_null_keys, _keys_are_sorted);
  return *_helper;
};

}  // namespace groupby
}  // namespace cudf<|MERGE_RESOLUTION|>--- conflicted
+++ resolved
@@ -145,16 +145,11 @@
 
   std::unique_ptr<table> grouped_values{nullptr};
   if (values.num_columns()) {
-    grouped_values =
-<<<<<<< HEAD
-      cudf::experimental::detail::gather(values,
-                                         helper().key_sort_order(),
-                                         experimental::detail::out_of_bounds_policy::NULLIFY,
-                                         experimental::detail::negative_indices_policy::NOT_ALLOWED,
-                                         mr);
-=======
-      cudf::detail::gather(values, helper().key_sort_order(), false, false, false, mr);
->>>>>>> 01ca9eda
+    grouped_values = cudf::detail::gather(values,
+                                          helper().key_sort_order(),
+                                          cudf::detail::out_of_bounds_policy::NULLIFY,
+                                          cudf::detail::negative_indices_policy::NOT_ALLOWED,
+                                          mr);
     return groupby::groups{
       std::move(grouped_keys), std::move(group_offsets_vector), std::move(grouped_values)};
   } else {
