/*
 * Copyright (c) 2020, NVIDIA CORPORATION.
 *
 * Licensed under the Apache License, Version 2.0 (the "License");
 * you may not use this file except in compliance with the License.
 * You may obtain a copy of the License at
 *
 *     http://www.apache.org/licenses/LICENSE-2.0
 *
 * Unless required by applicable law or agreed to in writing, software
 * distributed under the License is distributed on an "AS IS" BASIS,
 * WITHOUT WARRANTIES OR CONDITIONS OF ANY KIND, either express or implied.
 * See the License for the specific language governing permissions and
 * limitations under the License.
 */

#include <cudf/detail/gather.hpp>
#include <groupby/sort/group_single_pass_reduction_util.cuh>

#include <thrust/transform.h>

namespace cudf {
namespace groupby {
namespace detail {
std::unique_ptr<column> group_argmax(column_view const& values,
                                     size_type num_groups,
                                     rmm::device_vector<size_type> const& group_labels,
                                     column_view const& key_sort_order,
                                     rmm::mr::device_memory_resource* mr,
                                     cudaStream_t stream)
{
  auto indices = type_dispatcher(values.type(),
                                 reduce_functor<aggregation::ARGMAX>{},
                                 values,
                                 num_groups,
                                 group_labels,
                                 rmm::mr::get_default_resource(),
                                 stream);

  // The functor returns the index of maximum in the sorted values.
  // We need the index of maximum in the original unsorted values.
  // So use indices to gather the sort order used to sort `values`.
  // Gather map cannot be null so we make a view with the mask removed.
  // The values in data buffer of indices corresponding to null values was
  // initialized to ARGMAX_SENTINEL which is an out of bounds index value (-1)
  // and causes the gathered value to be null.
  column_view null_removed_indices(
    data_type(type_to_id<size_type>()),
    indices->size(),
    static_cast<void const*>(indices->view().template data<size_type>()));
<<<<<<< HEAD
  auto result_table = cudf::experimental::detail::gather(
    table_view({key_sort_order}),
    null_removed_indices,
    indices->nullable() ? experimental::detail::out_of_bounds_policy::IGNORE
                        : experimental::detail::out_of_bounds_policy::NULLIFY,
    experimental::detail::negative_indices_policy::NOT_ALLOWED,
    mr,
    stream);
=======
  auto result_table = cudf::detail::gather(table_view({key_sort_order}),
                                           null_removed_indices,
                                           false,
                                           indices->nullable(),
                                           false,
                                           mr,
                                           stream);
>>>>>>> 01ca9eda

  return std::move(result_table->release()[0]);
}

}  // namespace detail
}  // namespace groupby
}  // namespace cudf<|MERGE_RESOLUTION|>--- conflicted
+++ resolved
@@ -48,24 +48,14 @@
     data_type(type_to_id<size_type>()),
     indices->size(),
     static_cast<void const*>(indices->view().template data<size_type>()));
-<<<<<<< HEAD
-  auto result_table = cudf::experimental::detail::gather(
-    table_view({key_sort_order}),
-    null_removed_indices,
-    indices->nullable() ? experimental::detail::out_of_bounds_policy::IGNORE
-                        : experimental::detail::out_of_bounds_policy::NULLIFY,
-    experimental::detail::negative_indices_policy::NOT_ALLOWED,
-    mr,
-    stream);
-=======
-  auto result_table = cudf::detail::gather(table_view({key_sort_order}),
-                                           null_removed_indices,
-                                           false,
-                                           indices->nullable(),
-                                           false,
-                                           mr,
-                                           stream);
->>>>>>> 01ca9eda
+  auto result_table =
+    cudf::detail::gather(table_view({key_sort_order}),
+                         null_removed_indices,
+                         indices->nullable() ? cudf::detail::out_of_bounds_policy::IGNORE
+                                             : cudf::detail::out_of_bounds_policy::NULLIFY,
+                         cudf::detail::negative_indices_policy::NOT_ALLOWED,
+                         mr,
+                         stream);
 
   return std::move(result_table->release()[0]);
 }
