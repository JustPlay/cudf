--- conflicted
+++ resolved
@@ -902,7 +902,27 @@
   ASSERT_BINOP<TypeOut, TypeLhs, TypeRhs>(*out, lhs, rhs, LOG_BASE());
 }
 
-<<<<<<< HEAD
+TEST_F(BinaryOperationIntegrationTest, ShiftRightUnsigned_Scalar_Vector_SI64_SI64_SI32)
+{
+  using TypeOut = int64_t;
+  using TypeLhs = int64_t;
+  using TypeRhs = int32_t;
+
+  using SHIFT_RIGHT_UNSIGNED =
+    cudf::library::operation::ShiftRightUnsigned<TypeOut, TypeLhs, TypeRhs>;
+
+  auto lhs = cudf::experimental::scalar_type_t<TypeLhs>(-12);
+  // this generates values in the range 1-10 which should be reasonable for the shift
+  auto rhs = make_random_wrapped_column<TypeRhs>(100);
+  auto out =
+    cudf::experimental::binary_operation(lhs,
+                                         rhs,
+                                         cudf::experimental::binary_operator::SHIFT_RIGHT_UNSIGNED,
+                                         data_type(experimental::type_to_id<TypeOut>()));
+
+  ASSERT_BINOP<TypeOut, TypeLhs, TypeRhs>(*out, lhs, rhs, SHIFT_RIGHT_UNSIGNED());
+}
+
 TEST_F(BinaryOperationIntegrationTest, PMod_Scalar_Vector_FP32)
 {
   using TypeOut = float;
@@ -922,9 +942,7 @@
 
   auto out_h    = cudf::test::to_host<TypeOut>(*out);
   auto out_data = out_h.first;
-  for (size_t i = 0; i < out_data.size(); ++i) {
-    EXPECT_TRUE(out_data[i] > 0);
-  }
+  for (size_t i = 0; i < out_data.size(); ++i) { EXPECT_TRUE(out_data[i] > 0); }
   ASSERT_BINOP<TypeOut, TypeLhs, TypeRhs>(*out, lhs, rhs, PMOD());
 }
 
@@ -947,9 +965,7 @@
 
   auto out_h    = cudf::test::to_host<TypeOut>(*out);
   auto out_data = out_h.first;
-  for (size_t i = 0; i < out_data.size(); ++i) {
-    EXPECT_TRUE(out_data[i] > 0);
-  }
+  for (size_t i = 0; i < out_data.size(); ++i) { EXPECT_TRUE(out_data[i] > 0); }
   ASSERT_BINOP<TypeOut, TypeLhs, TypeRhs>(*out, lhs, rhs, PMOD());
 }
 
@@ -974,31 +990,8 @@
 
   auto out_h    = cudf::test::to_host<TypeOut>(*out);
   auto out_data = out_h.first;
-  for (size_t i = 0; i < out_data.size(); ++i) {
-    EXPECT_TRUE(out_data[i] > 0);
-  }
+  for (size_t i = 0; i < out_data.size(); ++i) { EXPECT_TRUE(out_data[i] > 0); }
   ASSERT_BINOP<TypeOut, TypeLhs, TypeRhs>(*out, lhs, rhs, PMOD());
-=======
-TEST_F(BinaryOperationIntegrationTest, ShiftRightUnsigned_Scalar_Vector_SI64_SI64_SI32)
-{
-  using TypeOut = int64_t;
-  using TypeLhs = int64_t;
-  using TypeRhs = int32_t;
-
-  using SHIFT_RIGHT_UNSIGNED =
-    cudf::library::operation::ShiftRightUnsigned<TypeOut, TypeLhs, TypeRhs>;
-
-  auto lhs = cudf::experimental::scalar_type_t<TypeLhs>(-12);
-  // this generates values in the range 1-10 which should be reasonable for the shift
-  auto rhs = make_random_wrapped_column<TypeRhs>(100);
-  auto out =
-    cudf::experimental::binary_operation(lhs,
-                                         rhs,
-                                         cudf::experimental::binary_operator::SHIFT_RIGHT_UNSIGNED,
-                                         data_type(experimental::type_to_id<TypeOut>()));
-
-  ASSERT_BINOP<TypeOut, TypeLhs, TypeRhs>(*out, lhs, rhs, SHIFT_RIGHT_UNSIGNED());
->>>>>>> 44f50923
 }
 
 }  // namespace binop
