--- conflicted
+++ resolved
@@ -80,12 +80,7 @@
   auto lhs = make_random_wrapped_column<TypeLhs>(500);
   auto rhs = make_random_wrapped_column<TypeRhs>(500);
 
-<<<<<<< HEAD
-  auto out = cudf::binary_operation(
-    lhs, rhs, ptx, data_type(type_to_id<TypeOut>()));
-=======
-  auto out = cudf::experimental::binary_operation(lhs, rhs, ptx, data_type(type_to_id<TypeOut>()));
->>>>>>> 62dbd028
+  auto out = cudf::binary_operation(lhs, rhs, ptx, data_type(type_to_id<TypeOut>()));
 
   // pow has a max ULP error of 2 per CUDA programming guide
   ASSERT_BINOP<TypeOut, TypeLhs, TypeRhs>(*out, lhs, rhs, CADD, NearEqualComparator<TypeOut>{2});
@@ -145,12 +140,7 @@
   auto lhs = make_random_wrapped_column<TypeLhs>(500);
   auto rhs = make_random_wrapped_column<TypeRhs>(500);
 
-<<<<<<< HEAD
-  auto out = cudf::binary_operation(
-    lhs, rhs, ptx, data_type(type_to_id<TypeOut>()));
-=======
-  auto out = cudf::experimental::binary_operation(lhs, rhs, ptx, data_type(type_to_id<TypeOut>()));
->>>>>>> 62dbd028
+  auto out = cudf::binary_operation(lhs, rhs, ptx, data_type(type_to_id<TypeOut>()));
 
   ASSERT_BINOP<TypeOut, TypeLhs, TypeRhs>(*out, lhs, rhs, CADD);
 }
@@ -211,12 +201,7 @@
   auto lhs = make_random_wrapped_column<TypeLhs>(500);
   auto rhs = make_random_wrapped_column<TypeRhs>(500);
 
-<<<<<<< HEAD
-  auto out = cudf::binary_operation(
-    lhs, rhs, ptx, data_type(type_to_id<TypeOut>()));
-=======
-  auto out = cudf::experimental::binary_operation(lhs, rhs, ptx, data_type(type_to_id<TypeOut>()));
->>>>>>> 62dbd028
+  auto out = cudf::binary_operation(lhs, rhs, ptx, data_type(type_to_id<TypeOut>()));
 
   ASSERT_BINOP<TypeOut, TypeLhs, TypeRhs>(*out, lhs, rhs, CADD);
 }
