/*
 * Copyright (c) 2019, NVIDIA CORPORATION.
 *
 * Licensed under the Apache License, Version 2.0 (the "License");
 * you may not use this file except in compliance with the License.
 * You may obtain a copy of the License at
 *
 *     http://www.apache.org/licenses/LICENSE-2.0
 *
 * Unless required by applicable law or agreed to in writing, software
 * distributed under the License is distributed on an "AS IS" BASIS,
 * WITHOUT WARRANTIES OR CONDITIONS OF ANY KIND, either express or implied.
 * See the License for the specific language governing permissions and
 * limitations under the License.
 */

#include <cudf/column/column_factories.hpp>
#include <cudf/copying.hpp>
#include <cudf/strings/detail/utilities.hpp>
#include <cudf/table/table.hpp>
#include <cudf/utilities/type_dispatcher.hpp>
#include <string>
#include <tests/utilities/base_fixture.hpp>
#include <tests/utilities/column_utilities.hpp>
#include <tests/utilities/column_wrapper.hpp>
#include <tests/utilities/type_lists.hpp>

template <typename T>
struct EmptyLikeTest : public cudf::test::BaseFixture {
};

using numeric_types = cudf::test::NumericTypes;

TYPED_TEST_CASE(EmptyLikeTest, numeric_types);

TYPED_TEST(EmptyLikeTest, ColumnNumericTests)
{
  cudf::size_type size   = 10;
  cudf::mask_state state = cudf::mask_state::ALL_VALID;
<<<<<<< HEAD
  auto input =
    make_numeric_column(cudf::data_type{cudf::type_to_id<TypeParam>()}, size, state);
  auto expected =
    make_numeric_column(cudf::data_type{cudf::type_to_id<TypeParam>()}, 0);
  auto got = cudf::empty_like(input->view());
=======
  auto input    = make_numeric_column(cudf::data_type{cudf::type_to_id<TypeParam>()}, size, state);
  auto expected = make_numeric_column(cudf::data_type{cudf::type_to_id<TypeParam>()}, 0);
  auto got      = cudf::experimental::empty_like(input->view());
>>>>>>> 62dbd028
  cudf::test::expect_columns_equal(*expected, *got);
}

struct EmptyLikeStringTest : public EmptyLikeTest<std::string> {
};

void check_empty_string_columns(cudf::column_view lhs, cudf::column_view rhs)
{
  EXPECT_EQ(lhs.type(), rhs.type());
  EXPECT_EQ(lhs.size(), 0);
  EXPECT_EQ(lhs.null_count(), 0);
  EXPECT_EQ(lhs.nullable(), false);
  EXPECT_EQ(lhs.has_nulls(), false);
  // An empty column is not required to have children
}

TEST_F(EmptyLikeStringTest, ColumnStringTest)
{
  std::vector<const char*> h_strings{"the quick brown fox jumps over the lazy dog",
                                     "thé result does not include the value in the sum in",
                                     "",
                                     nullptr,
                                     "absent stop words"};
  cudf::test::strings_column_wrapper strings(
    h_strings.begin(),
    h_strings.end(),
    thrust::make_transform_iterator(h_strings.begin(), [](auto str) { return str != nullptr; }));

  auto got = cudf::empty_like(strings);
  check_empty_string_columns(got->view(), strings);
}

std::unique_ptr<cudf::table> create_table(cudf::size_type size, cudf::mask_state state)
{
  auto num_column_1 = make_numeric_column(cudf::data_type{cudf::INT64}, size, state);
  auto num_column_2 = make_numeric_column(cudf::data_type{cudf::INT32}, size, state);
  auto num_column_3 = make_numeric_column(cudf::data_type{cudf::FLOAT64}, size, state);
  auto num_column_4 = make_numeric_column(cudf::data_type{cudf::FLOAT32}, size, state);
  std::vector<std::unique_ptr<cudf::column>> columns;
  columns.push_back(std::move(num_column_1));
  columns.push_back(std::move(num_column_2));
  columns.push_back(std::move(num_column_3));
  columns.push_back(std::move(num_column_4));

  return std::make_unique<cudf::table>(std::move(columns));
}

void expect_tables_prop_equal(cudf::table_view lhs, cudf::table_view rhs)
{
  EXPECT_EQ(lhs.num_columns(), rhs.num_columns());
  for (cudf::size_type index = 0; index < lhs.num_columns(); index++)
    cudf::test::expect_column_properties_equal(lhs.column(index), rhs.column(index));
}

struct EmptyLikeTableTest : public cudf::test::BaseFixture {
};

TEST_F(EmptyLikeTableTest, TableTest)
{
  cudf::mask_state state = cudf::mask_state::ALL_VALID;
  cudf::size_type size   = 10;
  auto input             = create_table(size, state);
  auto expected          = create_table(0, cudf::mask_state::UNINITIALIZED);
  auto got               = cudf::empty_like(input->view());

  expect_tables_prop_equal(got->view(), expected->view());
}

template <typename T>
struct AllocateLikeTest : public cudf::test::BaseFixture {
};
;

TYPED_TEST_CASE(AllocateLikeTest, numeric_types);

TYPED_TEST(AllocateLikeTest, ColumnNumericTestSameSize)
{
  // For same size as input
  cudf::size_type size   = 10;
  cudf::mask_state state = cudf::mask_state::ALL_VALID;
<<<<<<< HEAD
  auto input =
    make_numeric_column(cudf::data_type{cudf::type_to_id<TypeParam>()}, size, state);
  auto expected = make_numeric_column(cudf::data_type{cudf::type_to_id<TypeParam>()},
                                      size,
                                      cudf::mask_state::UNINITIALIZED);
  auto got      = cudf::allocate_like(input->view());
=======
  auto input    = make_numeric_column(cudf::data_type{cudf::type_to_id<TypeParam>()}, size, state);
  auto expected = make_numeric_column(
    cudf::data_type{cudf::type_to_id<TypeParam>()}, size, cudf::mask_state::UNINITIALIZED);
  auto got = cudf::experimental::allocate_like(input->view());
>>>>>>> 62dbd028
  cudf::test::expect_column_properties_equal(*expected, *got);
}

TYPED_TEST(AllocateLikeTest, ColumnNumericTestSpecifiedSize)
{
  // For same size as input
  cudf::size_type size           = 10;
  cudf::size_type specified_size = 5;
  cudf::mask_state state         = cudf::mask_state::ALL_VALID;
<<<<<<< HEAD
  auto input =
    make_numeric_column(cudf::data_type{cudf::type_to_id<TypeParam>()}, size, state);
=======
  auto input    = make_numeric_column(cudf::data_type{cudf::type_to_id<TypeParam>()}, size, state);
>>>>>>> 62dbd028
  auto expected = make_numeric_column(cudf::data_type{cudf::type_to_id<TypeParam>()},
                                      specified_size,
                                      cudf::mask_state::UNINITIALIZED);
  auto got      = cudf::allocate_like(input->view(), specified_size);
  cudf::test::expect_column_properties_equal(*expected, *got);
}

CUDF_TEST_PROGRAM_MAIN()<|MERGE_RESOLUTION|>--- conflicted
+++ resolved
@@ -37,17 +37,9 @@
 {
   cudf::size_type size   = 10;
   cudf::mask_state state = cudf::mask_state::ALL_VALID;
-<<<<<<< HEAD
-  auto input =
-    make_numeric_column(cudf::data_type{cudf::type_to_id<TypeParam>()}, size, state);
-  auto expected =
-    make_numeric_column(cudf::data_type{cudf::type_to_id<TypeParam>()}, 0);
-  auto got = cudf::empty_like(input->view());
-=======
   auto input    = make_numeric_column(cudf::data_type{cudf::type_to_id<TypeParam>()}, size, state);
   auto expected = make_numeric_column(cudf::data_type{cudf::type_to_id<TypeParam>()}, 0);
-  auto got      = cudf::experimental::empty_like(input->view());
->>>>>>> 62dbd028
+  auto got      = cudf::empty_like(input->view());
   cudf::test::expect_columns_equal(*expected, *got);
 }
 
@@ -128,19 +120,10 @@
   // For same size as input
   cudf::size_type size   = 10;
   cudf::mask_state state = cudf::mask_state::ALL_VALID;
-<<<<<<< HEAD
-  auto input =
-    make_numeric_column(cudf::data_type{cudf::type_to_id<TypeParam>()}, size, state);
-  auto expected = make_numeric_column(cudf::data_type{cudf::type_to_id<TypeParam>()},
-                                      size,
-                                      cudf::mask_state::UNINITIALIZED);
-  auto got      = cudf::allocate_like(input->view());
-=======
   auto input    = make_numeric_column(cudf::data_type{cudf::type_to_id<TypeParam>()}, size, state);
   auto expected = make_numeric_column(
     cudf::data_type{cudf::type_to_id<TypeParam>()}, size, cudf::mask_state::UNINITIALIZED);
-  auto got = cudf::experimental::allocate_like(input->view());
->>>>>>> 62dbd028
+  auto got = cudf::allocate_like(input->view());
   cudf::test::expect_column_properties_equal(*expected, *got);
 }
 
@@ -150,12 +133,7 @@
   cudf::size_type size           = 10;
   cudf::size_type specified_size = 5;
   cudf::mask_state state         = cudf::mask_state::ALL_VALID;
-<<<<<<< HEAD
-  auto input =
-    make_numeric_column(cudf::data_type{cudf::type_to_id<TypeParam>()}, size, state);
-=======
   auto input    = make_numeric_column(cudf::data_type{cudf::type_to_id<TypeParam>()}, size, state);
->>>>>>> 62dbd028
   auto expected = make_numeric_column(cudf::data_type{cudf::type_to_id<TypeParam>()},
                                       specified_size,
                                       cudf::mask_state::UNINITIALIZED);
