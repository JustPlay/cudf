/*
 * Copyright (c) 2020, NVIDIA CORPORATION.
 *
 * Licensed under the Apache License, Version 2.0 (the "License");
 * you may not use this file except in compliance with the License.
 * You may obtain a copy of the License at
 *
 *     http://www.apache.org/licenses/LICENSE-2.0
 *
 * Unless required by applicable law or agreed to in writing, software
 * distributed under the License is distributed on an "AS IS" BASIS,
 * WITHOUT WARRANTIES OR CONDITIONS OF ANY KIND, either express or implied.
 * See the License for the specific language governing permissions and
 * limitations under the License.
 */

#include <tests/utilities/base_fixture.hpp>
#include <tests/utilities/column_wrapper.hpp>
#include <tests/utilities/cudf_gtest.hpp>
#include <tests/utilities/table_utilities.hpp>
#include <tests/utilities/type_lists.hpp>

#include <cudf/table/table.hpp>
#include <cudf/table/table_view.hpp>
#include <cudf/types.hpp>

#include <cudf/column/column_view.hpp>
#include <cudf/copying.hpp>
#include <cudf/quantiles.hpp>
#include <cudf/utilities/error.hpp>

using namespace cudf;
using namespace test;

template <typename T>
struct QuantilesTest : public BaseFixture {
};

using TestTypes = AllTypes;

TYPED_TEST_CASE(QuantilesTest, TestTypes);

TYPED_TEST(QuantilesTest, TestZeroColumns)
{
  auto input = table_view(std::vector<column_view>{});

  EXPECT_THROW(quantiles(input, {0.0f}), logic_error);
}

TYPED_TEST(QuantilesTest, TestMultiColumnZeroRows)
{
  using T = TypeParam;

  fixed_width_column_wrapper<T> input_a({});
  auto input = table_view({input_a});

  EXPECT_THROW(quantiles(input, {0.0f}), logic_error);
}

TYPED_TEST(QuantilesTest, TestZeroRequestedQuantiles)
{
  using T = TypeParam;

<<<<<<< HEAD
  auto input_a = fixed_width_column_wrapper<T, int64_t>({1}, {1});
  auto input   = table_view(std::vector<column_view>{input_a});
=======
  fixed_width_column_wrapper<T, int32_t> input_a({1}, {1});
  auto input = table_view(std::vector<column_view>{input_a});
>>>>>>> 049f93c4

  auto actual   = quantiles(input, {});
  auto expected = empty_like(input);

  expect_tables_equal(expected->view(), actual->view());
}

TYPED_TEST(QuantilesTest, TestMultiColumnOrderCountMismatch)
{
  using T = TypeParam;

  fixed_width_column_wrapper<T> input_a({});
  fixed_width_column_wrapper<T> input_b({});
  auto input = table_view({input_a});

  EXPECT_THROW(quantiles(input,
                         {0.0f},
                         interpolation::NEAREST,
                         sorted::NO,
                         {order::ASCENDING},
                         {null_order::AFTER, null_order::AFTER}),
               logic_error);
}

TYPED_TEST(QuantilesTest, TestMultiColumnNullOrderCountMismatch)
{
  using T = TypeParam;

  fixed_width_column_wrapper<T> input_a({});
  fixed_width_column_wrapper<T> input_b({});
  auto input = table_view({input_a});

  EXPECT_THROW(quantiles(input,
                         {0.0f},
                         interpolation::NEAREST,
                         sorted::NO,
                         {order::ASCENDING, order::ASCENDING},
                         {null_order::AFTER}),
               logic_error);
}

TYPED_TEST(QuantilesTest, TestMultiColumnArithmeticInterpolation)
{
  using T = TypeParam;

  fixed_width_column_wrapper<T> input_a({});
  fixed_width_column_wrapper<T> input_b({});
  auto input = table_view({input_a});

  EXPECT_THROW(quantiles(input, {0.0f}, interpolation::LINEAR), logic_error);

  EXPECT_THROW(quantiles(input, {0.0f}, interpolation::MIDPOINT), logic_error);
}

TYPED_TEST(QuantilesTest, TestMultiColumnUnsorted)
{
  using T = TypeParam;

  auto input_a = strings_column_wrapper(
    {"C", "B", "A", "A", "D", "B", "D", "B", "D", "C", "C", "C",
     "D", "B", "D", "B", "C", "C", "A", "D", "B", "A", "A", "A"},
    {1, 1, 1, 1, 1, 1, 1, 1, 1, 1, 1, 1, 1, 1, 1, 1, 1, 1, 1, 1, 1, 1, 1, 1});

<<<<<<< HEAD
  auto input_b = fixed_width_column_wrapper<T, int64_t>(
=======
  fixed_width_column_wrapper<T, int32_t> input_b(
>>>>>>> 049f93c4
    {4, 3, 5, 0, 1, 0, 4, 1, 5, 3, 0, 5, 2, 4, 3, 2, 1, 2, 3, 0, 5, 1, 4, 2},
    {1, 1, 1, 1, 1, 1, 1, 1, 1, 1, 1, 1, 1, 1, 1, 1, 1, 1, 1, 1, 1, 1, 1, 1});

  auto input = table_view({input_a, input_b});

  auto actual = quantiles(input,
                          {0.0f, 0.5f, 0.7f, 0.25f, 1.0f},
                          interpolation::NEAREST,
                          sorted::NO,
                          {order::ASCENDING, order::DESCENDING});

  auto expected_a = strings_column_wrapper({"A", "C", "C", "B", "D"}, {1, 1, 1, 1, 1});

<<<<<<< HEAD
  auto expected_b = fixed_width_column_wrapper<T, int64_t>({5, 5, 1, 5, 0}, {1, 1, 1, 1, 1});
=======
  fixed_width_column_wrapper<T, int32_t> expected_b({5, 5, 1, 5, 0}, {1, 1, 1, 1, 1});
>>>>>>> 049f93c4

  auto expected = table_view({expected_a, expected_b});

  expect_tables_equal(expected, actual->view());
}

TYPED_TEST(QuantilesTest, TestMultiColumnAssumedSorted)
{
  using T = TypeParam;

  auto input_a = strings_column_wrapper(
    {"C", "B", "A", "A", "D", "B", "D", "B", "D", "C", "C", "C",
     "D", "B", "D", "B", "C", "C", "A", "D", "B", "A", "A", "A"},
    {1, 1, 1, 1, 1, 1, 1, 1, 1, 1, 1, 1, 1, 1, 1, 1, 1, 1, 1, 1, 1, 1, 1, 1});

<<<<<<< HEAD
  auto input_b = fixed_width_column_wrapper<T, int64_t>(
=======
  fixed_width_column_wrapper<T, int32_t> input_b(
>>>>>>> 049f93c4
    {4, 3, 5, 0, 1, 0, 4, 1, 5, 3, 0, 5, 2, 4, 3, 2, 1, 2, 3, 0, 5, 1, 4, 2},
    {1, 1, 1, 1, 1, 1, 1, 1, 1, 1, 1, 1, 1, 1, 1, 1, 1, 1, 1, 1, 1, 1, 1, 1});

  auto input = table_view({input_a, input_b});

  auto actual =
    quantiles(input, {0.0f, 0.5f, 0.7f, 0.25f, 1.0f}, interpolation::NEAREST, sorted::YES);

  auto expected_a = strings_column_wrapper({"C", "D", "C", "D", "A"}, {1, 1, 1, 1, 1});

<<<<<<< HEAD
  auto expected_b = fixed_width_column_wrapper<T, int64_t>({4, 2, 1, 4, 2}, {1, 1, 1, 1, 1});
=======
  fixed_width_column_wrapper<T, int32_t> expected_b({4, 2, 1, 4, 2}, {1, 1, 1, 1, 1});
>>>>>>> 049f93c4

  auto expected = table_view({expected_a, expected_b});

  expect_tables_equal(expected, actual->view());
}<|MERGE_RESOLUTION|>--- conflicted
+++ resolved
@@ -61,13 +61,8 @@
 {
   using T = TypeParam;
 
-<<<<<<< HEAD
-  auto input_a = fixed_width_column_wrapper<T, int64_t>({1}, {1});
-  auto input   = table_view(std::vector<column_view>{input_a});
-=======
   fixed_width_column_wrapper<T, int32_t> input_a({1}, {1});
   auto input = table_view(std::vector<column_view>{input_a});
->>>>>>> 049f93c4
 
   auto actual   = quantiles(input, {});
   auto expected = empty_like(input);
@@ -131,11 +126,7 @@
      "D", "B", "D", "B", "C", "C", "A", "D", "B", "A", "A", "A"},
     {1, 1, 1, 1, 1, 1, 1, 1, 1, 1, 1, 1, 1, 1, 1, 1, 1, 1, 1, 1, 1, 1, 1, 1});
 
-<<<<<<< HEAD
-  auto input_b = fixed_width_column_wrapper<T, int64_t>(
-=======
   fixed_width_column_wrapper<T, int32_t> input_b(
->>>>>>> 049f93c4
     {4, 3, 5, 0, 1, 0, 4, 1, 5, 3, 0, 5, 2, 4, 3, 2, 1, 2, 3, 0, 5, 1, 4, 2},
     {1, 1, 1, 1, 1, 1, 1, 1, 1, 1, 1, 1, 1, 1, 1, 1, 1, 1, 1, 1, 1, 1, 1, 1});
 
@@ -149,11 +140,7 @@
 
   auto expected_a = strings_column_wrapper({"A", "C", "C", "B", "D"}, {1, 1, 1, 1, 1});
 
-<<<<<<< HEAD
-  auto expected_b = fixed_width_column_wrapper<T, int64_t>({5, 5, 1, 5, 0}, {1, 1, 1, 1, 1});
-=======
   fixed_width_column_wrapper<T, int32_t> expected_b({5, 5, 1, 5, 0}, {1, 1, 1, 1, 1});
->>>>>>> 049f93c4
 
   auto expected = table_view({expected_a, expected_b});
 
@@ -169,11 +156,7 @@
      "D", "B", "D", "B", "C", "C", "A", "D", "B", "A", "A", "A"},
     {1, 1, 1, 1, 1, 1, 1, 1, 1, 1, 1, 1, 1, 1, 1, 1, 1, 1, 1, 1, 1, 1, 1, 1});
 
-<<<<<<< HEAD
-  auto input_b = fixed_width_column_wrapper<T, int64_t>(
-=======
   fixed_width_column_wrapper<T, int32_t> input_b(
->>>>>>> 049f93c4
     {4, 3, 5, 0, 1, 0, 4, 1, 5, 3, 0, 5, 2, 4, 3, 2, 1, 2, 3, 0, 5, 1, 4, 2},
     {1, 1, 1, 1, 1, 1, 1, 1, 1, 1, 1, 1, 1, 1, 1, 1, 1, 1, 1, 1, 1, 1, 1, 1});
 
@@ -184,11 +167,7 @@
 
   auto expected_a = strings_column_wrapper({"C", "D", "C", "D", "A"}, {1, 1, 1, 1, 1});
 
-<<<<<<< HEAD
-  auto expected_b = fixed_width_column_wrapper<T, int64_t>({4, 2, 1, 4, 2}, {1, 1, 1, 1, 1});
-=======
   fixed_width_column_wrapper<T, int32_t> expected_b({4, 2, 1, 4, 2}, {1, 1, 1, 1, 1});
->>>>>>> 049f93c4
 
   auto expected = table_view({expected_a, expected_b});
 
