#=============================================================================
# Copyright (c) 2018-2020, NVIDIA CORPORATION.
#
# Licensed under the Apache License, Version 2.0 (the "License");
# you may not use this file except in compliance with the License.
# You may obtain a copy of the License at
#
#     http://www.apache.org/licenses/LICENSE-2.0
#
# Unless required by applicable law or agreed to in writing, software
# distributed under the License is distributed on an "AS IS" BASIS,
# WITHOUT WARRANTIES OR CONDITIONS OF ANY KIND, either express or implied.
# See the License for the specific language governing permissions and
# limitations under the License.
#=============================================================================
cmake_minimum_required(VERSION 3.12 FATAL_ERROR)

project(CUDA_DATAFRAME VERSION 0.13.0 LANGUAGES C CXX CUDA)

if(NOT CMAKE_CUDA_COMPILER)
  message(SEND_ERROR "CMake cannot locate a CUDA compiler")
endif(NOT CMAKE_CUDA_COMPILER)

###################################################################################################
# - build type ------------------------------------------------------------------------------------

# Set a default build type if none was specified
set(DEFAULT_BUILD_TYPE "Release")

if(NOT CMAKE_BUILD_TYPE AND NOT CMAKE_CONFIGURATION_TYPES)
  message(STATUS "Setting build type to '${DEFAULT_BUILD_TYPE}' since none specified.")
  set(CMAKE_BUILD_TYPE "${DEFAULT_BUILD_TYPE}" CACHE
      STRING "Choose the type of build." FORCE)
  # Set the possible values of build type for cmake-gui
  set_property(CACHE CMAKE_BUILD_TYPE PROPERTY STRINGS
    "Debug" "Release" "MinSizeRel" "RelWithDebInfo")
endif(NOT CMAKE_BUILD_TYPE AND NOT CMAKE_CONFIGURATION_TYPES)

###################################################################################################
# - compiler options ------------------------------------------------------------------------------

set(CMAKE_CXX_STANDARD 14)
set(CMAKE_C_COMPILER $ENV{CC})
set(CMAKE_CXX_COMPILER $ENV{CXX})
set(CMAKE_CXX_STANDARD_REQUIRED ON)

set(CMAKE_CUDA_STANDARD 14)
set(CMAKE_CUDA_STANDARD_REQUIRED ON)

if(CMAKE_COMPILER_IS_GNUCXX)
    set(CMAKE_CXX_FLAGS "${CMAKE_CXX_FLAGS} -Werror")

    # Suppress parentheses warning which causes gmock to fail
    set(CMAKE_CUDA_FLAGS "${CMAKE_CUDA_FLAGS} -Xcompiler -Wno-parentheses")

    option(CMAKE_CXX11_ABI "Enable the GLIBCXX11 ABI" ON)
    if(CMAKE_CXX11_ABI)
        message(STATUS "CUDF: Enabling the GLIBCXX11 ABI")
    else()
        message(STATUS "CUDF: Disabling the GLIBCXX11 ABI")
        set(CMAKE_C_FLAGS "${CMAKE_C_FLAGS} -D_GLIBCXX_USE_CXX11_ABI=0")
        set(CMAKE_CXX_FLAGS "${CMAKE_CXX_FLAGS} -D_GLIBCXX_USE_CXX11_ABI=0")
        set(CMAKE_CUDA_FLAGS "${CMAKE_CUDA_FLAGS} -Xcompiler -D_GLIBCXX_USE_CXX11_ABI=0")
    endif(CMAKE_CXX11_ABI)
endif(CMAKE_COMPILER_IS_GNUCXX)

if(CMAKE_CUDA_COMPILER_VERSION)
  # Compute the version. from  CMAKE_CUDA_COMPILER_VERSION
  string(REGEX REPLACE "([0-9]+)\\.([0-9]+).*" "\\1" CUDA_VERSION_MAJOR ${CMAKE_CUDA_COMPILER_VERSION})
  string(REGEX REPLACE "([0-9]+)\\.([0-9]+).*" "\\2" CUDA_VERSION_MINOR ${CMAKE_CUDA_COMPILER_VERSION})
  set(CUDA_VERSION "${CUDA_VERSION_MAJOR}.${CUDA_VERSION_MINOR}" CACHE STRING "Version of CUDA as computed from nvcc.")
  mark_as_advanced(CUDA_VERSION)
endif()

message(STATUS "CUDA_VERSION_MAJOR: ${CUDA_VERSION_MAJOR}")
message(STATUS "CUDA_VERSION_MINOR: ${CUDA_VERSION_MINOR}")
message(STATUS "CUDA_VERSION: ${CUDA_VERSION}")

# Always set this convenience variable
set(CUDA_VERSION_STRING "${CUDA_VERSION}")

# Auto-detect available GPU compute architectures
set(GPU_ARCHS "ALL" CACHE STRING
  "List of GPU architectures (semicolon-separated) to be compiled for. Pass 'ALL' if you want to compile for all supported GPU architectures. Empty string means to auto-detect the GPUs on the current system")

if("${GPU_ARCHS}" STREQUAL "")
  include(cmake/EvalGpuArchs.cmake)
  evaluate_gpu_archs(GPU_ARCHS)
endif()

if("${GPU_ARCHS}" STREQUAL "ALL")
  set(GPU_ARCHS "60")
  if((CUDA_VERSION_MAJOR EQUAL 9) OR (CUDA_VERSION_MAJOR GREATER 9))
    set(GPU_ARCHS "${GPU_ARCHS};70")
  endif()
  if((CUDA_VERSION_MAJOR EQUAL 10) OR (CUDA_VERSION_MAJOR GREATER 10))
    set(GPU_ARCHS "${GPU_ARCHS};75")
  endif()
endif()
message("GPU_ARCHS = ${GPU_ARCHS}")

foreach(arch ${GPU_ARCHS})
  set(CMAKE_CUDA_FLAGS "${CMAKE_CUDA_FLAGS} -gencode arch=compute_${arch},code=sm_${arch}")
endforeach()

list(GET GPU_ARCHS -1 ptx)
set(CMAKE_CUDA_FLAGS "${CMAKE_CUDA_FLAGS} -gencode arch=compute_${ptx},code=compute_${ptx}")

set(CMAKE_CUDA_FLAGS "${CMAKE_CUDA_FLAGS} --expt-extended-lambda --expt-relaxed-constexpr")

# set warnings as errors
# TODO: remove `no-maybe-unitialized` used to suppress warnings in rmm::exec_policy
set(CMAKE_CUDA_FLAGS "${CMAKE_CUDA_FLAGS} -Werror cross-execution-space-call -Xcompiler -Wall,-Werror")

# Option to enable line info in CUDA device compilation to allow introspection when profiling / memchecking
option(CMAKE_CUDA_LINEINFO "Enable the -lineinfo option for nvcc (useful for cuda-memcheck / profiler" OFF)
if(CMAKE_CUDA_LINEINFO)
    set(CMAKE_CUDA_FLAGS "${CMAKE_CUDA_FLAGS} -lineinfo")
endif(CMAKE_CUDA_LINEINFO)

# Debug options
if(CMAKE_BUILD_TYPE MATCHES Debug)
    message(STATUS "Building with debugging flags")
    set(CMAKE_CUDA_FLAGS "${CMAKE_CUDA_FLAGS} -G -Xcompiler -rdynamic")
endif(CMAKE_BUILD_TYPE MATCHES Debug)

# To apply RUNPATH to transitive dependencies (this is a temporary solution)
set(CMAKE_SHARED_LINKER_FLAGS "-Wl,--disable-new-dtags")
set(CMAKE_EXE_LINKER_FLAGS "-Wl,--disable-new-dtags")

# Build options
option(BUILD_SHARED_LIBS "Build shared libraries" ON)
option(BUILD_TESTS "Configure CMake to build tests" ON)
option(BUILD_BENCHMARKS "Configure CMake to build (google) benchmarks" OFF)

###################################################################################################
# - cmake modules ---------------------------------------------------------------------------------

set(CMAKE_MODULE_PATH "${CMAKE_CURRENT_SOURCE_DIR}/cmake/Modules/" ${CMAKE_MODULE_PATH})

include(FeatureSummary)
include(CheckIncludeFiles)
include(CheckLibraryExists)

###################################################################################################
# - conda environment -----------------------------------------------------------------------------

if("$ENV{CONDA_BUILD}" STREQUAL "1")
    set(CMAKE_SYSTEM_PREFIX_PATH "$ENV{BUILD_PREFIX};$ENV{PREFIX};${CMAKE_SYSTEM_PREFIX_PATH}")
    set(CONDA_INCLUDE_DIRS "$ENV{BUILD_PREFIX}/include" "$ENV{PREFIX}/include")
    set(CONDA_LINK_DIRS "$ENV{BUILD_PREFIX}/lib" "$ENV{PREFIX}/lib")
    message(STATUS "Conda build detected, CMAKE_SYSTEM_PREFIX_PATH set to: ${CMAKE_SYSTEM_PREFIX_PATH}")
elseif(DEFINED ENV{CONDA_PREFIX})
    set(CMAKE_SYSTEM_PREFIX_PATH "$ENV{CONDA_PREFIX};${CMAKE_SYSTEM_PREFIX_PATH}")
    set(CONDA_INCLUDE_DIRS "$ENV{CONDA_PREFIX}/include")
    set(CONDA_LINK_DIRS "$ENV{CONDA_PREFIX}/lib")
    message(STATUS "Conda environment detected, CMAKE_SYSTEM_PREFIX_PATH set to: ${CMAKE_SYSTEM_PREFIX_PATH}")
endif("$ENV{CONDA_BUILD}" STREQUAL "1")

###################################################################################################
# - find arrow ------------------------------------------------------------------------------------

message(STATUS "BUILDING ARROW")
include(ConfigureArrow)

if(ARROW_FOUND)
    message(STATUS "Apache Arrow found in ${ARROW_INCLUDE_DIR}")
else()
    message(FATAL_ERROR "Apache Arrow not found, please check your settings.")
endif(ARROW_FOUND)

###################################################################################################
# - clone libcu++ ------------------------------------------------------------------------------------

message(STATUS "Installing libcu++")
execute_process(WORKING_DIRECTORY ${CMAKE_BINARY_DIR}
                COMMAND git clone --branch cudf --recurse-submodules
                        https://github.com/rapidsai/thirdparty-freestanding.git libcudacxx)

file(MAKE_DIRECTORY "${CMAKE_BINARY_DIR}/include/libcudacxx")
file(MAKE_DIRECTORY "${CMAKE_BINARY_DIR}/include/libcxx/include")

file(INSTALL ${CMAKE_BINARY_DIR}/libcudacxx/include/        DESTINATION include/libcudacxx)
file(INSTALL ${CMAKE_BINARY_DIR}/libcudacxx/libcxx/include/ DESTINATION include/libcxx/include)

###################################################################################################
# - find zlib -------------------------------------------------------------------------------------

find_package(ZLIB REQUIRED)

message(STATUS "ZLIB: ZLIB_LIBRARIES set to ${ZLIB_LIBRARIES}")
message(STATUS "ZLIB: ZLIB_INCLUDE_DIRS set to ${ZLIB_INCLUDE_DIRS}")

if(ZLIB_FOUND)
    message(STATUS "ZLib found in ${ZLIB_INCLUDE_DIRS}")
else()
    message(FATAL_ERROR "ZLib not found, please check your settings.")
endif(ZLIB_FOUND)

###################################################################################################
# - find boost ------------------------------------------------------------------------------------

# Don't look for a CMake configuration file
set(Boost_NO_BOOST_CMAKE ON)

find_package(
    Boost REQUIRED MODULE
    COMPONENTS filesystem
)

message(STATUS "BOOST: Boost_LIBRARIES set to ${Boost_LIBRARIES}")
message(STATUS "BOOST: Boost_INCLUDE_DIRS set to ${Boost_INCLUDE_DIRS}")

if(Boost_FOUND)
    message(STATUS "Boost found in ${Boost_INCLUDE_DIRS}")
    set(CMAKE_C_FLAGS "${CMAKE_C_FLAGS} -DBOOST_NO_CXX14_CONSTEXPR")
    set(CMAKE_CXX_FLAGS "${CMAKE_CXX_FLAGS} -DBOOST_NO_CXX14_CONSTEXPR")
    set(CMAKE_CUDA_FLAGS "${CMAKE_CUDA_FLAGS} -DBOOST_NO_CXX14_CONSTEXPR")
else()
    message(FATAL_ERROR "Boost not found, please check your settings.")
endif(Boost_FOUND)

###################################################################################################
# - RMM -------------------------------------------------------------------------------------------

find_path(RMM_INCLUDE "rmm"
          HINTS "$ENV{RMM_ROOT}/include")

find_library(RMM_LIBRARY "rmm"
             HINTS "$ENV{RMM_ROOT}/lib" "$ENV{RMM_ROOT}/build")

message(STATUS "RMM: RMM_LIBRARY set to ${RMM_LIBRARY}")
message(STATUS "RMM: RMM_INCLUDE set to ${RMM_INCLUDE}")

add_library(rmm SHARED IMPORTED ${RMM_LIBRARY})
if(RMM_INCLUDE AND RMM_LIBRARY)
    set_target_properties(rmm PROPERTIES IMPORTED_LOCATION ${RMM_LIBRARY})
endif(RMM_INCLUDE AND RMM_LIBRARY)

###################################################################################################
# - DLPACK -------------------------------------------------------------------------------------------

find_path(
    DLPACK_INCLUDE "dlpack"
    HINTS "$ENV{DLPACK_ROOT}/include"
)

message(STATUS "DLPACK: DLPACK_INCLUDE set to ${DLPACK_INCLUDE}")

###################################################################################################
# - jitify ----------------------------------------------------------------------------------------

option(JITIFY_USE_CACHE "Use a file cache for JIT compiled kernels" ON)
if(JITIFY_USE_CACHE)
    message(STATUS "Using file cache for JIT compiled kernels")
    add_definitions("-DJITIFY_USE_CACHE -DCUDF_VERSION=${CMAKE_PROJECT_VERSION}")
endif(JITIFY_USE_CACHE)

###################################################################################################
# - add gtest -------------------------------------------------------------------------------------

if(BUILD_TESTS)
    include(CTest)
    include(ConfigureGoogleTest)

    if(GTEST_FOUND)
        message(STATUS "Google C++ Testing Framework (Google Test) found in ${GTEST_ROOT}")
        include_directories(${GTEST_INCLUDE_DIR})
        add_subdirectory(${CMAKE_SOURCE_DIR}/tests)
        add_subdirectory(${CMAKE_SOURCE_DIR}/custrings/tests)
    else()
        message(AUTHOR_WARNING "Google C++ Testing Framework (Google Test) not found: automated tests are disabled.")
    endif(GTEST_FOUND)
endif(BUILD_TESTS)

message(STATUS "CUDF_TEST_LIST set to: ${CUDF_TEST_LIST}")
message(STATUS "NVSTRINGS_TEST_LIST set to: ${NVSTRINGS_TEST_LIST}")

###################################################################################################
# - add google benchmark --------------------------------------------------------------------------

if(BUILD_BENCHMARKS)

  include(ConfigureGoogleBenchmark)

  if(GBENCH_FOUND)
    message(STATUS "Google C++ Benchmarking Framework (Google Benchmark) found in ${GBENCH_ROOT}")
    include_directories(${GBENCH_INCLUDE_DIR})
    add_subdirectory(${CMAKE_SOURCE_DIR}/benchmarks)
  else()
    message(AUTHOR_WARNING "Google C++ Benchmarking Framework (Google Benchmark) not found: automated tests are disabled.")
  endif(GBENCH_FOUND)

endif(BUILD_BENCHMARKS)

###################################################################################################
# - include paths ---------------------------------------------------------------------------------

if(CMAKE_CUDA_TOOLKIT_INCLUDE_DIRECTORIES)
	include_directories("${CMAKE_CUDA_TOOLKIT_INCLUDE_DIRECTORIES}")
endif(CMAKE_CUDA_TOOLKIT_INCLUDE_DIRECTORIES)

include_directories("${CMAKE_BINARY_DIR}/include"
                    "${CMAKE_BINARY_DIR}/include/jit"
                    "${CMAKE_SOURCE_DIR}/include"
                    "${CMAKE_SOURCE_DIR}/src"
                    "${CMAKE_SOURCE_DIR}/thirdparty/cub"
                    "${CMAKE_SOURCE_DIR}/thirdparty/jitify"
                    "${CMAKE_SOURCE_DIR}/thirdparty/libcudacxx/include"
                    "${ARROW_INCLUDE_DIR}"
                    "${FLATBUFFERS_INCLUDE_DIR}"
                    "${ZLIB_INCLUDE_DIRS}"
                    "${Boost_INCLUDE_DIRS}"
                    "${RMM_INCLUDE}"
                    "${DLPACK_INCLUDE}")

if(CONDA_INCLUDE_DIRS)
    include_directories("${CONDA_INCLUDE_DIRS}")
endif(CONDA_INCLUDE_DIRS)

###################################################################################################
# - library paths ---------------------------------------------------------------------------------

link_directories("${CMAKE_CUDA_IMPLICIT_LINK_DIRECTORIES}" # CMAKE_CUDA_IMPLICIT_LINK_DIRECTORIES is an undocumented/unsupported variable containing the link directories for nvcc
                 "${CMAKE_BINARY_DIR}/lib"
                 "${CMAKE_BINARY_DIR}"
                 "${FLATBUFFERS_LIBRARY_DIR}"
                 "${GTEST_LIBRARY_DIR}"
                 "${RMM_LIBRARY}")

if(CONDA_LINK_DIRS)
    link_directories("${CONDA_LINK_DIRS}")
endif(CONDA_LINK_DIRS)

###################################################################################################
# - library targets -------------------------------------------------------------------------------

add_library(libNVStrings
            custrings/strings/NVStrings.cu
            custrings/strings/NVStringsImpl.cu
            custrings/strings/array.cu
            custrings/strings/attrs.cu
            custrings/strings/case.cu
            custrings/strings/combine.cu
            custrings/strings/convert.cu
            custrings/strings/count.cu
            custrings/strings/datetime.cu
            custrings/strings/extract.cu
            custrings/strings/extract_record.cu
            custrings/strings/find.cu
            custrings/strings/findall.cu
            custrings/strings/findall_record.cu
            custrings/strings/modify.cu
            custrings/strings/pad.cu
            custrings/strings/replace.cu
            custrings/strings/replace_backref.cu
            custrings/strings/replace_multi.cu
            custrings/strings/split.cu
            custrings/strings/strip.cu
            custrings/strings/substr.cu
            custrings/strings/urlencode.cu
            custrings/util.cu
            custrings/regex/regexec.cpp
            custrings/regex/regcomp.cpp)

add_library(libNVCategory
            custrings/category/NVCategory.cu
            custrings/category/numeric_category.cu
            custrings/category/numeric_category_int.cu
            custrings/category/numeric_category_long.cu
            custrings/category/numeric_category_float.cu
            custrings/category/numeric_category_double.cu)

add_library(libNVText
            custrings/text/NVText.cu
            custrings/text/edit_distance.cu
            custrings/text/ngram.cu
            custrings/text/stemmer.cu
            custrings/text/tokens.cu
            custrings/util.cu)

add_library(cudf
            src/comms/ipc/ipc.cpp
            src/column/legacy/column.cpp
            src/column/legacy/context.cpp
            src/table/legacy/table.cpp
            src/merge/merge.cu
            src/round_robin/round_robin.cu
            src/strings/nvcategory_util.cpp
            src/join/legacy/joining.cu
            src/join/join.cu
            src/join/semi_join.cu
            src/orderby/legacy/orderby.cu
            src/predicates/legacy/is_sorted.cu
            src/sort/is_sorted.cu
            src/sort/legacy/digitize.cu
            src/groupby/hash/legacy/groupby.cu
            src/groupby/sort/legacy/sort_helper.cu
            src/groupby/sort/legacy/groupby.cu
            src/groupby/legacy/groupby_without_aggregation.cu
            src/groupby/common/legacy/aggregation_requests.cpp
            src/rolling/legacy/rolling.cu
            src/rolling/legacy/jit/code/kernel.cpp
            src/rolling/legacy/jit/code/operation.cpp
            src/rolling/legacy/jit/util/type.cpp
            src/binaryop/legacy/binaryop.cpp
            src/binaryop/legacy/compiled/binary_ops.cu
            src/binaryop/legacy/jit/code/kernel.cpp
            src/binaryop/legacy/jit/code/operation.cpp
            src/binaryop/legacy/jit/code/traits.cpp
            src/binaryop/legacy/jit/util/operator.cpp
            src/binaryop/legacy/jit/util/type.cpp
            src/binaryop/binaryop.cpp
            src/binaryop/compiled/binary_ops.cu
            src/binaryop/jit/code/kernel.cpp
            src/binaryop/jit/code/operation.cpp
            src/binaryop/jit/code/traits.cpp
            src/jit/legacy/type.cpp
            src/jit/type.cpp
            src/jit/parser.cpp
            src/jit/cache.cpp
            src/jit/launcher.cpp
            src/transform/legacy/transform.cpp
            src/transform/jit/code/kernel.cpp
            src/transform/legacy/nans_to_nulls.cu
            src/transform/transform.cpp
            src/transform/nans_to_nulls.cu
            src/transform/bools_to_mask.cu
            src/bitmask/legacy/bitmask_ops.cu
            src/stream_compaction/apply_boolean_mask.cu
            src/stream_compaction/drop_nulls.cu
            src/stream_compaction/drop_duplicates.cu
            src/stream_compaction/legacy/apply_boolean_mask.cu
            src/stream_compaction/legacy/drop_nulls.cu
            src/stream_compaction/legacy/drop_duplicates.cu
            src/datetime/legacy/datetime_ops.cu
            src/datetime/datetime_ops.cu
            src/datetime/datetime_util.cpp
            src/hash/hashing.cu
            src/hash/legacy/hashing.cu
            src/quantiles/legacy/quantiles.cu
            src/quantiles/quantile.cu
            src/quantiles/quantiles.cu
            src/quantiles/legacy/group_quantiles.cu
            src/reductions/legacy/reductions.cu
            src/reductions/legacy/min.cu
            src/reductions/legacy/max.cu
            src/reductions/legacy/any.cu
            src/reductions/legacy/all.cu
            src/reductions/legacy/sum.cu
            src/reductions/legacy/product.cu
            src/reductions/legacy/sum_of_squares.cu
            src/reductions/legacy/mean.cu
            src/reductions/legacy/var.cu
            src/reductions/legacy/std.cu
            src/reductions/legacy/group_std.cu
            src/reductions/legacy/scan.cu
            src/reductions/reductions.cpp
            src/reductions/min.cu
            src/reductions/max.cu
            src/reductions/any.cu
            src/reductions/all.cu
            src/reductions/sum.cu
            src/reductions/product.cu
            src/reductions/sum_of_squares.cu
            src/reductions/mean.cu
            src/reductions/var.cu
            src/reductions/std.cu
            src/reductions/scan.cu
            src/replace/legacy/replace.cu
            src/replace/replace.cu
            src/replace/clamp.cu
            src/reshape/legacy/stack.cu
            src/reshape/interleave_columns.cu
            src/transpose/transpose.cu
            src/transpose/legacy/transpose.cu
            src/merge/legacy/merge.cu
            src/unary/cast_ops.cu
            src/unary/null_ops.cu
            src/unary/nan_ops.cu
            src/unary/legacy/math_ops.cu
            src/unary/legacy/cast_ops.cu
            src/unary/legacy/null_ops.cu
            src/unary/math_ops.cu
            src/unary/unary_ops.cuh
            src/io/legacy/cuio_common.cpp
            src/io/legacy/io_functions.cpp
            src/io/convert/csr/legacy/cudf_to_csr.cu
            src/dlpack/dlpack.cpp
            src/io/convert/dlpack/legacy/cudf_dlpack.cpp
            src/io/avro/legacy/avro_reader_impl.cu
            src/io/avro/avro_gpu.cu
            src/io/avro/avro.cpp
            src/io/avro/reader_impl.cu
            src/io/csv/legacy/csv_reader_impl.cu
            src/io/csv/legacy/csv_writer.cu
            src/io/csv/legacy/csv_gpu.cu
            src/io/csv/csv_gpu.cu
            src/io/csv/reader_impl.cu
            src/io/json/legacy/json_reader_impl.cu
            src/io/json/reader_impl.cu
            src/io/json/json_gpu.cu
            src/io/orc/legacy/orc_reader_impl.cu
            src/io/orc/legacy/orc_writer_impl.cu
            src/io/orc/orc.cpp
            src/io/orc/timezone.cpp
            src/io/orc/stripe_data.cu
            src/io/orc/stripe_init.cu
            src/io/orc/stripe_enc.cu
            src/io/orc/dict_enc.cu
            src/io/orc/stats_enc.cu
            src/io/orc/reader_impl.cu
            src/io/orc/writer_impl.cu
            src/io/parquet/page_data.cu
            src/io/parquet/page_hdr.cu
            src/io/parquet/page_enc.cu
            src/io/parquet/page_dict.cu
            src/io/parquet/legacy/parquet_reader_impl.cu
            src/io/parquet/parquet.cpp
            src/io/parquet/reader_impl.cu
            src/io/parquet/writer_impl.cu
            src/io/comp/cpu_unbz2.cpp
            src/io/comp/uncomp.cpp
            src/io/comp/brotli_dict.cpp
            src/io/comp/debrotli.cu
            src/io/comp/snap.cu
            src/io/comp/unsnap.cu
            src/io/comp/gpuinflate.cu
            src/io/functions.cpp
            src/io/statistics/column_stats.cu
            src/io/utilities/datasource.cpp
            src/io/utilities/parsing_utils.cu
            src/io/utilities/type_conversion.cu
            src/io/utilities/data_sink.cpp
            src/io/utilities/legacy/parsing_utils.cu
            src/utilities/legacy/cuda_utils.cu
            src/copying/gather.cu
            src/utilities/legacy/column_utils.cpp
            src/utilities/legacy/error_utils.cpp
            src/utilities/nvtx/nvtx_utils.cpp
            src/utilities/nvtx/legacy/nvtx_utils.cpp
            src/copying/copy.cpp
            src/copying/scatter.cu
            src/copying/shift.cu
            src/copying/copy.cu
            src/copying/slice.cpp
            src/copying/split.cpp
            src/copying/contiguous_split.cu
            src/copying/legacy/copy.cpp
            src/copying/legacy/gather.cu
            src/copying/legacy/scatter.cu
            src/copying/legacy/slice.cu
            src/copying/legacy/split.cu
            src/bitmask/legacy/legacy_bitmask.cpp
            src/copying/legacy/copy_range.cu
            src/copying/copy_range.cu
            src/filling/legacy/fill.cu
            src/filling/fill.cu
            src/filling/legacy/repeat.cu
            src/filling/repeat.cu
            src/filling/legacy/tile.cu
            src/reshape/tile.cu
            src/search/legacy/search.cu
            src/search/search.cu
            src/column/column.cu
            src/column/column_view.cpp
            src/column/column_device_view.cu
            src/column/column_factories.cpp
            src/table/table_view.cpp
            src/table/table_device_view.cu
            src/table/table.cpp
            src/bitmask/null_mask.cu
            src/rolling/rolling.cu
            src/rolling/jit/code/kernel.cpp
            src/rolling/jit/code/operation.cpp
            src/sort/sort.cu
            src/column/legacy/interop.cpp
            src/strings/attributes.cu
            src/strings/case.cu
            src/strings/char_types/char_types.cu
            src/strings/combine.cu
            src/strings/contains.cu
            src/strings/convert/convert_booleans.cu
            src/strings/convert/convert_datetime.cu
            src/strings/convert/convert_floats.cu
            src/strings/convert/convert_hex.cu
            src/strings/convert/convert_integers.cu
            src/strings/convert/convert_ipv4.cu
            src/strings/convert/convert_urls.cu
            src/strings/copying/concatenate.cu
            src/strings/copying/copying.cu
            src/strings/extract.cu
            src/strings/find.cu
            src/strings/findall.cu
            src/strings/find_multiple.cu
            src/strings/filling/fill.cu
            src/strings/padding.cu
            src/strings/regex/regcomp.cpp
            src/strings/regex/regexec.cu
            src/strings/replace/replace_re.cu
            src/strings/replace/backref_re.cu
            src/strings/replace/multi_re.cu
            src/strings/replace/replace.cu
            src/strings/sorting/sorting.cu
            src/strings/split/partition.cu
            src/strings/split/split.cu
            src/strings/strings_column_factories.cu
            src/strings/strings_column_view.cu
            src/strings/strings_scalar_factories.cpp
            src/strings/strip.cu
            src/strings/substring.cu
            src/strings/translate.cu
            src/strings/utilities.cu
<<<<<<< HEAD
            src/text/generate_ngrams.cu
=======
            src/text/normalize.cu
>>>>>>> 6228b8b8
            src/text/tokenize.cu
            src/text/ngrams_tokenize.cu
            src/scalar/scalar.cpp
            src/scalar/scalar_factories.cpp
            src/dictionary/add_keys.cu
            src/dictionary/dictionary_column_view.cpp
            src/dictionary/dictionary_factories.cu
            src/dictionary/decode.cu
            src/dictionary/encode.cu
            src/dictionary/remove_keys.cu
            src/groupby/groupby.cu
            src/groupby/hash/groupby.cu
            src/groupby/sort/groupby.cu
            src/groupby/sort/sort_helper.cu
            src/groupby/sort/result_cache.cpp
            src/groupby/sort/group_sum.cu
            src/groupby/sort/group_min.cu
            src/groupby/sort/group_max.cu
            src/groupby/sort/group_count.cu
            src/groupby/sort/group_nunique.cu
            src/groupby/sort/group_std.cu
            src/groupby/sort/group_quantiles.cu
            src/aggregation/aggregation.cpp
)

# Rename installation to proper names for later finding
set_target_properties(libNVStrings PROPERTIES OUTPUT_NAME "NVStrings")
set_target_properties(libNVCategory PROPERTIES OUTPUT_NAME "NVCategory")
set_target_properties(libNVText PROPERTIES OUTPUT_NAME "NVText")

# Override RPATH for cudf
set_target_properties(cudf PROPERTIES BUILD_RPATH "\$ORIGIN")

# Override RPATH for nvstrings
set_target_properties(libNVStrings PROPERTIES BUILD_RPATH "\$ORIGIN")
set_target_properties(libNVCategory PROPERTIES BUILD_RPATH "\$ORIGIN")
set_target_properties(libNVText PROPERTIES BUILD_RPATH "\$ORIGIN")

###################################################################################################
# - jitify ----------------------------------------------------------------------------------------

# Creates executable stringify and uses it to convert types.h to c-str for use in JIT code
add_executable(stringify "${CMAKE_SOURCE_DIR}/thirdparty/jitify/stringify.cpp")
execute_process(WORKING_DIRECTORY ${CMAKE_BINARY_DIR}
    COMMAND ${CMAKE_COMMAND} -E make_directory
        ${CMAKE_BINARY_DIR}/include/jit
        ${CMAKE_BINARY_DIR}/include/jit/libcudacxx/details
        ${CMAKE_BINARY_DIR}/include/jit/libcudacxx/simt
        ${CMAKE_BINARY_DIR}/include/jit/libcudacxx/libcxx/include)

add_custom_command(WORKING_DIRECTORY ${CMAKE_CURRENT_SOURCE_DIR}/include
                   COMMENT "Stringify headers for use in JIT compiled code"
                   DEPENDS stringify
                   OUTPUT ${CMAKE_BINARY_DIR}/include/jit/types.h.jit
                          ${CMAKE_BINARY_DIR}/include/jit/types.hpp.jit
                          ${CMAKE_BINARY_DIR}/include/bit.hpp.jit
                          ${CMAKE_BINARY_DIR}/include/jit/timestamps.hpp.jit
                          ${CMAKE_BINARY_DIR}/include/jit/libcudacxx/details/__config.jit
                          ${CMAKE_BINARY_DIR}/include/jit/libcudacxx/simt/limits.jit
                          ${CMAKE_BINARY_DIR}/include/jit/libcudacxx/simt/cfloat.jit
                          ${CMAKE_BINARY_DIR}/include/jit/libcudacxx/simt/chrono.jit
                          ${CMAKE_BINARY_DIR}/include/jit/libcudacxx/simt/ctime.jit
                          ${CMAKE_BINARY_DIR}/include/jit/libcudacxx/simt/ratio.jit
                          ${CMAKE_BINARY_DIR}/include/jit/libcudacxx/simt/type_traits.jit
                          ${CMAKE_BINARY_DIR}/include/jit/libcudacxx/simt/version.jit
                          ${CMAKE_BINARY_DIR}/include/jit/libcudacxx/libcxx/include/__config.jit
                          ${CMAKE_BINARY_DIR}/include/jit/libcudacxx/libcxx/include/__undef_macros.jit
                          ${CMAKE_BINARY_DIR}/include/jit/libcudacxx/libcxx/include/cfloat.jit
                          ${CMAKE_BINARY_DIR}/include/jit/libcudacxx/libcxx/include/chrono.jit
                          ${CMAKE_BINARY_DIR}/include/jit/libcudacxx/libcxx/include/ctime.jit
                          ${CMAKE_BINARY_DIR}/include/jit/libcudacxx/libcxx/include/limits.jit
                          ${CMAKE_BINARY_DIR}/include/jit/libcudacxx/libcxx/include/ratio.jit
                          ${CMAKE_BINARY_DIR}/include/jit/libcudacxx/libcxx/include/type_traits.jit
                   MAIN_DEPENDENCY ${CMAKE_CURRENT_SOURCE_DIR}/include/cudf/types.h
                                   ${CMAKE_CURRENT_SOURCE_DIR}/include/cudf/types.hpp
                                   ${CMAKE_CURRENT_SOURCE_DIR}/include/cudf/utilities/bit.hpp
                                   ${CMAKE_CURRENT_SOURCE_DIR}/include/cudf/wrappers/timestamps.hpp
                                   ${CMAKE_SOURCE_DIR}/thirdparty/libcudacxx/include/details/__config
                                   ${CMAKE_SOURCE_DIR}/thirdparty/libcudacxx/include/simt/limits
                                   ${CMAKE_SOURCE_DIR}/thirdparty/libcudacxx/include/simt/cfloat
                                   ${CMAKE_SOURCE_DIR}/thirdparty/libcudacxx/include/simt/chrono
                                   ${CMAKE_SOURCE_DIR}/thirdparty/libcudacxx/include/simt/ctime
                                   ${CMAKE_SOURCE_DIR}/thirdparty/libcudacxx/include/simt/ratio
                                   ${CMAKE_SOURCE_DIR}/thirdparty/libcudacxx/include/simt/type_traits
                                   ${CMAKE_SOURCE_DIR}/thirdparty/libcudacxx/include/simt/version
                                   ${CMAKE_SOURCE_DIR}/thirdparty/libcudacxx/libcxx/include/__config
                                   ${CMAKE_SOURCE_DIR}/thirdparty/libcudacxx/libcxx/include/__undef_macros
                                   ${CMAKE_SOURCE_DIR}/thirdparty/libcudacxx/libcxx/include/cfloat
                                   ${CMAKE_SOURCE_DIR}/thirdparty/libcudacxx/libcxx/include/chrono
                                   ${CMAKE_SOURCE_DIR}/thirdparty/libcudacxx/libcxx/include/ctime
                                   ${CMAKE_SOURCE_DIR}/thirdparty/libcudacxx/libcxx/include/limits
                                   ${CMAKE_SOURCE_DIR}/thirdparty/libcudacxx/libcxx/include/ratio
                                   ${CMAKE_SOURCE_DIR}/thirdparty/libcudacxx/libcxx/include/type_traits

                   # stringified headers are placed underneath the bin include jit directory and end in ".jit"
                   COMMAND ${CMAKE_BINARY_DIR}/stringify cudf/types.h > ${CMAKE_BINARY_DIR}/include/jit/types.h.jit
                   COMMAND ${CMAKE_BINARY_DIR}/stringify cudf/types.hpp > ${CMAKE_BINARY_DIR}/include/jit/types.hpp.jit
                   COMMAND ${CMAKE_BINARY_DIR}/stringify cudf/utilities/bit.hpp > ${CMAKE_BINARY_DIR}/include/bit.hpp.jit
                   COMMAND ${CMAKE_BINARY_DIR}/stringify cudf/wrappers/timestamps.hpp > ${CMAKE_BINARY_DIR}/include/jit/timestamps.hpp.jit
                   COMMAND ${CMAKE_BINARY_DIR}/stringify ../../thirdparty/libcudacxx/include/details/__config libcudacxx_details_config > ${CMAKE_BINARY_DIR}/include/jit/libcudacxx/details/__config.jit
                   COMMAND ${CMAKE_BINARY_DIR}/stringify ../../thirdparty/libcudacxx/include/simt/limits libcudacxx_simt_limits > ${CMAKE_BINARY_DIR}/include/jit/libcudacxx/simt/limits.jit
                   COMMAND ${CMAKE_BINARY_DIR}/stringify ../../thirdparty/libcudacxx/include/simt/cfloat libcudacxx_simt_cfloat > ${CMAKE_BINARY_DIR}/include/jit/libcudacxx/simt/cfloat.jit
                   COMMAND ${CMAKE_BINARY_DIR}/stringify ../../thirdparty/libcudacxx/include/simt/chrono libcudacxx_simt_chrono > ${CMAKE_BINARY_DIR}/include/jit/libcudacxx/simt/chrono.jit
                   COMMAND ${CMAKE_BINARY_DIR}/stringify ../../thirdparty/libcudacxx/include/simt/ctime libcudacxx_simt_ctime > ${CMAKE_BINARY_DIR}/include/jit/libcudacxx/simt/ctime.jit
                   COMMAND ${CMAKE_BINARY_DIR}/stringify ../../thirdparty/libcudacxx/include/simt/ratio libcudacxx_simt_ratio > ${CMAKE_BINARY_DIR}/include/jit/libcudacxx/simt/ratio.jit
                   COMMAND ${CMAKE_BINARY_DIR}/stringify ../../thirdparty/libcudacxx/include/simt/type_traits libcudacxx_simt_type_traits > ${CMAKE_BINARY_DIR}/include/jit/libcudacxx/simt/type_traits.jit
                   COMMAND ${CMAKE_BINARY_DIR}/stringify ../../thirdparty/libcudacxx/include/version libcudacxx_simt_version > ${CMAKE_BINARY_DIR}/include/jit/libcudacxx/simt/version.jit
                   COMMAND ${CMAKE_BINARY_DIR}/stringify ../../thirdparty/libcudacxx/libcxx/include/__config libcxx_config > ${CMAKE_BINARY_DIR}/include/jit/libcudacxx/libcxx/include/__config.jit
                   COMMAND ${CMAKE_BINARY_DIR}/stringify ../../thirdparty/libcudacxx/libcxx/include/__undef_macros libcxx_undef_macros > ${CMAKE_BINARY_DIR}/include/jit/libcudacxx/libcxx/include/__undef_macros.jit
                   COMMAND ${CMAKE_BINARY_DIR}/stringify ../../thirdparty/libcudacxx/libcxx/include/cfloat libcxx_cfloat > ${CMAKE_BINARY_DIR}/include/jit/libcudacxx/libcxx/include/cfloat.jit
                   COMMAND ${CMAKE_BINARY_DIR}/stringify ../../thirdparty/libcudacxx/libcxx/include/chrono libcxx_chrono > ${CMAKE_BINARY_DIR}/include/jit/libcudacxx/libcxx/include/chrono.jit
                   COMMAND ${CMAKE_BINARY_DIR}/stringify ../../thirdparty/libcudacxx/libcxx/include/ctime libcxx_ctime > ${CMAKE_BINARY_DIR}/include/jit/libcudacxx/libcxx/include/ctime.jit
                   COMMAND ${CMAKE_BINARY_DIR}/stringify ../../thirdparty/libcudacxx/libcxx/include/limits libcxx_limits > ${CMAKE_BINARY_DIR}/include/jit/libcudacxx/libcxx/include/limits.jit
                   COMMAND ${CMAKE_BINARY_DIR}/stringify ../../thirdparty/libcudacxx/libcxx/include/ratio libcxx_ratio > ${CMAKE_BINARY_DIR}/include/jit/libcudacxx/libcxx/include/ratio.jit
                   COMMAND ${CMAKE_BINARY_DIR}/stringify ../../thirdparty/libcudacxx/libcxx/include/type_traits libcxx_type_traits > ${CMAKE_BINARY_DIR}/include/jit/libcudacxx/libcxx/include/type_traits.jit
                   )

add_custom_target(stringify_run DEPENDS
                  ${CMAKE_BINARY_DIR}/include/jit/types.h.jit
                  ${CMAKE_BINARY_DIR}/include/jit/types.hpp.jit
                  ${CMAKE_BINARY_DIR}/include/bit.hpp.jit
                  ${CMAKE_BINARY_DIR}/include/jit/timestamps.hpp.jit
                  ${CMAKE_BINARY_DIR}/include/jit/libcudacxx/details/__config.jit
                  ${CMAKE_BINARY_DIR}/include/jit/libcudacxx/simt/limits.jit
                  ${CMAKE_BINARY_DIR}/include/jit/libcudacxx/simt/cfloat.jit
                  ${CMAKE_BINARY_DIR}/include/jit/libcudacxx/simt/chrono.jit
                  ${CMAKE_BINARY_DIR}/include/jit/libcudacxx/simt/ctime.jit
                  ${CMAKE_BINARY_DIR}/include/jit/libcudacxx/simt/ratio.jit
                  ${CMAKE_BINARY_DIR}/include/jit/libcudacxx/simt/type_traits.jit
                  ${CMAKE_BINARY_DIR}/include/jit/libcudacxx/simt/version.jit
                  ${CMAKE_BINARY_DIR}/include/jit/libcudacxx/libcxx/include/__config.jit
                  ${CMAKE_BINARY_DIR}/include/jit/libcudacxx/libcxx/include/__undef_macros.jit
                  ${CMAKE_BINARY_DIR}/include/jit/libcudacxx/libcxx/include/cfloat.jit
                  ${CMAKE_BINARY_DIR}/include/jit/libcudacxx/libcxx/include/chrono.jit
                  ${CMAKE_BINARY_DIR}/include/jit/libcudacxx/libcxx/include/ctime.jit
                  ${CMAKE_BINARY_DIR}/include/jit/libcudacxx/libcxx/include/limits.jit
                  ${CMAKE_BINARY_DIR}/include/jit/libcudacxx/libcxx/include/ratio.jit
                  ${CMAKE_BINARY_DIR}/include/jit/libcudacxx/libcxx/include/type_traits.jit)

add_dependencies(cudf stringify_run)

###################################################################################################
# - build options ---------------------------------------------------------------------------------

option(USE_NVTX "Build with NVTX support" ON)
if(USE_NVTX)
    message(STATUS "Using Nvidia Tools Extension")
    find_library(NVTX_LIBRARY nvToolsExt PATH ${CMAKE_CUDA_IMPLICIT_LINK_DIRECTORIES})
    target_link_libraries(cudf ${NVTX_LIBRARY})
    set(CMAKE_CXX_FLAGS "${CMAKE_CXX_FLAGS} -DUSE_NVTX")
endif(USE_NVTX)

option(HT_DEFAULT_ALLOCATOR "Use the default allocator for hash tables" ON)
if(HT_DEFAULT_ALLOCATOR)
    message(STATUS "Using default allocator for hash tables")
    set(CMAKE_CUDA_FLAGS "${CMAKE_CUDA_FLAGS} --define-macro HT_DEFAULT_ALLOCATOR")
endif(HT_DEFAULT_ALLOCATOR)

###################################################################################################
# - link libraries --------------------------------------------------------------------------------

# Get all the symbols from the Arrow CUDA Library for Cython
set(ARROW_CUDA_LIB_LINK -Wl,--whole-archive ${ARROW_CUDA_LIB} -Wl,--no-whole-archive)

# link targets for NVStrings
target_link_libraries(libNVStrings rmm cudart cuda)
target_link_libraries(libNVCategory libNVStrings rmm cudart cuda)
target_link_libraries(libNVText libNVStrings rmm cudart cuda)

# link targets for cuDF
target_link_libraries(cudf NVCategory NVStrings rmm ${ARROW_CUDA_LIB_LINK} ${ARROW_LIB} nvrtc cudart cuda ${ZLIB_LIBRARIES} ${Boost_LIBRARIES})

###################################################################################################
# - install targets -------------------------------------------------------------------------------

# install targets for NVStrings
install(TARGETS libNVStrings
        DESTINATION lib
        COMPONENT nvstrings)

install(TARGETS libNVCategory
        DESTINATION lib
        COMPONENT nvstrings)

install(TARGETS libNVText
        DESTINATION lib
        COMPONENT nvstrings)

install(DIRECTORY ${CMAKE_CURRENT_SOURCE_DIR}/include/nvstrings
        DESTINATION include
        COMPONENT nvstrings)

add_custom_target(nvstrings
                  DEPENDS libNVStrings libNVCategory libNVText)

# install targets for cuDF
install(TARGETS cudf
        DESTINATION lib
        COMPONENT cudf)
install(DIRECTORY ${CMAKE_CURRENT_SOURCE_DIR}/include/cudf
        DESTINATION include
        COMPONENT cudf)

install(DIRECTORY ${CMAKE_BINARY_DIR}/include/libcxx
        DESTINATION include/libcudf
        COMPONENT cudf)

install(DIRECTORY ${CMAKE_BINARY_DIR}/include/libcudacxx
        DESTINATION include/libcudf
        COMPONENT cudf)

add_custom_target(install_cudf
                  COMMAND "${CMAKE_COMMAND}" -DCOMPONENT=cudf -P "${CMAKE_BINARY_DIR}/cmake_install.cmake"
                  DEPENDS cudf)

if(BUILD_TESTS)
    add_dependencies(install_cudf cudftestutil)
endif(BUILD_TESTS)

add_custom_target(install_nvstrings
                  COMMAND "${CMAKE_COMMAND}" -DCOMPONENT=nvstrings -P "${CMAKE_BINARY_DIR}/cmake_install.cmake"
                  DEPENDS nvstrings)

add_custom_target(build_tests_cudf
                  DEPENDS ${CUDF_TEST_LIST})

add_custom_target(build_tests_nvstrings
                  DEPENDS ${NVSTRINGS_TEST_LIST})

add_custom_target(test_cudf
                  COMMAND ctest -E "NVSTRINGS"
                  DEPENDS build_tests_cudf)

add_custom_target(test_nvstrings
                  COMMAND ctest -R "NVSTRINGS"
                  DEPENDS build_tests_nvstrings)

###################################################################################################
# - make documentation ----------------------------------------------------------------------------

# doc targets for nvstrings
add_custom_command(OUTPUT NVSTRINGS_DOXYGEN
                   WORKING_DIRECTORY ${CMAKE_CURRENT_SOURCE_DIR}/custrings/doxygen
                   COMMAND doxygen Doxyfile
                   VERBATIM
)
add_custom_target(docs_nvstrings DEPENDS NVSTRINGS_DOXYGEN)

# doc targets for cuDF
add_custom_command(OUTPUT CUDF_DOXYGEN
                   WORKING_DIRECTORY ${CMAKE_CURRENT_SOURCE_DIR}/doxygen
                   COMMAND doxygen Doxyfile
                   VERBATIM)

add_custom_target(docs_cudf DEPENDS CUDF_DOXYGEN)<|MERGE_RESOLUTION|>--- conflicted
+++ resolved
@@ -611,11 +611,8 @@
             src/strings/substring.cu
             src/strings/translate.cu
             src/strings/utilities.cu
-<<<<<<< HEAD
             src/text/generate_ngrams.cu
-=======
             src/text/normalize.cu
->>>>>>> 6228b8b8
             src/text/tokenize.cu
             src/text/ngrams_tokenize.cu
             src/scalar/scalar.cpp
