--- conflicted
+++ resolved
@@ -657,11 +657,7 @@
 /**
  * @brief Get the element at specified index from a column
  *
-<<<<<<< HEAD
- * Note: This function is expensive (invokes a kernel launch). So, it is not
-=======
  * @warning This function is expensive (invokes a kernel launch). So, it is not
->>>>>>> 46b5410d
  * recommended to be used in performance sensitive code or inside a loop.
  *
  * @throws cudf::logic_error if `index` is not within the range `[0, input.size())`
