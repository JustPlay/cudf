#include <cudf/cudf.h>
#include <cudf/types.hpp>
#include <cudf/copying.hpp>
#include <utilities/bit_util.cuh>
#include <utilities/cudf_utils.h>
#include <cudf/utilities/traits.hpp>
#include <cudf/utilities/type_dispatcher.hpp>
#include <cudf/null_mask.hpp>
#include <cudf/table/table.hpp>
#include <cudf/table/table_device_view.cuh>

#include <rmm/thrust_rmm_allocator.h>

#include <algorithm>

#include <thrust/functional.h>
#include <thrust/logical.h>
#include <thrust/gather.h>
#include <thrust/iterator/transform_iterator.h>


#include <cub/cub.cuh>
#include <utilities/column_utils.hpp>
#include <utilities/cuda_utils.hpp>
#include <utilities/release_assert.cuh>

#include <bitmask/legacy/valid_if.cuh>

namespace cudf {
namespace experimental {
namespace detail {

/**---------------------------------------------------------------------------*
 * @brief Function object to check if an index is within the bounds [begin,
 * end).
 *
 *---------------------------------------------------------------------------**/
template <typename map_type>
struct bounds_checker {
  size_type begin;
  size_type end;

  __device__ bounds_checker(size_type begin_, size_type end_)
    : begin{begin_}, end{end_} {}

  __device__ bool operator()(map_type const index) {
    return ((index >= begin) && (index < end));
  }
};




template <bool ignore_out_of_bounds, typename map_iterator_type>
__global__ void gather_bitmask_kernel(table_device_view source_table,
                                      map_iterator_type gather_map,
                                      mutable_table_device_view destination_table,
                                      size_type* valid_counts) {

  for (size_type i = 0; i < source_table.num_columns(); i++) {

    constexpr int warp_size = 32;

    column_device_view source_col = source_table.column(i);
    mutable_column_device_view destination_col = destination_table.column(i);

    if (source_col.has_nulls()) {
      size_type destination_row_base = blockIdx.x * blockDim.x;
      cudf::size_type valid_count_accumulate = 0;

      while (destination_row_base < destination_table.num_rows()) {
        size_type destination_row = destination_row_base + threadIdx.x;

        const bool thread_active = destination_row < destination_col.size();
        size_type source_row =
          thread_active ? gather_map[destination_row] : 0;

        bool source_bit_is_valid = source_col.has_nulls()
          ? source_col.is_valid_nocheck(source_row)
          : true;

        // Use ballot to find all valid bits in this warp and create the output
        // bitmask element
        const uint32_t valid_warp =
          __ballot_sync(0xffffffff, thread_active && source_bit_is_valid);

        const size_type valid_index =
          cudf::util::detail::bit_container_index<bitmask_type>(
              destination_row);

        // Only one thread writes output
        if (0 == threadIdx.x % warp_size) {
          destination_col.set_mask_word(valid_index, valid_warp);
        }
        valid_count_accumulate += cudf::detail::single_lane_popc_block_reduce(valid_warp);
        destination_row_base += blockDim.x * gridDim.x;
      }
      if (threadIdx.x == 0) {
        atomicAdd(valid_counts + i, valid_count_accumulate);
      }
    }
  }
}


/**---------------------------------------------------------------------------*
 * @brief Function object for gathering a type-erased
 * column. To be used with the cudf::type_dispatcher.
 *
 *---------------------------------------------------------------------------**/
struct column_gatherer
{
  /**---------------------------------------------------------------------------*
   * @brief Type-dispatched function to gather from one column to another based
   * on a `gather_map`.
   *
   * @tparam Element Dispatched type for the column being gathered
   * @tparam MapIterator Iterator type for the gather map
   * @param source_column View into the column to gather from
   * @param gather_map_begin Beginning of iterator range of integral values representing the gather map
   * @param gather_map_end End of iterator range of integral values representing the gather map
   * @param ignore_out_of_bounds Ignore values in `gather_map` that are out of bounds
   * @param mr Memory resource to use for all allocations
   * @param stream CUDA stream on which to execute kernels
   *---------------------------------------------------------------------------**/
  template <typename Element, typename MapIterator,
    std::enable_if_t<is_fixed_width<Element>()>* = nullptr>
    std::unique_ptr<column> operator()(column_view const& source_column,
                                       MapIterator gather_map_begin,
                                       MapIterator gather_map_end,
                                       bool ignore_out_of_bounds,
                                       rmm::mr::device_memory_resource *mr,
                                       cudaStream_t stream) {

    auto num_destination_rows = std::distance(gather_map_begin, gather_map_end);
    std::unique_ptr<column> destination_column =
      allocate_like(source_column, num_destination_rows,
                    cudf::experimental::mask_allocation_policy::RETAIN, mr);

    Element const *source_data{source_column.data<Element>()};
    Element *destination_data{destination_column->mutable_view().data<Element>()};

    if (ignore_out_of_bounds) {
      thrust::gather_if(rmm::exec_policy(stream)->on(stream), gather_map_begin,
                        gather_map_end, gather_map_begin,
                        source_data, destination_data,
                        bounds_checker<decltype(*gather_map_begin)>{0, source_column.size()});
    } else {
      thrust::gather(rmm::exec_policy(stream)->on(stream), gather_map_begin,
                     gather_map_end, source_data, destination_data);
    }

    return destination_column;
  }

  template <typename Element, typename MapIterator,
    std::enable_if_t<not is_fixed_width<Element>()>* = nullptr>
  std::unique_ptr<column> operator()(column_view const& source_column,
                                     MapIterator gather_map_begin,
                                     MapIterator gather_map_end,
                                     bool ignore_out_of_bounds,
                                     rmm::mr::device_memory_resource *mr,
                                     cudaStream_t stream) {
    CUDF_FAIL("Column type must be numeric");
  }

};


/**---------------------------------------------------------------------------*
* @brief Function object for applying a transformation on the gathermap
* that converts negative indices to positive indices
*
* A negative index `i` is transformed to `i + size`, where `size` is
* the number of elements in the column being gathered from.
* Allowable values for the index `i` are in the range `[-size, size)`.
* Thus, when gathering from a column of size `10`, the index `-1`
* is transformed to `9` (i.e., the last element), `-2` is transformed
* to `8` (the second-to-last element) and so on.
* Positive indices are unchanged by this transformation.
*---------------------------------------------------------------------------**/
template <typename map_type>
struct index_converter : public thrust::unary_function<map_type,map_type>
{
  index_converter(size_type n_rows)
  : n_rows(n_rows) {}

  __device__
  map_type operator()(map_type in) const
  {
    return ((in % n_rows) + n_rows) % n_rows;
  }
  size_type n_rows;
};


/**
 * @brief Gathers the specified rows of a set of columns according to a gather map.
 *
 * Gathers the rows of the source columns according to `gather_map` such that row "i"
 * in the resulting table's columns will contain row "gather_map[i]" from the source columns.
 * The number of rows in the result table will be equal to the number of elements in
 * `gather_map`.
 *
 * A negative value `i` in the `gather_map` is interpreted as `i+n`, where
 * `n` is the number of rows in the `source_table`.
 *
 * @throws `cudf::logic_error` if `check_bounds == true` and an index exists in
 * `gather_map` outside the range `[-n, n)`, where `n` is the number of rows in
 * the source table. If `check_bounds == false`, the behavior is undefined.
 *
 * tparam MapIterator Iterator type for the gather map
 * @param[in] source_table View into the table containing the input columns whose rows will be gathered
 * @param[in] gather_map_begin Beginning of iterator range of integer indices that map the rows in the
 * source columns to rows in the destination columns
 * @param[in] gather_map_end End of iterator range of integer indices that map the rows in the
 * source columns to rows in the destination columns
 * @param[in] check_bounds Optionally perform bounds checking on the values of `gather_map` and throw
 * an error if any of its values are out of bounds.
 * @param[in] ignore_out_of_bounds Ignore values in `gather_map` that are out of bounds. Currently
 * incompatible with `allow_negative_indices`, i.e., setting both to `true` is undefined.
 * @param[in] allow_negative_indices Interpret each negative index `i` in the gathermap as the
 * positive index `i+num_source_rows`.
 * @param[in] mr The resource to use for all allocations
 * @param[in] stream The CUDA stream on which to execute kernels
 * @return cudf::table Result of the gather
 */
template <typename MapIterator>
std::unique_ptr<table>
gather(table_view const& source_table, MapIterator gather_map_begin,
       MapIterator gather_map_end, bool check_bounds = false,
       bool ignore_out_of_bounds = false,
       bool allow_negative_indices = false,
       rmm::mr::device_memory_resource* mr = rmm::mr::get_default_resource(),
       cudaStream_t stream = 0)
{
  auto source_n_cols = source_table.num_columns();
  auto source_n_rows = source_table.num_rows();
  auto num_destination_rows = std::distance(gather_map_begin, gather_map_end);

  std::vector<std::unique_ptr<column>> destination_columns;

  // TODO: Could be beneficial to use streams internally here
<<<<<<< HEAD

  for (auto const& source_column : source_table) {
=======
  
for(auto const& source_column : source_table)
    column_view src_col = source_table.column(i);
>>>>>>> 3da1b07c
    // The data gather for n columns will be put on the first n streams
    destination_columns.push_back(
                                  cudf::experimental::type_dispatcher(source_column.type(),
                                                                      column_gatherer{},
                                                                      source_column,
                                                                      gather_map_begin,
                                                                      gather_map_end,
                                                                      ignore_out_of_bounds,
                                                                      mr,
                                                                      stream));

  }

  std::unique_ptr<table> destination_table = std::make_unique<table>(std::move(destination_columns));

  rmm::device_vector<cudf::size_type> valid_counts(source_table.num_columns(), 0);
  std::vector<cudf::size_type> h_valid_counts(source_table.num_columns());

  auto bitmask_kernel =
    ignore_out_of_bounds ? gather_bitmask_kernel<true, decltype(gather_map_begin)> : gather_bitmask_kernel<false, decltype(gather_map_begin)>;

  int gather_grid_size;
  int gather_block_size;
  CUDA_TRY(cudaOccupancyMaxPotentialBlockSize(
               &gather_grid_size, &gather_block_size, bitmask_kernel));


  auto source_table_view = table_device_view::create(source_table);
  auto destination_table_view = mutable_table_device_view::create(destination_table->mutable_view());

  bitmask_kernel<<<gather_grid_size, gather_block_size, 0, stream>>>(*source_table_view,
                                                          gather_map_begin,
                                                          *destination_table_view,
                                                          valid_counts.data().get());

  CUDA_TRY(cudaMemcpy(h_valid_counts.data(), valid_counts.data().get(),
                      sizeof(size_type) * source_table.num_columns(), cudaMemcpyDeviceToHost));

  for (auto i=0; i<destination_table->num_columns(); ++i) {
    if (destination_table->get_column(i).nullable()) {
      destination_table->get_column(i).set_null_count(destination_table->num_rows()
                                                      - h_valid_counts[i]);
    }
  }

  return destination_table;
}


} // namespace detail
} // namespace experimental
} // namespace cudf<|MERGE_RESOLUTION|>--- conflicted
+++ resolved
@@ -232,8 +232,7 @@
        bool ignore_out_of_bounds = false,
        bool allow_negative_indices = false,
        rmm::mr::device_memory_resource* mr = rmm::mr::get_default_resource(),
-       cudaStream_t stream = 0)
-{
+       cudaStream_t stream = 0) {
   auto source_n_cols = source_table.num_columns();
   auto source_n_rows = source_table.num_rows();
   auto num_destination_rows = std::distance(gather_map_begin, gather_map_end);
@@ -241,14 +240,8 @@
   std::vector<std::unique_ptr<column>> destination_columns;
 
   // TODO: Could be beneficial to use streams internally here
-<<<<<<< HEAD
-
-  for (auto const& source_column : source_table) {
-=======
   
-for(auto const& source_column : source_table)
-    column_view src_col = source_table.column(i);
->>>>>>> 3da1b07c
+  for(auto const& source_column : source_table) {
     // The data gather for n columns will be put on the first n streams
     destination_columns.push_back(
                                   cudf::experimental::type_dispatcher(source_column.type(),
