/*
 * Copyright (c) 2019, NVIDIA CORPORATION.
 *
 * Licensed under the Apache License, Version 2.0 (the "License");
 * you may not use this file except in compliance with the License.
 * You may obtain a copy of the License at
 *
 *     http://www.apache.org/licenses/LICENSE-2.0
 *
 * Unless required by applicable law or agreed to in writing, software
 * distributed under the License is distributed on an "AS IS" BASIS,
 * WITHOUT WARRANTIES OR CONDITIONS OF ANY KIND, either express or implied.
 * See the License for the specific language governing permissions and
 * limitations under the License.
 */

#pragma once

#include <cudf/column/column.hpp>
#include <cudf/scalar/scalar.hpp>

#include <memory>

namespace cudf {
namespace experimental {

/**
 * @brief Types of binary operations that can be performed on data.
 */
<<<<<<< HEAD
enum class binary_operator : int32_t {
  ADD,             ///< operator +
  SUB,             ///< operator -
  MUL,             ///< operator *
  DIV,             ///< operator / using common type of lhs and rhs
  TRUE_DIV,        ///< operator / after promoting type to floating point
  FLOOR_DIV,       ///< operator / after promoting to 64 bit floating point and then
                   ///< flooring the result
  MOD,             ///< operator %
  PYMOD,           ///< operator % but following python's sign rules for negatives
  POW,             ///< lhs ^ rhs
  EQUAL,           ///< operator ==
  NOT_EQUAL,       ///< operator !=
  LESS,            ///< operator <
  GREATER,         ///< operator >
  LESS_EQUAL,      ///< operator <=
  GREATER_EQUAL,   ///< operator >=
  BITWISE_AND,     ///< operator &
  BITWISE_OR,      ///< operator |
  BITWISE_XOR,     ///< operator ^
  LOGICAL_AND,     ///< operator &&
  LOGICAL_OR,      ///< operator ||
  COALESCE,        ///< operator x,y  x is null ? y : x
  GENERIC_BINARY,  ///< generic binary operator to be generated with input
                   ///< ptx code
  INVALID_BINARY   ///< invalid operation
=======
enum class binary_operator {
  ADD,                    ///< operator +
  SUB,                    ///< operator -
  MUL,                    ///< operator *
  DIV,                    ///< operator / using common type of lhs and rhs
  TRUE_DIV,               ///< operator / after promoting type to floating point
  FLOOR_DIV,              ///< operator / after promoting to 64 bit floating point and then
                          ///< flooring the result
  MOD,                    ///< operator %
  PYMOD,                  ///< operator % but following python's sign rules for negatives
  POW,                    ///< lhs ^ rhs
  EQUAL,                  ///< operator ==
  NOT_EQUAL,              ///< operator !=
  LESS,                   ///< operator <
  GREATER,                ///< operator >
  LESS_EQUAL,             ///< operator <=
  GREATER_EQUAL,          ///< operator >=
  BITWISE_AND,            ///< operator &
  BITWISE_OR,             ///< operator |
  BITWISE_XOR,            ///< operator ^
  LOGICAL_AND,            ///< operator &&
  LOGICAL_OR,             ///< operator ||
  COALESCE,               ///< operator x,y  x is null ? y : x
  GENERIC_BINARY,         ///< generic binary operator to be generated with input
                          ///< ptx code
  SHIFT_LEFT,             ///< operator <<
  SHIFT_RIGHT,            ///< operator >>

  // Logical right shift. Casts to an unsigned value before shifing.
  // approximates >>> from Java.
  SHIFT_RIGHT_UNSIGNED,   ///< operator >>> 
  
  INVALID_BINARY          ///< invalid operation
>>>>>>> e1747166
};

/**
 * @brief Performs a binary operation between a scalar and a column.
 *
 * The output contains the result of op(lhs, rhs[i]) for all 0 <= i < rhs.size()
 * The scalar is the left operand and the column elements are the right operand.
 * This distinction is significant in case of non-commutative binary operations
 *
 * Regardless of the operator, the validity of the output value is the logical
 * AND of the validity of the two operands
 *
 * @param lhs         The left operand scalar
 * @param rhs         The right operand column
 * @param output_type The desired data type of the output column
 * @param mr          Memory resource for allocating output column
 * @return std::unique_ptr<column> Output column
 * @throw cudf::logic_error if @p lhs and @p rhs dtypes aren't numeric
 * @throw cudf::logic_error if @p output_type dtype isn't numeric
 */
std::unique_ptr<column> binary_operation(
    scalar const& lhs,
    column_view const& rhs,
    binary_operator op,
    data_type output_type,
    rmm::mr::device_memory_resource* mr = rmm::mr::get_default_resource());

/**
 * @brief Performs a binary operation between a column and a scalar.
 *
 * The output contains the result of op(lhs[i], rhs) for all 0 <= i < lhs.size()
 * The column elements are the left operand and the scalar is the right operand.
 * This distinction is significant in case of non-commutative binary operations
 *
 * Regardless of the operator, the validity of the output value is the logical
 * AND of the validity of the two operands
 *
 * @param lhs         The left operand column
 * @param rhs         The right operand scalar
 * @param output_type The desired data type of the output column
 * @param mr          Memory resource for allocating output column
 * @return std::unique_ptr<column> Output column
 * @throw cudf::logic_error if @p lhs and @p rhs dtypes aren't numeric
 * @throw cudf::logic_error if @p output_type dtype isn't numeric
 */
std::unique_ptr<column> binary_operation(
    column_view const& lhs,
    scalar const& rhs,
    binary_operator op,
    data_type output_type,
    rmm::mr::device_memory_resource* mr = rmm::mr::get_default_resource());

/**
 * @brief Performs a binary operation between two columns.
 *
 * The output contains the result of op(lhs[i], rhs[i]) for all 0 <= i <
 * lhs.size()
 *
 * Regardless of the operator, the validity of the output value is the logical
 * AND of the validity of the two operands
 *
 * @param lhs         The left operand column
 * @param rhs         The right operand column
 * @param output_type The desired data type of the output column
 * @param mr          Memory resource for allocating output column
 * @return std::unique_ptr<column> Output column
 * @throw cudf::logic_error if @p lhs and @p rhs are different sizes
 * @throw cudf::logic_error if @p lhs and @p rhs dtypes aren't fixed-width
 * @throw cudf::logic_error if @p output_type dtype isn't numeric
 */
std::unique_ptr<column> binary_operation(
    column_view const& lhs,
    column_view const& rhs,
    binary_operator op,
    data_type output_type,
    rmm::mr::device_memory_resource* mr = rmm::mr::get_default_resource());

/**
 * @brief Performs a binary operation between two columns using a
 * user-defined PTX function.
 *
 * The output contains the result of op(lhs[i], rhs[i]) for all 0 <= i <
 * lhs.size()
 *
 * Regardless of the operator, the validity of the output value is the logical
 * AND of the validity of the two operands
 *
 * @param lhs         The left operand column
 * @param rhs         The right operand column
 * @param ptx         String containing the PTX of a binary function
 * @param output_type The desired data type of the output column. It is assumed
 *                    that output_type is compatible with the output data type
 *                    of the function in the PTX code
 * @param mr          Memory resource for allocating output column
 * @return std::unique_ptr<column> Output column
 * @throw cudf::logic_error if @p lhs and @p rhs are different sizes
 * @throw cudf::logic_error if @p lhs and @p rhs dtypes aren't numeric
 * @throw cudf::logic_error if @p output_type dtype isn't numeric
 */
std::unique_ptr<column> binary_operation(
    column_view const& lhs,
    column_view const& rhs,
    std::string const& ptx,
    data_type output_type,
    rmm::mr::device_memory_resource* mr = rmm::mr::get_default_resource());

}  // namespace experimental
}  // namespace cudf<|MERGE_RESOLUTION|>--- conflicted
+++ resolved
@@ -27,35 +27,7 @@
 /**
  * @brief Types of binary operations that can be performed on data.
  */
-<<<<<<< HEAD
 enum class binary_operator : int32_t {
-  ADD,             ///< operator +
-  SUB,             ///< operator -
-  MUL,             ///< operator *
-  DIV,             ///< operator / using common type of lhs and rhs
-  TRUE_DIV,        ///< operator / after promoting type to floating point
-  FLOOR_DIV,       ///< operator / after promoting to 64 bit floating point and then
-                   ///< flooring the result
-  MOD,             ///< operator %
-  PYMOD,           ///< operator % but following python's sign rules for negatives
-  POW,             ///< lhs ^ rhs
-  EQUAL,           ///< operator ==
-  NOT_EQUAL,       ///< operator !=
-  LESS,            ///< operator <
-  GREATER,         ///< operator >
-  LESS_EQUAL,      ///< operator <=
-  GREATER_EQUAL,   ///< operator >=
-  BITWISE_AND,     ///< operator &
-  BITWISE_OR,      ///< operator |
-  BITWISE_XOR,     ///< operator ^
-  LOGICAL_AND,     ///< operator &&
-  LOGICAL_OR,      ///< operator ||
-  COALESCE,        ///< operator x,y  x is null ? y : x
-  GENERIC_BINARY,  ///< generic binary operator to be generated with input
-                   ///< ptx code
-  INVALID_BINARY   ///< invalid operation
-=======
-enum class binary_operator {
   ADD,                    ///< operator +
   SUB,                    ///< operator -
   MUL,                    ///< operator *
@@ -88,7 +60,6 @@
   SHIFT_RIGHT_UNSIGNED,   ///< operator >>> 
   
   INVALID_BINARY          ///< invalid operation
->>>>>>> e1747166
 };
 
 /**
