/*
 * Copyright (c) 2019, NVIDIA CORPORATION.
 *
 * Licensed under the Apache License, Version 2.0 (the "License");
 * you may not use this file except in compliance with the License.
 * You may obtain a copy of the License at
 *
 *     http://www.apache.org/licenses/LICENSE-2.0
 *
 * Unless required by applicable law or agreed to in writing, software
 * distributed under the License is distributed on an "AS IS" BASIS,
 * WITHOUT WARRANTIES OR CONDITIONS OF ANY KIND, either express or implied.
 * See the License for the specific language governing permissions and
 * limitations under the License.
 */
#pragma once

#include <cudf/types.hpp>
#include <cudf/utilities/type_dispatcher.hpp>
#include <cudf/utilities/traits.hpp>

#include <rmm/device_buffer.hpp>
#include <rmm/device_scalar.hpp>
#include <rmm/thrust_rmm_allocator.h>
#include <rmm/mr/device_memory_resource.hpp>

#include <memory>
#include <type_traits>
#include <utility>
#include <vector>

namespace cudf {

/**
 * @brief An owning class to represent a singular value
 * 
 * A scalar is a singular value of any of the supported datatypes in cudf. 
 * Classes derived from this class are used to represent a scalar. Objects of
 * derived classes should be upcasted to this class while passing to an
 * external libcudf API.
 */
class scalar {
 public:
  ~scalar() = default;
  scalar(scalar&& other) = default;
  scalar(scalar const& other) = default;
  scalar& operator=(scalar const& other) = delete;
  scalar& operator=(scalar&& other) = delete;
  
  /**
   * @brief Returns the scalar's logical value type
   */
  data_type type() const noexcept { return _type; }

  /**
   * @brief Updates the validity of the value
   * 
   * @param is_valid true: set the value to valid. false: set it to null
   * @param stream The CUDA stream to do the operation in
   */
  void set_valid(bool is_valid, cudaStream_t stream = 0) {
    _is_valid.set_value(is_valid, stream);
  }

  /**
   * @brief Indicates whether the scalar contains a valid value
   *
   * @note Using the value when `is_valid() == false` is undefined behaviour
   * 
   * @param stream The CUDA stream to do the operation in
   * @return true Value is valid
   * @return false Value is invalid/null
   */
  bool is_valid(cudaStream_t stream = 0) const { return _is_valid.value(stream); }

  /**
   * @brief Returns a raw pointer to the validity bool in device memory
   */
  bool* validity_data() { return _is_valid.data(); }

 protected:
  data_type _type{EMPTY};      ///< Logical type of value in the scalar
  rmm::device_scalar<bool> _is_valid{};  ///< Device bool signifying validity

  scalar() = default;

  /**
   * @brief Construct a new scalar object
   * 
   * @note Do not use this constructor directly. Instead, use a factory method
   * like make_numeric_scalar or make_string_scalar
   * 
   * @param type Data type of the scalar
   * @param is_valid Whether the value held by the scalar is valid
   * @param stream The CUDA stream to do the allocation in
   * @param mr The memory resource to use for allocation
   */
  scalar(data_type type, bool is_valid = false, cudaStream_t stream = 0,
      rmm::mr::device_memory_resource *mr = rmm::mr::get_default_resource())
   : _type(type), _is_valid(is_valid, stream, mr)
  {}
};

namespace detail {

template <typename T>
class fixed_width_scalar : public scalar {
   static_assert(is_fixed_width<T>(), "Unexpected non-fixed-width type.");
 public:
  using value_type = T;

  ~fixed_width_scalar() = default;
  fixed_width_scalar(fixed_width_scalar&& other) = default;
  fixed_width_scalar(fixed_width_scalar const& other) = default;
  fixed_width_scalar& operator=(fixed_width_scalar const& other) = delete;
  fixed_width_scalar& operator=(fixed_width_scalar&& other) = delete;

  /**
   * @brief Set the value of the scalar
   * 
   * @param value New value of scalar
   * @param stream The CUDA stream to do the operation in
   */
  void set_value(T value, cudaStream_t stream = 0) { 
    _data.set_value(value, stream);
    this->set_valid(true, stream);
  }

  /**
   * @brief Get the value of the scalar
   * 
   * @param stream The CUDA stream to do the operation in
   */
  T value(cudaStream_t stream = 0) const { return _data.value(stream); }

  /**
   * @brief Returns a raw pointer to the value in device memory
   */
  T* data() { return _data.data(); }

  /**
<<<<<<< HEAD
   * @brief Returns a const raw pointer to the value in device memory
=======
   * @brief Returns a raw pointer to the value in device memory
>>>>>>> 6bfc9185
   */
  T const* data() const { return _data.data(); }

 protected:
  rmm::device_scalar<T> _data{};  ///< device memory containing the value

  fixed_width_scalar() = default;

  /**
   * @brief Construct a new fixed width scalar object
   * 
   * @param value The initial value of the scalar
   * @param is_valid Whether the value held by the scalar is valid
   * @param stream The CUDA stream to do the allocation in
   * @param mr The memory resource to use for allocation
   */
  fixed_width_scalar(T value, bool is_valid = true, cudaStream_t stream = 0,
      rmm::mr::device_memory_resource *mr = rmm::mr::get_default_resource())
   : scalar(data_type(experimental::type_to_id<T>()), is_valid, stream, mr)
   , _data(value, stream, mr)
  {}
};

} // namespace detail


/**
 * @brief An owning class to represent a numerical value in device memory
 * 
 * @tparam T the data type of the numerical value
 */
template <typename T>
class numeric_scalar : public detail::fixed_width_scalar<T> {
   static_assert(is_numeric<T>(), "Unexpected non-numeric type.");
 public:
  numeric_scalar() = default;
  ~numeric_scalar() = default;
  numeric_scalar(numeric_scalar&& other) = default;
  numeric_scalar(numeric_scalar const& other) = default;
  numeric_scalar& operator=(numeric_scalar const& other) = delete;
  numeric_scalar& operator=(numeric_scalar&& other) = delete;

  /**
   * @brief Construct a new numeric scalar object
   * 
   * @param value The initial value of the scalar
   * @param is_valid Whether the value held by the scalar is valid
   * @param stream The CUDA stream to do the allocation in
   * @param mr The memory resource to use for allocation
   */
  numeric_scalar(T value, bool is_valid = true, cudaStream_t stream = 0,
      rmm::mr::device_memory_resource *mr = rmm::mr::get_default_resource())
   : detail::fixed_width_scalar<T>(value, is_valid, stream, mr)
  {}
};

/**
 * @brief An owning class to represent a string in device memory
 */
class string_scalar : public scalar {
 public:
  using value_type = cudf::string_view;

  string_scalar() = default;
  ~string_scalar() = default;
  string_scalar(string_scalar&& other) = default;
  string_scalar(string_scalar const& other) = default;
  string_scalar& operator=(string_scalar const& other) = delete;
  string_scalar& operator=(string_scalar&& other) = delete;

  /**
   * @brief Construct a new string scalar object
   * 
   * @param value The value of the string
   * @param is_valid Whether the value held by the scalar is valid
   * @param stream The CUDA stream to do the allocation in
   * @param mr The memory resource to use for allocation
   */
  string_scalar(std::string const& string, bool is_valid = true, 
      cudaStream_t stream = 0,
      rmm::mr::device_memory_resource *mr = rmm::mr::get_default_resource())
   : scalar(data_type(STRING), is_valid)
   , _data(string.data(), string.size(), stream, mr)
  {}

  /**
   * @brief Get the value of the scalar in a host std::string
   * 
   * @param stream The CUDA stream to do the operation in
   */
  std::string value(cudaStream_t stream = 0) const;
  
  /**
   * @brief Returns the size of the string in bytes
   */
  size_type size() const { return _data.size(); }

  /**
   * @brief Returns a raw pointer to the string in device memory
   */
  const char* data() const { return static_cast<const char*>(_data.data()); }

 protected:
  rmm::device_buffer _data{};  ///< device memory containing the string
};

/**
 * @brief An owning class to represent a timestamp value in device memory
 * 
 * @tparam T the data type of the timestamp value
 * @see cudf/wrappers/timestamps.hpp for a list of allowed types
 */
template <typename T>
class timestamp_scalar : public detail::fixed_width_scalar<T> {
  static_assert(is_timestamp<T>(), "Unexpected non-timestamp type");
 public:
  timestamp_scalar() = default;
  ~timestamp_scalar() = default;
  timestamp_scalar(timestamp_scalar&& other) = default;
  timestamp_scalar(timestamp_scalar const& other) = default;
  timestamp_scalar& operator=(timestamp_scalar const& other) = delete;
  timestamp_scalar& operator=(timestamp_scalar&& other) = delete;

  /**
   * @brief Construct a new timestamp scalar object
   * 
   * @param value The initial value of the scalar
   * @param is_valid Whether the value held by the scalar is valid
   * @param stream The CUDA stream to do the allocation in
   * @param mr The memory resource to use for allocation
   */
  timestamp_scalar(T value, bool is_valid = true, cudaStream_t stream = 0,
      rmm::mr::device_memory_resource *mr = rmm::mr::get_default_resource())
   : detail::fixed_width_scalar<T>(value, is_valid, stream, mr)
  {}
};

}  // namespace cudf<|MERGE_RESOLUTION|>--- conflicted
+++ resolved
@@ -139,11 +139,7 @@
   T* data() { return _data.data(); }
 
   /**
-<<<<<<< HEAD
    * @brief Returns a const raw pointer to the value in device memory
-=======
-   * @brief Returns a raw pointer to the value in device memory
->>>>>>> 6bfc9185
    */
   T const* data() const { return _data.data(); }
 
