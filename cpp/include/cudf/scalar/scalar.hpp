/*
 * Copyright (c) 2019, NVIDIA CORPORATION.
 *
 * Licensed under the Apache License, Version 2.0 (the "License");
 * you may not use this file except in compliance with the License.
 * You may obtain a copy of the License at
 *
 *     http://www.apache.org/licenses/LICENSE-2.0
 *
 * Unless required by applicable law or agreed to in writing, software
 * distributed under the License is distributed on an "AS IS" BASIS,
 * WITHOUT WARRANTIES OR CONDITIONS OF ANY KIND, either express or implied.
 * See the License for the specific language governing permissions and
 * limitations under the License.
 */
#pragma once

#include <cudf/types.hpp>
#include <cudf/utilities/traits.hpp>
#include <cudf/utilities/type_dispatcher.hpp>

#include <rmm/thrust_rmm_allocator.h>
#include <rmm/device_buffer.hpp>
#include <rmm/device_scalar.hpp>

#include <memory>
#include <type_traits>
#include <utility>
#include <vector>

namespace cudf {

/**
 * @brief An owning class to represent a singular value
 *
 * @ingroup scalar_classes
 *
 * A scalar is a singular value of any of the supported datatypes in cudf.
 * Classes derived from this class are used to represent a scalar. Objects of
 * derived classes should be upcasted to this class while passing to an
 * external libcudf API.
 */
class scalar {
 public:
  virtual ~scalar()           = default;
  scalar(scalar&& other)      = default;
  scalar(scalar const& other) = default;
  scalar& operator=(scalar const& other) = delete;
  scalar& operator=(scalar&& other) = delete;

  /**
   * @brief Returns the scalar's logical value type
   */
  data_type type() const noexcept { return _type; }

  /**
   * @brief Updates the validity of the value
   *
   * @param is_valid true: set the value to valid. false: set it to null
   * @param stream The CUDA stream to do the operation in
   */
  void set_valid(bool is_valid, cudaStream_t stream = 0) { _is_valid.set_value(is_valid, stream); }

  /**
   * @brief Indicates whether the scalar contains a valid value
   *
   * @note Using the value when `is_valid() == false` is undefined behaviour
   *
   * @param stream The CUDA stream to do the operation in
   * @return true Value is valid
   * @return false Value is invalid/null
   */
  bool is_valid(cudaStream_t stream = 0) const { return _is_valid.value(stream); }

  /**
   * @brief Returns a raw pointer to the validity bool in device memory
   */
  bool* validity_data() { return _is_valid.data(); }

  /**
   * @brief Returns a const raw pointer to the validity bool in device memory
   */
  bool const* validity_data() const { return _is_valid.data(); }

 protected:
  data_type _type{EMPTY};                ///< Logical type of value in the scalar
  rmm::device_scalar<bool> _is_valid{};  ///< Device bool signifying validity

  scalar() = default;

  /**
   * @brief Construct a new scalar object
   *
   * @note Do not use this constructor directly. Instead, use a factory method
   * like make_numeric_scalar or make_string_scalar
   *
   * @param type Data type of the scalar
   * @param is_valid Whether the value held by the scalar is valid
   * @param stream The CUDA stream to do the allocation in
   * @param mr The memory resource to use for allocation
   */
  scalar(data_type type,
         bool is_valid                       = false,
         cudaStream_t stream                 = 0,
         rmm::mr::device_memory_resource* mr = rmm::mr::get_default_resource())
    : _type(type), _is_valid(is_valid, stream, mr)
  {
  }
};

namespace detail {
template <typename T>
class fixed_width_scalar : public scalar {
  static_assert(is_fixed_width<T>(), "Unexpected non-fixed-width type.");

 public:
  using value_type = T;

  ~fixed_width_scalar()                               = default;
  fixed_width_scalar(fixed_width_scalar&& other)      = default;
  fixed_width_scalar(fixed_width_scalar const& other) = default;
  fixed_width_scalar& operator=(fixed_width_scalar const& other) = delete;
  fixed_width_scalar& operator=(fixed_width_scalar&& other) = delete;

  /**
   * @brief Set the value of the scalar
   *
   * @param value New value of scalar
   * @param stream The CUDA stream to do the operation in
   */
  void set_value(T value, cudaStream_t stream = 0)
  {
    _data.set_value(value, stream);
    this->set_valid(true, stream);
  }

  /**
   * @brief Implicit conversion operator to get the value of the scalar on the host
   */
  explicit operator value_type() const { return this->value(0); }

  /**
   * @brief Get the value of the scalar
   *
   * @param stream The CUDA stream to do the operation in
   */
  T value(cudaStream_t stream = 0) const { return _data.value(stream); }

  /**
   * @brief Returns a raw pointer to the value in device memory
   */
  T* data() { return _data.data(); }

  /**
   * @brief Returns a const raw pointer to the value in device memory
   */
  T const* data() const { return _data.data(); }

 protected:
  rmm::device_scalar<T> _data{};  ///< device memory containing the value

  fixed_width_scalar() : scalar(data_type(type_to_id<T>())) {}

  /**
   * @brief Construct a new fixed width scalar object
   *
   * @param value The initial value of the scalar
   * @param is_valid Whether the value held by the scalar is valid
   * @param stream The CUDA stream to do the allocation in
   * @param mr The memory resource to use for allocation
   */
  fixed_width_scalar(T value,
                     bool is_valid                       = true,
                     cudaStream_t stream                 = 0,
                     rmm::mr::device_memory_resource* mr = rmm::mr::get_default_resource())
<<<<<<< HEAD
    : scalar(data_type(type_to_id<T>()), is_valid, stream, mr),
      _data(value, stream, mr)
=======
    : scalar(data_type(type_to_id<T>()), is_valid, stream, mr), _data(value, stream, mr)
>>>>>>> 62dbd028
  {
  }

  /**
   * @brief Construct a new fixed width scalar object from existing device memory.
   *
   * @param[in] data The scalar's data in device memory
   * @param[in] is_valid Whether the value held by the scalar is valid
   */
  fixed_width_scalar(rmm::device_scalar<T>&& data,
                     bool is_valid                       = true,
                     cudaStream_t stream                 = 0,
                     rmm::mr::device_memory_resource* mr = rmm::mr::get_default_resource())
    : scalar(data_type(type_to_id<T>()), is_valid, stream, mr),
      _data{std::forward<rmm::device_scalar<T>>(data)}
  {
  }
};

}  // namespace detail

/**
 * @brief An owning class to represent a numerical value in device memory
 *
 * @ingroup scalar_classes
 *
 * @tparam T the data type of the numerical value
 */
template <typename T>
class numeric_scalar : public detail::fixed_width_scalar<T> {
  static_assert(is_numeric<T>(), "Unexpected non-numeric type.");

 public:
  numeric_scalar()                            = default;
  ~numeric_scalar()                           = default;
  numeric_scalar(numeric_scalar&& other)      = default;
  numeric_scalar(numeric_scalar const& other) = default;
  numeric_scalar& operator=(numeric_scalar const& other) = delete;
  numeric_scalar& operator=(numeric_scalar&& other) = delete;

  /**
   * @brief Construct a new numeric scalar object
   *
   * @param value The initial value of the scalar
   * @param is_valid Whether the value held by the scalar is valid
   * @param stream The CUDA stream to do the allocation in
   * @param mr The memory resource to use for allocation
   */
  numeric_scalar(T value,
                 bool is_valid                       = true,
                 cudaStream_t stream                 = 0,
                 rmm::mr::device_memory_resource* mr = rmm::mr::get_default_resource())
    : detail::fixed_width_scalar<T>(value, is_valid, stream, mr)
  {
  }

  /**
   * @brief Construct a new numeric scalar object from existing device memory.
   *
   * @param[in] data The scalar's data in device memory
   * @param[in] is_valid Whether the value held by the scalar is valid
   */
  numeric_scalar(rmm::device_scalar<T>&& data,
                 bool is_valid                       = true,
                 cudaStream_t stream                 = 0,
                 rmm::mr::device_memory_resource* mr = rmm::mr::get_default_resource())
    : detail::fixed_width_scalar<T>(std::forward<rmm::device_scalar<T>>(data), is_valid, stream, mr)
  {
  }
};

/**
 * @brief An owning class to represent a string in device memory
 *
 * @ingroup scalar_classes
 */
class string_scalar : public scalar {
 public:
  using value_type = cudf::string_view;

  string_scalar() : scalar(data_type(STRING)) {}
  ~string_scalar()                          = default;
  string_scalar(string_scalar&& other)      = default;
  string_scalar(string_scalar const& other) = default;
  string_scalar& operator=(string_scalar const& other) = delete;
  string_scalar& operator=(string_scalar&& other) = delete;

  /**
   * @brief Construct a new string scalar object
   *
   * @param value The value of the string
   * @param is_valid Whether the value held by the scalar is valid
   * @param stream The CUDA stream to do the allocation in
   * @param mr The memory resource to use for allocation
   */
  string_scalar(std::string const& string,
                bool is_valid                       = true,
                cudaStream_t stream                 = 0,
                rmm::mr::device_memory_resource* mr = rmm::mr::get_default_resource())
    : scalar(data_type(STRING), is_valid), _data(string.data(), string.size(), stream, mr)
  {
  }

  /**
   * @brief Construct a new string scalar object from string_view
   * Note that this function copies the data pointed by string_view.
   *
   * @param source string_view pointing string value to copy
   * @param is_valid Whether the value held by the scalar is valid
   * @param stream The CUDA stream to do the allocation in
   * @param mr The memory resource to use for allocation
   */
  string_scalar(value_type const& source,
                bool is_valid                       = true,
                cudaStream_t stream                 = 0,
                rmm::mr::device_memory_resource* mr = rmm::mr::get_default_resource())
    : scalar(data_type(STRING), is_valid), _data(source.data(), source.size_bytes(), stream, mr)
  {
  }

  /**
   * @brief Construct a new string scalar object from string_view in device memory
   * Note that this function copies the data pointed by string_view.
   *
   * @param data device_scalar string_view pointing string value to copy
   * @param is_valid Whether the value held by the scalar is valid
   * @param stream The CUDA stream to do the allocation in
   * @param mr The memory resource to use for allocation
   */
  string_scalar(rmm::device_scalar<value_type>& data,
                bool is_valid                       = true,
                cudaStream_t stream                 = 0,
                rmm::mr::device_memory_resource* mr = rmm::mr::get_default_resource())
    : string_scalar(data.value(stream), is_valid, stream, mr)
  {
  }

  /**
   * @brief Implicit conversion operator to get the value of the scalar in a host std::string
   */
  explicit operator std::string() const { return this->to_string(0); }

  /**
   * @brief Get the value of the scalar in a host std::string
   *
   * @param stream The CUDA stream to do the operation in
   */
  std::string to_string(cudaStream_t stream = 0) const;

  /**
   * @brief Get the value of the scalar as a string_view
   *
   * @param stream The CUDA stream to do the operation in
   */
  value_type value(cudaStream_t stream = 0) const { return value_type{data(), size()}; }

  /**
   * @brief Returns the size of the string in bytes
   */
  size_type size() const { return _data.size(); }

  /**
   * @brief Returns a raw pointer to the string in device memory
   */
  const char* data() const { return static_cast<const char*>(_data.data()); }

 protected:
  rmm::device_buffer _data{};  ///< device memory containing the string
};

/**
 * @brief An owning class to represent a timestamp value in device memory
 *
 * @ingroup scalar_classes
 *
 * @tparam T the data type of the timestamp value
 * @see cudf/wrappers/timestamps.hpp for a list of allowed types
 */
template <typename T>
class timestamp_scalar : public detail::fixed_width_scalar<T> {
  static_assert(is_timestamp<T>(), "Unexpected non-timestamp type");

 public:
  timestamp_scalar()                              = default;
  ~timestamp_scalar()                             = default;
  timestamp_scalar(timestamp_scalar&& other)      = default;
  timestamp_scalar(timestamp_scalar const& other) = default;
  timestamp_scalar& operator=(timestamp_scalar const& other) = delete;
  timestamp_scalar& operator=(timestamp_scalar&& other) = delete;

  /**
   * @brief Construct a new timestamp scalar object
   *
   * @param value The initial value of the scalar
   * @param is_valid Whether the value held by the scalar is valid
   * @param stream The CUDA stream to do the allocation in
   * @param mr The memory resource to use for allocation
   */
  timestamp_scalar(T value,
                   bool is_valid                       = true,
                   cudaStream_t stream                 = 0,
                   rmm::mr::device_memory_resource* mr = rmm::mr::get_default_resource())
    : detail::fixed_width_scalar<T>(value, is_valid, stream, mr)
  {
  }

  /**
   * @brief Construct a new timestamp scalar object from an integer
   *
   * @param value Integer representing number of ticks since the UNIX epoch
   * @param is_valid Whether the value held by the scalar is valid
   * @param stream The CUDA stream to do the allocation in
   * @param mr The memory resource to use for allocation
   */
  timestamp_scalar(typename T::duration::rep value,
                   bool is_valid,
                   cudaStream_t stream                 = 0,
                   rmm::mr::device_memory_resource* mr = rmm::mr::get_default_resource())
    : detail::fixed_width_scalar<T>(value, is_valid, stream, mr)
  {
  }

  /**
   * @brief Construct a new timestamp scalar object from existing device memory.
   *
   * @param[in] data The scalar's data in device memory
   * @param[in] is_valid Whether the value held by the scalar is valid
   */
  timestamp_scalar(rmm::device_scalar<T>&& data,
                   bool is_valid                       = true,
                   cudaStream_t stream                 = 0,
                   rmm::mr::device_memory_resource* mr = rmm::mr::get_default_resource())
    : detail::fixed_width_scalar<T>(std::forward<rmm::device_scalar<T>>(data), is_valid, stream, mr)
  {
  }

  /**
   * @brief Return the duration in number of ticks since the UNIX epoch.
   */
  typename T::duration::rep ticks_since_epoch() { return this->value().time_since_epoch().count(); }
};

}  // namespace cudf<|MERGE_RESOLUTION|>--- conflicted
+++ resolved
@@ -173,12 +173,7 @@
                      bool is_valid                       = true,
                      cudaStream_t stream                 = 0,
                      rmm::mr::device_memory_resource* mr = rmm::mr::get_default_resource())
-<<<<<<< HEAD
-    : scalar(data_type(type_to_id<T>()), is_valid, stream, mr),
-      _data(value, stream, mr)
-=======
     : scalar(data_type(type_to_id<T>()), is_valid, stream, mr), _data(value, stream, mr)
->>>>>>> 62dbd028
   {
   }
 
