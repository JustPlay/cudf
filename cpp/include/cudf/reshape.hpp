--- conflicted
+++ resolved
@@ -24,13 +24,7 @@
 namespace cudf {
 namespace experimental {
 /**
-<<<<<<< HEAD
- * @ingroup column_apis
- * @addtogroup column_reshape Reshape
- * Reshape APIs
-=======
  * @addtogroup column_reshape
->>>>>>> 5c4b3b00
  * @{
  */
 
