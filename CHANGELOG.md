--- conflicted
+++ resolved
@@ -43,11 +43,8 @@
 - PR #4038 JNI and Java support for is_nan and is_not_nan
 - PR #4067 Removed unused `CATEGORY` type ID.
 - PR #3891 Port NVStrings (r)split_record to contiguous_(r)split_record
-<<<<<<< HEAD
 - PR #4070 Port NVText normalize_spaces to use libcudf strings column
-=======
 - PR #4072 Allow round_robin_partition to single partition
->>>>>>> bca64bc4
 - PR #4064 Add cudaGetDeviceCount to JNI layer
 - PR #4083 Use two partitions in test_groupby_multiindex_reset_index
 - PR #4071 Add Java bindings for round robin partition
