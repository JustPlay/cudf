# cuDF 0.8.0 (Date TBD)

## New Features

- PR #1524 Add GPU-accelerated JSON Lines parser with limited feature set
- PR #1569 Add support for Json objects to the JSON Lines reader
- PR #1622 Add Series.loc
- PR #1654 Add cudf::apply_boolean_mask: faster replacement for gdf_apply_stencil
- PR #1487 cython gather/scatter
- PR #1310 Implemented the slice/split functionality.
- PR #1630 Add Python layer to the GPU-accelerated JSON reader
- PR #1745 Add rounding of numeric columns via Numba
- PR #1772 JSON reader: add support for BytesIO and StringIO input
- PR #1527 Support GDF_BOOL8 in readers and writers
<<<<<<< HEAD
- PR #1819 Logical operators (AND, OR, NOT) for libcudf and cuDF
=======
- PR #1813 ORC Reader: Add support for stripe selection
- PR #1828 JSON Reader: add suport for bool8 columns
>>>>>>> f10b3402

## Improvements
- PR #1538 Replacing LesserRTTI with inequality_comparator
- PR #1703 C++: Added non-aggregating `insert` to `concurrent_unordered_map` with specializations to store pairs with a single atomicCAS when possible.
- PR #1422 C++: Added a RAII wrapper for CUDA streams
- PR #1701 Added `unique` method for stringColumns
- PR #1713 Add documentation for Dask-XGBoost
- PR #1666 CSV Reader: Improve performance for files with large number of columns
- PR #1725 Enable the ability to use a single column groupby as its own index
- PR #1759 Add an example showing simultaneous rolling averages to `apply_grouped` documentation
- PR #1746 C++: Remove unused code: `windowed_ops.cu`, `sorting.cu`, `hash_ops.cu`
- PR #1748 C++: Add `bool` nullability flag to `device_table` row operators
- PR #1767 Speed up Python unit tests
- PR #1770 Added build.sh script, updated CI scripts and documentation
- PR #1739 ORC Reader: Add more pytest coverage
- PR #1795 Add printing of git submodule info to `print_env.sh`
- PR #1796 Removing old sort based group by code and gdf_filter
- PR #1811 Added funtions for copying/allocating `cudf::table`s
- PR #1823 CSV Reader: default the column type to string for empty dataframes
- PR #1817 Operators now support different sized dataframes as long as they don't share different sized columns

## Bug Fixes

- PR #1465 Fix for test_orc.py and test_sparse_df.py test failures
- PR #1583 Fix underlying issue in `as_index()` that was causing `Series.quantile()` to fail
- PR #1680 Add errors= keyword to drop() to fix cudf-dask bug
- PR #1651 Fix `query` function on empty dataframe
- PR #1616 Fix CategoricalColumn to access categories by index instead of iteration
- PR #1660 Fix bug in `loc` when indexing with a column name (a string)
- PR #1683 ORC reader: fix timestamp conversion to UTC
- PR #1613 Improve CategoricalColumn.fillna(-1) performance
- PR #1642 Fix failure of CSV_TEST gdf_csv_test.SkiprowsNrows on multiuser systems
- PR #1709 Fix handling of `datetime64[ms]` in `dataframe.select_dtypes`
- PR #1704 CSV Reader: Add support for the plus sign in number fields
- PR #1687 CSV reader: return an empty dataframe for zero size input
- PR #1757 Concatenating columns with null columns
- PR #1755 Add col_level keyword argument to melt
- PR #1758 Fix df.set_index() when setting index from an empty column
- PR #1749 ORC reader: fix long strings of NULL values resulting in incorrect data
- PR #1742 Parquet Reader: Fix index column name to match PANDAS compat
- PR #1782 Update libcudf doc version
- PR #1783 Update conda dependencies
- PR #1786 Maintain the original series name in series.unique output
- PR #1760 CSV Reader: fix segfault when dtype list only includes columns from usecols list
- PR #1831 build.sh: Assuming python is in PATH instead of using PYTHON env var
- PR #1825 cuDF: Multiaggregation Groupby Failures
- PR #1789 CSV Reader: Fix missing support for specifying `int8` and `int16` dtypes
- PR #1849 Allow DataFrame support methods to pass arguments to the methods

# cudf 0.7.2 (16 May 2019)

## New Features

- PR #1735 Added overload for atomicAdd on int64. Streamlined implementation of custom atomic overloads.
- PR #1741 Add MultiIndex concatenation

## Bug Fixes

- PR #1718 Fix issue with SeriesGroupBy MultiIndex in dask-cudf
- PR #1734 Python: fix performance regression for groupby count() aggregations
- PR #1768 Cython: fix handling read only schema buffers in gpuarrow reader


# cudf 0.7.1 (11 May 2019)

## New Features

- PR #1702 Lazy load MultiIndex to return groupby performance to near optimal.

## Bug Fixes

- PR #1708 Fix handling of `datetime64[ms]` in `dataframe.select_dtypes`


# cuDF 0.7.0 (10 May 2019)

## New Features

- PR #982 Implement gdf_group_by_without_aggregations and gdf_unique_indices functions
- PR #1142 Add `GDF_BOOL` column type
- PR #1194 Implement overloads for CUDA atomic operations
- PR #1292 Implemented Bitwise binary ops AND, OR, XOR (&, |, ^)
- PR #1235 Add GPU-accelerated Parquet Reader
- PR #1335 Added local_dict arg in `DataFrame.query()`.
- PR #1282 Add Series and DataFrame.describe()
- PR #1356 Rolling windows
- PR #1381 Add DataFrame._get_numeric_data
- PR #1388 Add CODEOWNERS file to auto-request reviews based on where changes are made
- PR #1396 Add DataFrame.drop method
- PR #1413 Add DataFrame.melt method
- PR #1412 Add DataFrame.pop()
- PR #1419 Initial CSV writer function
- PR #1441 Add Series level cumulative ops (cumsum, cummin, cummax, cumprod)
- PR #1420 Add script to build and test on a local gpuCI image
- PR #1440 Add DatetimeColumn.min(), DatetimeColumn.max()
- PR #1455 Add Series.Shift via Numba kernel
- PR #1441 Add Series level cumulative ops (cumsum, cummin, cummax, cumprod)
- PR #1461 Add Python coverage test to gpu build
- PR #1445 Parquet Reader: Add selective reading of rows and row group
- PR #1532 Parquet Reader: Add support for INT96 timestamps
- PR #1516 Add Series and DataFrame.ndim
- PR #1556 Add libcudf C++ transition guide
- PR #1466 Add GPU-accelerated ORC Reader
- PR #1565 Add build script for nightly doc builds
- PR #1508 Add Series isna, isnull, and notna
- PR #1456 Add Series.diff() via Numba kernel
- PR #1588 Add Index `astype` typecasting
- PR #1301 MultiIndex support
- PR #1599 Level keyword supported in groupby
- PR #929 Add support operations to dataframe
- PR #1609 Groupby accept list of Series
- PR #1658 Support `group_keys=True` keyword in groupby method

## Improvements

- PR #1531 Refactor closures as private functions in gpuarrow
- PR #1404 Parquet reader page data decoding speedup
- PR #1076 Use `type_dispatcher` in join, quantiles, filter, segmented sort, radix sort and hash_groupby
- PR #1202 Simplify README.md
- PR #1149 CSV Reader: Change convertStrToValue() functions to `__device__` only
- PR #1238 Improve performance of the CUDA trie used in the CSV reader
- PR #1278 Update CONTRIBUTING for new conda environment yml naming conventions
- PR #1163 Refactored UnaryOps. Reduced API to two functions: `gdf_unary_math` and `gdf_cast`. Added `abs`, `-`, and `~` ops. Changed bindings to Cython
- PR #1284 Update docs version
- PR #1287 add exclude argument to cudf.select_dtype function
- PR #1286 Refactor some of the CSV Reader kernels into generic utility functions
- PR #1291 fillna in `Series.to_gpu_array()` and `Series.to_array()` can accept the scalar too now.
- PR #1005 generic `reduction` and `scan` support
- PR #1349 Replace modernGPU sort join with thrust.
- PR #1363 Add a dataframe.mean(...) that raises NotImplementedError to satisfy `dask.dataframe.utils.is_dataframe_like`
- PR #1319 CSV Reader: Use column wrapper for gdf_column output alloc/dealloc
- PR #1376 Change series quantile default to linear
- PR #1399 Replace CFFI bindings for NVTX functions with Cython bindings
- PR #1407 Rename and cleanup of `gdf_table` to `device_table`
- PR #1389 Refactored `set_null_count()`
- PR #1386 Added macros `GDF_TRY()`, `CUDF_TRY()` and `ASSERT_CUDF_SUCCEEDED()`
- PR #1435 Rework CMake and conda recipes to depend on installed libraries
- PR #1391 Tidy up bit-resolution-operation and bitmask class code
- PR #1439 Add cmake variable to enable compiling CUDA code with -lineinfo
- PR #1462 Add ability to read parquet files from arrow::io::RandomAccessFile
- PR #1453 Convert CSV Reader CFFI to Cython
- PR #1479 Convert Parquet Reader CFFI to Cython
- PR #1397 Add a utility function for producing an overflow-safe kernel launch grid configuration
- PR #1382 Add GPU parsing of nested brackets to cuIO parsing utilities
- PR #1481 Add cudf::table constructor to allocate a set of `gdf_column`s
- PR #1484 Convert GroupBy CFFI to Cython
- PR #1463 Allow and default melt keyword argument var_name to be None
- PR #1486 Parquet Reader: Use device_buffer rather than device_ptr
- PR #1525 Add cudatoolkit conda dependency
- PR #1520 Renamed `src/dataframe` to `src/table` and moved `table.hpp`. Made `types.hpp` to be type declarations only.
- PR #1492 Convert transpose CFFI to Cython
- PR #1495 Convert binary and unary ops CFFI to Cython
- PR #1503 Convert sorting and hashing ops CFFI to Cython
- PR #1522 Use latest release version in update-version CI script
- PR #1533 Remove stale join CFFI, fix memory leaks in join Cython
- PR #1521 Added `row_bitmask` to compute bitmask for rows of a table. Merged `valids_ops.cu` and `bitmask_ops.cu`
- PR #1553 Overload `hash_row` to avoid using intial hash values. Updated `gdf_hash` to select between overloads
- PR #1585 Updated `cudf::table` to maintain own copy of wrapped `gdf_column*`s
- PR #1559 Add `except +` to all Cython function definitions to catch C++ exceptions properly
- PR #1617 `has_nulls` and `column_dtypes` for `cudf::table`
- PR #1590 Remove CFFI from the build / install process entirely
- PR #1536 Convert gpuarrow CFFI to Cython
- PR #1655 Add `Column._pointer` as a way to access underlying `gdf_column*` of a `Column`
- PR #1655 Update readme conda install instructions for cudf version 0.6 and 0.7


## Bug Fixes

- PR #1233 Fix dtypes issue while adding the column to `str` dataframe.
- PR #1254 CSV Reader: fix data type detection for floating-point numbers in scientific notation
- PR #1289 Fix looping over each value instead of each category in concatenation
- PR #1293 Fix Inaccurate error message in join.pyx
- PR #1308 Add atomicCAS overload for `int8_t`, `int16_t`
- PR #1317 Fix catch polymorphic exception by reference in ipc.cu
- PR #1325 Fix dtype of null bitmasks to int8
- PR #1326 Update build documentation to use -DCMAKE_CXX11_ABI=ON
- PR #1334 Add "na_position" argument to CategoricalColumn sort_by_values
- PR #1321 Fix out of bounds warning when checking Bzip2 header
- PR #1359 Add atomicAnd/Or/Xor for integers
- PR #1354 Fix `fillna()` behaviour when replacing values with different dtypes
- PR #1347 Fixed core dump issue while passing dict_dtypes without column names in `cudf.read_csv()`
- PR #1379 Fixed build failure caused due to error: 'col_dtype' may be used uninitialized
- PR #1392 Update cudf Dockerfile and package_versions.sh
- PR #1385 Added INT8 type to `_schema_to_dtype` for use in GpuArrowReader
- PR #1393 Fixed a bug in `gdf_count_nonzero_mask()` for the case of 0 bits to count
- PR #1395 Update CONTRIBUTING to use the environment variable CUDF_HOME
- PR #1416 Fix bug at gdf_quantile_exact and gdf_quantile_appox
- PR #1421 Fix remove creation of series multiple times during `add_column()`
- PR #1405 CSV Reader: Fix memory leaks on read_csv() failure
- PR #1328 Fix CategoricalColumn to_arrow() null mask
- PR #1433 Fix NVStrings/categories includes
- PR #1432 Update NVStrings to 0.7.* to coincide with 0.7 development
- PR #1483 Modify CSV reader to avoid cropping blank quoted characters in non-string fields
- PR #1446 Merge 1275 hotfix from master into branch-0.7
- PR #1447 Fix legacy groupby apply docstring
- PR #1451 Fix hash join estimated result size is not correct
- PR #1454 Fix local build script improperly change directory permissions
- PR #1490 Require Dask 1.1.0+ for `is_dataframe_like` test or skip otherwise.
- PR #1491 Use more specific directories & groups in CODEOWNERS
- PR #1497 Fix Thrust issue on CentOS caused by missing default constructor of host_vector elements
- PR #1498 Add missing include guard to device_atomics.cuh and separated DEVICE_ATOMICS_TEST
- PR #1506 Fix csv-write call to updated NVStrings method
- PR #1510 Added nvstrings `fillna()` function
- PR #1507 Parquet Reader: Default string data to GDF_STRING
- PR #1535 Fix doc issue to ensure correct labelling of cudf.series
- PR #1537 Fix `undefined reference` link error in HashPartitionTest
- PR #1548 Fix ci/local/build.sh README from using an incorrect image example
- PR #1551 CSV Reader: Fix integer column name indexing
- PR #1586 Fix broken `scalar_wrapper::operator==`
- PR #1591 ORC/Parquet Reader: Fix missing import for FileNotFoundError exception
- PR #1573 Parquet Reader: Fix crash due to clash with ORC reader datasource
- PR #1607 Revert change of `column.to_dense_buffer` always return by copy for performance concerns
- PR #1618 ORC reader: fix assert & data output when nrows/skiprows isn't aligned to stripe boundaries
- PR #1631 Fix failure of TYPES_TEST on some gcc-7 based systems.
- PR #1641 CSV Reader: Fix skip_blank_lines behavior with Windows line terminators (\r\n)
- PR #1648 ORC reader: fix non-deterministic output when skiprows is non-zero
- PR #1676 Fix groupby `as_index` behaviour with `MultiIndex`
- PR #1659 Fix bug caused by empty groupbys and multiindex slicing throwing exceptions
- PR #1656 Correct Groupby failure in dask when un-aggregable columns are left in dataframe.
- PR #1689 Fix groupby performance regression
- PR #1694 Add Cython as a runtime dependency since it's required in `setup.py`


# cuDF 0.6.1 (25 Mar 2019)

## Bug Fixes

- PR #1275 Fix CentOS exception in DataFrame.hash_partition from using value "returned" by a void function


# cuDF 0.6.0 (22 Mar 2019)

## New Features

- PR #760 Raise `FileNotFoundError` instead of `GDF_FILE_ERROR` in `read_csv` if the file does not exist
- PR #539 Add Python bindings for replace function
- PR #823 Add Doxygen configuration to enable building HTML documentation for libcudf C/C++ API
- PR #807 CSV Reader: Add byte_range parameter to specify the range in the input file to be read
- PR #857 Add Tail method for Series/DataFrame and update Head method to use iloc
- PR #858 Add series feature hashing support
- PR #871 CSV Reader: Add support for NA values, including user specified strings
- PR #893 Adds PyArrow based parquet readers / writers to Python, fix category dtype handling, fix arrow ingest buffer size issues
- PR #867 CSV Reader: Add support for ignoring blank lines and comment lines
- PR #887 Add Series digitize method
- PR #895 Add Series groupby
- PR #898 Add DataFrame.groupby(level=0) support
- PR #920 Add feather, JSON, HDF5 readers / writers from PyArrow / Pandas
- PR #888 CSV Reader: Add prefix parameter for column names, used when parsing without a header
- PR #913 Add DLPack support: convert between cuDF DataFrame and DLTensor
- PR #939 Add ORC reader from PyArrow
- PR #918 Add Series.groupby(level=0) support
- PR #906 Add binary and comparison ops to DataFrame
- PR #958 Support unary and binary ops on indexes
- PR #964 Add `rename` method to `DataFrame`, `Series`, and `Index`
- PR #985 Add `Series.to_frame` method
- PR #985 Add `drop=` keyword to reset_index method
- PR #994 Remove references to pygdf
- PR #990 Add external series groupby support
- PR #988 Add top-level merge function to cuDF
- PR #992 Add comparison binaryops to DateTime columns
- PR #996 Replace relative path imports with absolute paths in tests
- PR #995 CSV Reader: Add index_col parameter to specify the column name or index to be used as row labels
- PR #1004 Add `from_gpu_matrix` method to DataFrame
- PR #997 Add property index setter
- PR #1007 Replace relative path imports with absolute paths in cudf
- PR #1013 select columns with df.columns
- PR #1016 Rename Series.unique_count() to nunique() to match pandas API
- PR #947 Prefixsum to handle nulls and float types
- PR #1029 Remove rest of relative path imports
- PR #1021 Add filtered selection with assignment for Dataframes
- PR #872 Adding NVCategory support to cudf apis
- PR #1052 Add left/right_index and left/right_on keywords to merge
- PR #1091 Add `indicator=` and `suffixes=` keywords to merge
- PR #1107 Add unsupported keywords to Series.fillna
- PR #1032 Add string support to cuDF python
- PR #1136 Removed `gdf_concat`
- PR #1153 Added function for getting the padded allocation size for valid bitmask
- PR #1148 Add cudf.sqrt for dataframes and Series
- PR #1159 Add Python bindings for libcudf dlpack functions
- PR #1155 Add __array_ufunc__ for DataFrame and Series for sqrt
- PR #1168 to_frame for series accepts a name argument


## Improvements

- PR #1218 Add dask-cudf page to API docs
- PR #892 Add support for heterogeneous types in binary ops with JIT
- PR #730 Improve performance of `gdf_table` constructor
- PR #561 Add Doxygen style comments to Join CUDA functions
- PR #813 unified libcudf API functions by replacing gpu_ with gdf_
- PR #822 Add support for `__cuda_array_interface__` for ingest
- PR #756 Consolidate common helper functions from unordered map and multimap
- PR #753 Improve performance of groupby sum and average, especially for cases with few groups.
- PR #836 Add ingest support for arrow chunked arrays in Column, Series, DataFrame creation
- PR #763 Format doxygen comments for csv_read_arg struct
- PR #532 CSV Reader: Use type dispatcher instead of switch block
- PR #694 Unit test utilities improvements
- PR #878 Add better indexing to Groupby
- PR #554 Add `empty` method and `is_monotonic` attribute to `Index`
- PR #1040 Fixed up Doxygen comment tags
- PR #909 CSV Reader: Avoid host->device->host copy for header row data
- PR #916 Improved unit testing and error checking for `gdf_column_concat`
- PR #941 Replace `numpy` call in `Series.hash_encode` with `numba`
- PR #942 Added increment/decrement operators for wrapper types
- PR #943 Updated `count_nonzero_mask` to return `num_rows` when the mask is null
- PR #952 Added trait to map C++ type to `gdf_dtype`
- PR #966 Updated RMM submodule.
- PR #998 Add IO reader/writer modules to API docs, fix for missing cudf.Series docs
- PR #1017 concatenate along columns for Series and DataFrames
- PR #1002 Support indexing a dataframe with another boolean dataframe
- PR #1018 Better concatenation for Series and Dataframes
- PR #1036 Use Numpydoc style docstrings
- PR #1047 Adding gdf_dtype_extra_info to gdf_column_view_augmented
- PR #1054 Added default ctor to SerialTrieNode to overcome Thrust issue in CentOS7 + CUDA10
- PR #1024 CSV Reader: Add support for hexadecimal integers in integral-type columns
- PR #1033 Update `fillna()` to use libcudf function `gdf_replace_nulls`
- PR #1066 Added inplace assignment for columns and select_dtypes for dataframes
- PR #1026 CSV Reader: Change the meaning and type of the quoting parameter to match Pandas
- PR #1100 Adds `CUDF_EXPECTS` error-checking macro
- PR #1092 Fix select_dtype docstring
- PR #1111 Added cudf::table
- PR #1108 Sorting for datetime columns
- PR #1120 Return a `Series` (not a `Column`) from `Series.cat.set_categories()`
- PR #1128 CSV Reader: The last data row does not need to be line terminated
- PR #1183 Bump Arrow version to 0.12.1
- PR #1208 Default to CXX11_ABI=ON
- PR #1252 Fix NVStrings dependencies for cuda 9.2 and 10.0

## Bug Fixes

- PR #821 Fix flake8 issues revealed by flake8 update
- PR #808 Resolved renamed `d_columns_valids` variable name
- PR #820 CSV Reader: fix the issue where reader adds additional rows when file uses \r\n as a line terminator
- PR #780 CSV Reader: Fix scientific notation parsing and null values for empty quotes
- PR #815 CSV Reader: Fix data parsing when tabs are present in the input CSV file
- PR #850 Fix bug where left joins where the left df has 0 rows causes a crash
- PR #861 Fix memory leak by preserving the boolean mask index
- PR #875 Handle unnamed indexes in to/from arrow functions
- PR #877 Fix ingest of 1 row arrow tables in from arrow function
- PR #876 Added missing `<type_traits>` include
- PR #889 Deleted test_rmm.py which has now moved to RMM repo
- PR #866 Merge v0.5.1 numpy ABI hotfix into 0.6
- PR #917 value_counts return int type on empty columns
- PR #611 Renamed `gdf_reduce_optimal_output_size()` -> `gdf_reduction_get_intermediate_output_size()`
- PR #923 fix index for negative slicing for cudf dataframe and series
- PR #927 CSV Reader: Fix category GDF_CATEGORY hashes not being computed properly
- PR #921 CSV Reader: Fix parsing errors with delim_whitespace, quotations in the header row, unnamed columns
- PR #933 Fix handling objects of all nulls in series creation
- PR #940 CSV Reader: Fix an issue where the last data row is missing when using byte_range
- PR #945 CSV Reader: Fix incorrect datetime64 when milliseconds or space separator are used
- PR #959 Groupby: Problem with column name lookup
- PR #950 Converting dataframe/recarry with non-contiguous arrays
- PR #963 CSV Reader: Fix another issue with missing data rows when using byte_range
- PR #999 Fix 0 sized kernel launches and empty sort_index exception
- PR #993 Fix dtype in selecting 0 rows from objects
- PR #1009 Fix performance regression in `to_pandas` method on DataFrame
- PR #1008 Remove custom dask communication approach
- PR #1001 CSV Reader: Fix a memory access error when reading a large (>2GB) file with date columns
- PR #1019 Binary Ops: Fix error when one input column has null mask but other doesn't
- PR #1014 CSV Reader: Fix false positives in bool value detection
- PR #1034 CSV Reader: Fix parsing floating point precision and leading zero exponents
- PR #1044 CSV Reader: Fix a segfault when byte range aligns with a page
- PR #1058 Added support for `DataFrame.loc[scalar]`
- PR #1060 Fix column creation with all valid nan values
- PR #1073 CSV Reader: Fix an issue where a column name includes the return character
- PR #1090 Updating Doxygen Comments
- PR #1080 Fix dtypes returned from loc / iloc because of lists
- PR #1102 CSV Reader: Minor fixes and memory usage improvements
- PR #1174: Fix release script typo
- PR #1137 Add prebuild script for CI
- PR #1118 Enhanced the `DataFrame.from_records()` feature
- PR #1129 Fix join performance with index parameter from using numpy array
- PR #1145 Issue with .agg call on multi-column dataframes
- PR #908 Some testing code cleanup
- PR #1167 Fix issue with null_count not being set after inplace fillna()
- PR #1184 Fix iloc performance regression
- PR #1185 Support left_on/right_on and also on=str in merge
- PR #1200 Fix allocating bitmasks with numba instead of rmm in allocate_mask function
- PR #1213 Fix bug with csv reader requesting subset of columns using wrong datatype
- PR #1223 gpuCI: Fix label on rapidsai channel on gpu build scripts
- PR #1242 Add explicit Thrust exec policy to fix NVCATEGORY_TEST segfault on some platforms
- PR #1246 Fix categorical tests that failed due to bad implicit type conversion
- PR #1255 Fix overwriting conda package main label uploads
- PR #1259 Add dlpack includes to pip build


# cuDF 0.5.1 (05 Feb 2019)

## Bug Fixes

- PR #842 Avoid using numpy via cimport to prevent ABI issues in Cython compilation


# cuDF 0.5.0 (28 Jan 2019)

## New Features

- PR #722 Add bzip2 decompression support to `read_csv()`
- PR #693 add ZLIB-based GZIP/ZIP support to `read_csv_strings()`
- PR #411 added null support to gdf_order_by (new API) and cudf_table::sort
- PR #525 Added GitHub Issue templates for bugs, documentation, new features, and questions
- PR #501 CSV Reader: Add support for user-specified decimal point and thousands separator to read_csv_strings()
- PR #455 CSV Reader: Add support for user-specified decimal point and thousands separator to read_csv()
- PR #439 add `DataFrame.drop` method similar to pandas
- PR #356 add `DataFrame.transpose` method and `DataFrame.T` property similar to pandas
- PR #505 CSV Reader: Add support for user-specified boolean values
- PR #350 Implemented Series replace function
- PR #490 Added print_env.sh script to gather relevant environment details when reporting cuDF issues
- PR #474 add ZLIB-based GZIP/ZIP support to `read_csv()`
- PR #547 Added melt similar to `pandas.melt()`
- PR #491 Add CI test script to check for updates to CHANGELOG.md in PRs
- PR #550 Add CI test script to check for style issues in PRs
- PR #558 Add CI scripts for cpu-based conda and gpu-based test builds
- PR #524 Add Boolean Indexing
- PR #564 Update python `sort_values` method to use updated libcudf `gdf_order_by` API
- PR #509 CSV Reader: Input CSV file can now be passed in as a text or a binary buffer
- PR #607 Add `__iter__` and iteritems to DataFrame class
- PR #643 added a new api gdf_replace_nulls that allows a user to replace nulls in a column

## Improvements

- PR #426 Removed sort-based groupby and refactored existing groupby APIs. Also improves C++/CUDA compile time.
- PR #461 Add `CUDF_HOME` variable in README.md to replace relative pathing.
- PR #472 RMM: Created centralized rmm::device_vector alias and rmm::exec_policy
- PR #500 Improved the concurrent hash map class to support partitioned (multi-pass) hash table building.
- PR #454 Improve CSV reader docs and examples
- PR #465 Added templated C++ API for RMM to avoid explicit cast to `void**`
- PR #513 `.gitignore` tweaks
- PR #521 Add `assert_eq` function for testing
- PR #502 Simplify Dockerfile for local dev, eliminate old conda/pip envs
- PR #549 Adds `-rdynamic` compiler flag to nvcc for Debug builds
- PR #472 RMM: Created centralized rmm::device_vector alias and rmm::exec_policy
- PR #577 Added external C++ API for scatter/gather functions
- PR #500 Improved the concurrent hash map class to support partitioned (multi-pass) hash table building
- PR #583 Updated `gdf_size_type` to `int`
- PR #500 Improved the concurrent hash map class to support partitioned (multi-pass) hash table building
- PR #617 Added .dockerignore file. Prevents adding stale cmake cache files to the docker container
- PR #658 Reduced `JOIN_TEST` time by isolating overflow test of hash table size computation
- PR #664 Added Debuging instructions to README
- PR #651 Remove noqa marks in `__init__.py` files
- PR #671 CSV Reader: uncompressed buffer input can be parsed without explicitly specifying compression as None
- PR #684 Make RMM a submodule
- PR #718 Ensure sum, product, min, max methods pandas compatibility on empty datasets
- PR #720 Refactored Index classes to make them more Pandas-like, added CategoricalIndex
- PR #749 Improve to_arrow and from_arrow Pandas compatibility
- PR #766 Remove TravisCI references, remove unused variables from CMake, fix ARROW_VERSION in Cmake
- PR #773 Add build-args back to Dockerfile and handle dependencies based on environment yml file
- PR #781 Move thirdparty submodules to root and symlink in /cpp
- PR #843 Fix broken cudf/python API examples, add new methods to the API index

## Bug Fixes

- PR #569 CSV Reader: Fix days being off-by-one when parsing some dates
- PR #531 CSV Reader: Fix incorrect parsing of quoted numbers
- PR #465 Added templated C++ API for RMM to avoid explicit cast to `void**`
- PR #473 Added missing <random> include
- PR #478 CSV Reader: Add api support for auto column detection, header, mangle_dupe_cols, usecols
- PR #495 Updated README to correct where cffi pytest should be executed
- PR #501 Fix the intermittent segfault caused by the `thousands` and `compression` parameters in the csv reader
- PR #502 Simplify Dockerfile for local dev, eliminate old conda/pip envs
- PR #512 fix bug for `on` parameter in `DataFrame.merge` to allow for None or single column name
- PR #511 Updated python/cudf/bindings/join.pyx to fix cudf merge printing out dtypes
- PR #513 `.gitignore` tweaks
- PR #521 Add `assert_eq` function for testing
- PR #537 Fix CMAKE_CUDA_STANDARD_REQURIED typo in CMakeLists.txt
- PR #447 Fix silent failure in initializing DataFrame from generator
- PR #545 Temporarily disable csv reader thousands test to prevent segfault (test re-enabled in PR #501)
- PR #559 Fix Assertion error while using `applymap` to change the output dtype
- PR #575 Update `print_env.sh` script to better handle missing commands
- PR #612 Prevent an exception from occuring with true division on integer series.
- PR #630 Fix deprecation warning for `pd.core.common.is_categorical_dtype`
- PR #622 Fix Series.append() behaviour when appending values with different numeric dtype
- PR #603 Fix error while creating an empty column using None.
- PR #673 Fix array of strings not being caught in from_pandas
- PR #644 Fix return type and column support of dataframe.quantile()
- PR #634 Fix create `DataFrame.from_pandas()` with numeric column names
- PR #654 Add resolution check for GDF_TIMESTAMP in Join
- PR #648 Enforce one-to-one copy required when using `numba>=0.42.0`
- PR #645 Fix cmake build type handling not setting debug options when CMAKE_BUILD_TYPE=="Debug"
- PR #669 Fix GIL deadlock when launching multiple python threads that make Cython calls
- PR #665 Reworked the hash map to add a way to report the destination partition for a key
- PR #670 CMAKE: Fix env include path taking precedence over libcudf source headers
- PR #674 Check for gdf supported column types
- PR #677 Fix 'gdf_csv_test_Dates' gtest failure due to missing nrows parameter
- PR #604 Fix the parsing errors while reading a csv file using `sep` instead of `delimiter`.
- PR #686 Fix converting nulls to NaT values when converting Series to Pandas/Numpy
- PR #689 CSV Reader: Fix behavior with skiprows+header to match pandas implementation
- PR #691 Fixes Join on empty input DFs
- PR #706 CSV Reader: Fix broken dtype inference when whitespace is in data
- PR #717 CSV reader: fix behavior when parsing a csv file with no data rows
- PR #724 CSV Reader: fix build issue due to parameter type mismatch in a std::max call
- PR #734 Prevents reading undefined memory in gpu_expand_mask_bits numba kernel
- PR #747 CSV Reader: fix an issue where CUDA allocations fail with some large input files
- PR #750 Fix race condition for handling NVStrings in CMake
- PR #719 Fix merge column ordering
- PR #770 Fix issue where RMM submodule pointed to wrong branch and pin other to correct branches
- PR #778 Fix hard coded ABI off setting
- PR #784 Update RMM submodule commit-ish and pip paths
- PR #794 Update `rmm::exec_policy` usage to fix segmentation faults when used as temprory allocator.
- PR #800 Point git submodules to branches of forks instead of exact commits


# cuDF 0.4.0 (05 Dec 2018)

## New Features

- PR #398 add pandas-compatible `DataFrame.shape()` and `Series.shape()`
- PR #394 New documentation feature "10 Minutes to cuDF"
- PR #361 CSV Reader: Add support for strings with delimiters

## Improvements

 - PR #436 Improvements for type_dispatcher and wrapper structs
 - PR #429 Add CHANGELOG.md (this file)
 - PR #266 use faster CUDA-accelerated DataFrame column/Series concatenation.
 - PR #379 new C++ `type_dispatcher` reduces code complexity in supporting many data types.
 - PR #349 Improve performance for creating columns from memoryview objects
 - PR #445 Update reductions to use type_dispatcher. Adds integer types support to sum_of_squares.
 - PR #448 Improve installation instructions in README.md
 - PR #456 Change default CMake build to Release, and added option for disabling compilation of tests

## Bug Fixes

 - PR #444 Fix csv_test CUDA too many resources requested fail.
 - PR #396 added missing output buffer in validity tests for groupbys.
 - PR #408 Dockerfile updates for source reorganization
 - PR #437 Add cffi to Dockerfile conda env, fixes "cannot import name 'librmm'"
 - PR #417 Fix `map_test` failure with CUDA 10
 - PR #414 Fix CMake installation include file paths
 - PR #418 Properly cast string dtypes to programmatic dtypes when instantiating columns
 - PR #427 Fix and tests for Concatenation illegal memory access with nulls


# cuDF 0.3.0 (23 Nov 2018)

## New Features

 - PR #336 CSV Reader string support

## Improvements

 - PR #354 source code refactored for better organization. CMake build system overhaul. Beginning of transition to Cython bindings.
 - PR #290 Add support for typecasting to/from datetime dtype
 - PR #323 Add handling pyarrow boolean arrays in input/out, add tests
 - PR #325 GDF_VALIDITY_UNSUPPORTED now returned for algorithms that don't support non-empty valid bitmasks
 - PR #381 Faster InputTooLarge Join test completes in ms rather than minutes.
 - PR #373 .gitignore improvements
 - PR #367 Doc cleanup & examples for DataFrame methods
 - PR #333 Add Rapids Memory Manager documentation
 - PR #321 Rapids Memory Manager adds file/line location logging and convenience macros
 - PR #334 Implement DataFrame `__copy__` and `__deepcopy__`
 - PR #271 Add NVTX ranges to pygdf
 - PR #311 Document system requirements for conda install

## Bug Fixes

 - PR #337 Retain index on `scale()` function
 - PR #344 Fix test failure due to PyArrow 0.11 Boolean handling
 - PR #364 Remove noexcept from managed_allocator;  CMakeLists fix for NVstrings
 - PR #357 Fix bug that made all series be considered booleans for indexing
 - PR #351 replace conda env configuration for developers
 - PRs #346 #360 Fix CSV reading of negative numbers
 - PR #342 Fix CMake to use conda-installed nvstrings
 - PR #341 Preserve categorical dtype after groupby aggregations
 - PR #315 ReadTheDocs build update to fix missing libcuda.so
 - PR #320 FIX out-of-bounds access error in reductions.cu
 - PR #319 Fix out-of-bounds memory access in libcudf count_valid_bits
 - PR #303 Fix printing empty dataframe


# cuDF 0.2.0 and cuDF 0.1.0

These were initial releases of cuDF based on previously separate pyGDF and libGDF libraries.<|MERGE_RESOLUTION|>--- conflicted
+++ resolved
@@ -12,12 +12,9 @@
 - PR #1745 Add rounding of numeric columns via Numba
 - PR #1772 JSON reader: add support for BytesIO and StringIO input
 - PR #1527 Support GDF_BOOL8 in readers and writers
-<<<<<<< HEAD
 - PR #1819 Logical operators (AND, OR, NOT) for libcudf and cuDF
-=======
 - PR #1813 ORC Reader: Add support for stripe selection
 - PR #1828 JSON Reader: add suport for bool8 columns
->>>>>>> f10b3402
 
 ## Improvements
 - PR #1538 Replacing LesserRTTI with inequality_comparator
