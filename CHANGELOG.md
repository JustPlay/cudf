# cuDF 0.9.0 (Date TBD)

## New Features

- PR #2111 IO Readers: Support memory buffer, file-like object, and URL inputs
- PR #2012 Add `reindex()` to DataFrame and Series
- PR #2097 Add GPU-accelerated AVRO reader
- PR #2098 Align DataFrame and Series indices before executing binary ops
- PR #2160 Merge `dask-cudf` codebase into `cudf` repo
- PR #2149 CSV Reader: Add `hex` dtype for explicit hexadecimal parsing
- PR #2156 Add `upper_bound()` and `lower_bound()` for libcudf tables and `searchsorted()` for cuDF Series
- PR #2158 CSV Reader: Support single, non-list/dict argument for `dtype`
- PR #2177 CSV Reader: Add `parse_dates` parameter for explicit date inference
- PR #2171 Add CodeCov integration, fix doc version, make --skip-tests work when invoking with source
- PR #2215 `type_dispatcher` benchmark
- PR #2179 Added Java quantiles
- PR #2157 Add __array_function__ to DataFrame and Series
- PR #2212 Java support for ORC reader
- PR #2304 gdf_group_by_without_aggregations returns gdf_column
- PR #2105 Add google benchmark for hash-based join
- PR #2293 Improve `compute_join_output_size` performance
- PR #2316 Unique, nunique, and value_counts for datetime columns
- PR #2337 Add Java support for slicing a ColumnVector
- PR #2049 Implemented merge functionality
- PR #2368 Full cudf+dask Parquet Support
- PR #2380 New cudf::is_sorted checks whether cudf::table is sorted
- PR #2356 Java column vector standard deviation support
- PR #2221 MultiIndex Full Indexing - Support iloc and wildcards for loc
- PR #2429 Java column vector: added support for getting length of strings in a ColumnVector 
- PR #2415 Revamp `value_counts` to use groupby count series of any type
- PR #2446 Add __array_function__ for index
- PR #2437 ORC reader: Add 'use_np_dtypes' option
- PR #2382 Add CategoricalAccessor add, remove, rename, and ordering methods
- PR #2449 Java column vector: added support for getting byte count of strings in a ColumnVector 

## Improvements

- PR #2103 Move old `column` and `bitmask` files into `legacy/` directory
- PR #2109 added name to Python column classes
- PR #1947 Cleanup serialization code
- PR #2125 More aggregate in java API
- PR #2127 Add in java Scalar tests
- PR #2088 Refactor of Python groupby code
- PR #2130 Java serialization and deserialization of tables.
- PR #2131 Chunk rows logic added to csv_writer
- PR #2129 Add functions in the Java API to support nullable column filtering
- PR #2165 made changes to get_dummies api for it to be available in MethodCache
- PR #2184 handle remote orc files for dask-cudf
- PR #2186 Add `getitem` and `getattr` style access to Rolling objects
- PR #2168 Use cudf.Column for CategoricalColumn's categories instead of a tuple
- PR #2193 Added more docuemtnation to `type_dispatcher` for specializing dispatched functors
- PR #2197 CSV Writer: Expose `chunksize` as a parameter for `to_csv`
- PR #2199 Better java support for appending strings
- PR #2176 Added column dtype support for datetime, int8, int16 to csv_writer
- PR #2209 Matching `get_dummies` & `select_dtypes` behavior to pandas
- PR #2217 Updated Java bindings to use the new groupby API
- PR #2214 DOC: Update doc instructions to build/install `cudf` and `dask-cudf`
- PR #1993 Add iterator driven reduction for mean, var, std
- PR #2220 Update Java bindings for reduction rename
- PR #2224 implement isna, isnull, notna as dataframe functions
- PR #2232 Move CodeCov upload from build script to Jenkins
- PR #2236 Implement drop_duplicates for Series
- PR #2225 refactor to use libcudf for gathering columns in dataframes
- PR #2300 Create separate dask codeowners for dask-cudf codebase
- PR #2309 Java readers: remove redundant copy of result pointers
- PR #2307 Add `black` and `isort` to style checker script
- PR #2345 Restore removal of old groupby implementation
- PR #2342 Improve `astype()` to operate all ways
- PR #2329 using libcudf cudf::copy for column deep copy
- PR #2344 Add docs on how code formatting works for contributors
- PR #2353 Bump Arrow and Dask versions
- PR #2377 Replace `standard_python_slice` with just `slice.indices()`
- PR #2373 cudf.DataFrame enchancements & Series.values support
- PR #2392 Remove dlpack submodule; make cuDF's Cython API externally accessible
- PR #2430 Updated Java bindings to use the new unary API
- PR #2406 Moved all existing `table` related files to a `legacy/` directory
- PR #2350 Performance related changes to get_dummies
- PR #2420 Remove `cudautils.astype` and replace with `typecast.apply_cast`
- PR #2456 Small improvement to typecast utility
- PR #2458 Fix handling of thirdparty packages in `isort` config
- PR #2459 IO Readers: Consolidate all readers to use `datasource` class

## Bug Fixes

- PR #2086 Fixed quantile api behavior mismatch in series & dataframe
- PR #2128 Add offset param to host buffer readers in java API.
- PR #2145 Work around binops validity checks for java 
- PR #2146 Work around unary_math validity checks for java
- PR #2151 Fixes bug in cudf::copy_range where null_count was invalid
- PR #2139 matching to pandas describe behavior & fixing nan values issue
- PR #2161 Implicitly convert unsigned to signed integer types in binops
- PR #2154 CSV Reader: Fix bools misdetected as strings dtype
- PR #2178 Fix bug in rolling bindings where a view of an ephemeral column was being taken
- PR #2180 Fix issue with isort reordering `importorskip` below imports depending on them
- PR #2187 fix to honor dtype when numpy arrays are passed to columnops.as_column
- PR #2190 Fix issue in astype conversion of string column to 'str'
- PR #2208 Fix issue with calling `head()` on one row dataframe
- PR #2229 Propagate exceptions from Cython cdef functions
- PR #2234 Fix issue with local build script not properly building
- PR #2223 Fix CUDA invalid configuration errors reported after loading small compressed ORC files
- PR #2162 Setting is_unique and is_monotonic-related attributes
- PR #2244 Fix ORC RLEv2 delta mode decoding with nonzero residual delta width
- PR #2297 Work around `var/std` unsupported only at debug build
- PR #2302 Fixed java serialization corner case
- PR #2355 Handle float16 in binary operations
- PR #2311 Fix copy behaviour for GenericIndex
- PR #2349 Fix issues with String filter in java API
- PR #2323 Fix groupby on categoricals
- PR #2328 Ensure order is preserved in CategoricalAccessor._set_categories
- PR #2202 Fix issue with unary ops mishandling empty input
- PR #2326 Fix for bug in DLPack when reading multiple columns
- PR #2324 Fix cudf Docker build
- PR #2325 Fix ORC RLEv2 patched base mode decoding with nonzero patch width
- PR #2235 Fix get_dummies to be compatible with dask
- PR #2332 Zero initialize gdf_dtype_extra_info
- PR #2355 Handle float16 in binary operations
- PR #2360 Fix missing dtype handling in cudf.Series & columnops.as_column
- PR #2364 Fix quantile api and other trivial issues around it
- PR #2361 Fixed issue with `codes` of CategoricalIndex
- PR #2357 Fixed inconsistent type of index created with from_pandas vs direct construction
- PR #2389 Fixed Rolling __getattr__ and __getitem__ for offset based windows
- PR #2402 Fixed bug in valid mask computation in cudf::copy_if (apply_boolean_mask)
- PR #2401 Fix to a scalar datetime(of type Days) issue
- PR #2386 Correctly allocate output valids in groupby
- PR #2411 Fixed failures on binary op on single element string column
- PR #2422 Fix Pandas logical binary operation incompatibilites
- PR #2447 Fix CodeCov posting build statuses temporarily
- PR #2450 Fix erroneous null handling in `cudf.DataFrame`'s `apply_rows`
<<<<<<< HEAD
- PR #2470 Fix issues with empty strings and string categories (Java)
=======
- PR #2471 Fix String Column Validity.
>>>>>>> c2ae168d


# cuDF 0.8.0 (27 June 2019)

## New Features

- PR #1524 Add GPU-accelerated JSON Lines parser with limited feature set
- PR #1569 Add support for Json objects to the JSON Lines reader
- PR #1622 Add Series.loc
- PR #1654 Add cudf::apply_boolean_mask: faster replacement for gdf_apply_stencil
- PR #1487 cython gather/scatter
- PR #1310 Implemented the slice/split functionality.
- PR #1630 Add Python layer to the GPU-accelerated JSON reader
- PR #1745 Add rounding of numeric columns via Numba
- PR #1772 JSON reader: add support for BytesIO and StringIO input
- PR #1527 Support GDF_BOOL8 in readers and writers
- PR #1819 Logical operators (AND, OR, NOT) for libcudf and cuDF
- PR #1813 ORC Reader: Add support for stripe selection
- PR #1828 JSON Reader: add suport for bool8 columns
- PR #1833 Add column iterator with/without nulls
- PR #1665 Add the point-in-polygon GIS function
- PR #1863 Series and Dataframe methods for all and any
- PR #1908 cudf::copy_range and cudf::fill for copying/assigning an index or range to a constant
- PR #1921 Add additional formats for typecasting to/from strings
- PR #1807 Add Series.dropna()
- PR #1987 Allow user defined functions in the form of ptx code to be passed to binops
- PR #1948 Add operator functions like `Series.add()` to DataFrame and Series
- PR #1954 Add skip test argument to GPU build script
- PR #2018 Add bindings for new groupby C++ API
- PR #1984 Add rolling window operations Series.rolling() and DataFrame.rolling()
- PR #1542 Python method and bindings for to_csv
- PR #1995 Add Java API
- PR #1998 Add google benchmark to cudf
- PR #1845 Add cudf::drop_duplicates, DataFrame.drop_duplicates
- PR #1652 Added `Series.where()` feature 
- PR #2074 Java Aggregates, logical ops, and better RMM support 
- PR #2140 Add a `cudf::transform` function

## Improvements

- PR #1538 Replacing LesserRTTI with inequality_comparator
- PR #1703 C++: Added non-aggregating `insert` to `concurrent_unordered_map` with specializations to store pairs with a single atomicCAS when possible.
- PR #1422 C++: Added a RAII wrapper for CUDA streams
- PR #1701 Added `unique` method for stringColumns
- PR #1713 Add documentation for Dask-XGBoost
- PR #1666 CSV Reader: Improve performance for files with large number of columns
- PR #1725 Enable the ability to use a single column groupby as its own index
- PR #1759 Add an example showing simultaneous rolling averages to `apply_grouped` documentation
- PR #1746 C++: Remove unused code: `windowed_ops.cu`, `sorting.cu`, `hash_ops.cu`
- PR #1748 C++: Add `bool` nullability flag to `device_table` row operators
- PR #1764 Improve Numerical column: `mean_var` and `mean`
- PR #1767 Speed up Python unit tests
- PR #1770 Added build.sh script, updated CI scripts and documentation
- PR #1739 ORC Reader: Add more pytest coverage
- PR #1696 Added null support in `Series.replace()`.
- PR #1390 Added some basic utility functions for `gdf_column`'s
- PR #1791 Added general column comparison code for testing
- PR #1795 Add printing of git submodule info to `print_env.sh`
- PR #1796 Removing old sort based group by code and gdf_filter
- PR #1811 Added funtions for copying/allocating `cudf::table`s
- PR #1838 Improve columnops.column_empty so that it returns typed columns instead of a generic Column
- PR #1890 Add utils.get_dummies- a pandas-like wrapper around one_hot-encoding
- PR #1823 CSV Reader: default the column type to string for empty dataframes
- PR #1827 Create bindings for scalar-vector binops, and update one_hot_encoding to use them
- PR #1817 Operators now support different sized dataframes as long as they don't share different sized columns
- PR #1855 Transition replace_nulls to new C++ API and update corresponding Cython/Python code
- PR #1858 Add `std::initializer_list` constructor to `column_wrapper`
- PR #1846 C++ type-erased gdf_equal_columns test util; fix gdf_equal_columns logic error
- PR #1390 Added some basic utility functions for `gdf_column`s
- PR #1391 Tidy up bit-resolution-operation and bitmask class code
- PR #1882 Add iloc functionality to MultiIndex dataframes
- PR #1884 Rolling windows: general enhancements and better coverage for unit tests
- PR #1886 support GDF_STRING_CATEGORY columns in apply_boolean_mask, drop_nulls and other libcudf functions
- PR #1896 Improve performance of groupby with levels specified in dask-cudf
- PR #1915 Improve iloc performance for non-contiguous row selection
- PR #1859 Convert read_json into a C++ API
- PR #1919 Rename libcudf namespace gdf to namespace cudf
- PR #1850 Support left_on and right_on for DataFrame merge operator
- PR #1930 Specialize constructor for `cudf::bool8` to cast argument to `bool`
- PR #1938 Add default constructor for `column_wrapper`
- PR #1930 Specialize constructor for `cudf::bool8` to cast argument to `bool`
- PR #1952 consolidate libcudf public API headers in include/cudf
- PR #1949 Improved selection with boolmask using libcudf `apply_boolean_mask`
- PR #1956 Add support for nulls in `query()`
- PR #1973 Update `std::tuple` to `std::pair` in top-most libcudf APIs and C++ transition guide
- PR #1981 Convert read_csv into a C++ API
- PR #1868 ORC Reader: Support row index for speed up on small/medium datasets
- PR #1964 Added support for list-like types in Series.str.cat
- PR #2005 Use HTML5 details tag in bug report issue template
- PR #2003 Removed few redundant unit-tests from test_string.py::test_string_cat
- PR #1944 Groupby design improvements
- PR #2017 Convert `read_orc()` into a C++ API
- PR #2011 Convert `read_parquet()` into a C++ API
- PR #1756 Add documentation "10 Minutes to cuDF and dask_cuDF"
- PR #2034 Adding support for string columns concatenation using "add" binary operator
- PR #2042 Replace old "10 Minutes" guide with new guide for docs build process
- PR #2036 Make library of common test utils to speed up tests compilation
- PR #2022 Facilitating get_dummies to be a high level api too
- PR #2050 Namespace IO readers and add back free-form `read_xxx` functions
- PR #2104 Add a functional ``sort=`` keyword argument to groupby
- PR #2108 Add `find_and_replace` for StringColumn for replacing single values

## Bug Fixes

- PR #1465 Fix for test_orc.py and test_sparse_df.py test failures
- PR #1583 Fix underlying issue in `as_index()` that was causing `Series.quantile()` to fail
- PR #1680 Add errors= keyword to drop() to fix cudf-dask bug
- PR #1651 Fix `query` function on empty dataframe
- PR #1616 Fix CategoricalColumn to access categories by index instead of iteration
- PR #1660 Fix bug in `loc` when indexing with a column name (a string)
- PR #1683 ORC reader: fix timestamp conversion to UTC
- PR #1613 Improve CategoricalColumn.fillna(-1) performance
- PR #1642 Fix failure of CSV_TEST gdf_csv_test.SkiprowsNrows on multiuser systems
- PR #1709 Fix handling of `datetime64[ms]` in `dataframe.select_dtypes`
- PR #1704 CSV Reader: Add support for the plus sign in number fields
- PR #1687 CSV reader: return an empty dataframe for zero size input
- PR #1757 Concatenating columns with null columns
- PR #1755 Add col_level keyword argument to melt
- PR #1758 Fix df.set_index() when setting index from an empty column
- PR #1749 ORC reader: fix long strings of NULL values resulting in incorrect data
- PR #1742 Parquet Reader: Fix index column name to match PANDAS compat
- PR #1782 Update libcudf doc version
- PR #1783 Update conda dependencies
- PR #1786 Maintain the original series name in series.unique output
- PR #1760 CSV Reader: fix segfault when dtype list only includes columns from usecols list
- PR #1831 build.sh: Assuming python is in PATH instead of using PYTHON env var
- PR #1839 Raise an error instead of segfaulting when transposing a DataFrame with StringColumns
- PR #1840 Retain index correctly during merge left_on right_on
- PR #1825 cuDF: Multiaggregation Groupby Failures
- PR #1789 CSV Reader: Fix missing support for specifying `int8` and `int16` dtypes
- PR #1857 Cython Bindings: Handle `bool` columns while calling `column_view_from_NDArrays`
- PR #1849 Allow DataFrame support methods to pass arguments to the methods
- PR #1847 Fixed #1375 by moving the nvstring check into the wrapper function
- PR #1864 Fixing cudf reduction for POWER platform
- PR #1869 Parquet reader: fix Dask timestamps not matching with Pandas (convert to milliseconds)
- PR #1876 add dtype=bool for `any`, `all` to treat integer column correctly
- PR #1875 CSV reader: take NaN values into account in dtype detection
- PR #1873 Add column dtype checking for the all/any methods
- PR #1902 Bug with string iteration in _apply_basic_agg
- PR #1887 Fix for initialization issue in pq_read_arg,orc_read_arg
- PR #1867 JSON reader: add support for null/empty fields, including the 'null' literal
- PR #1891 Fix bug #1750 in string column comparison
- PR #1909 Support of `to_pandas()` of boolean series with null values
- PR #1923 Use prefix removal when two aggs are called on a SeriesGroupBy
- PR #1914 Zero initialize gdf_column local variables
- PR #1959 Add support for comparing boolean Series to scalar
- PR #1966 Ignore index fix in series append
- PR #1967 Compute index __sizeof__ only once for DataFrame __sizeof__
- PR #1977 Support CUDA installation in default system directories
- PR #1982 Fixes incorrect index name after join operation
- PR #1985 Implement `GDF_PYMOD`, a special modulo that follows python's sign rules
- PR #1991 Parquet reader: fix decoding of NULLs
- PR #1990 Fixes a rendering bug in the `apply_grouped` documentation
- PR #1978 Fix for values being filled in an empty dataframe
- PR #2001 Correctly create MultiColumn from Pandas MultiColumn
- PR #2006 Handle empty dataframe groupby construction for dask
- PR #1965 Parquet Reader: Fix duplicate index column when it's already in `use_cols`
- PR #2033 Add pip to conda environment files to fix warning
- PR #2028 CSV Reader: Fix reading of uncompressed files without a recognized file extension
- PR #2073 Fix an issue when gathering columns with NVCategory and nulls
- PR #2053 cudf::apply_boolean_mask return empty column for empty boolean mask
- PR #2066 exclude `IteratorTest.mean_var_output` test from debug build
- PR #2069 Fix JNI code to use read_csv and read_parquet APIs
- PR #2071 Fix bug with unfound transitive dependencies for GTests in Ubuntu 18.04
- PR #2089 Configure Sphinx to render params correctly
- PR #2091 Fix another bug with unfound transitive dependencies for `cudftestutils` in Ubuntu 18.04
- PR #2115 Just apply `--disable-new-dtags` instead of trying to define all the transitive dependencies
- PR #2106 Fix errors in JitCache tests caused by sharing of device memory between processes
- PR #2120 Fix errors in JitCache tests caused by running multiple threads on the same data
- PR #2102 Fix memory leak in groupby
- PR #2113 fixed typo in to_csv code example


# cudf 0.7.2 (16 May 2019)

## New Features

- PR #1735 Added overload for atomicAdd on int64. Streamlined implementation of custom atomic overloads.
- PR #1741 Add MultiIndex concatenation

## Bug Fixes

- PR #1718 Fix issue with SeriesGroupBy MultiIndex in dask-cudf
- PR #1734 Python: fix performance regression for groupby count() aggregations
- PR #1768 Cython: fix handling read only schema buffers in gpuarrow reader


# cudf 0.7.1 (11 May 2019)

## New Features

- PR #1702 Lazy load MultiIndex to return groupby performance to near optimal.

## Bug Fixes

- PR #1708 Fix handling of `datetime64[ms]` in `dataframe.select_dtypes`


# cuDF 0.7.0 (10 May 2019)

## New Features

- PR #982 Implement gdf_group_by_without_aggregations and gdf_unique_indices functions
- PR #1142 Add `GDF_BOOL` column type
- PR #1194 Implement overloads for CUDA atomic operations
- PR #1292 Implemented Bitwise binary ops AND, OR, XOR (&, |, ^)
- PR #1235 Add GPU-accelerated Parquet Reader
- PR #1335 Added local_dict arg in `DataFrame.query()`.
- PR #1282 Add Series and DataFrame.describe()
- PR #1356 Rolling windows
- PR #1381 Add DataFrame._get_numeric_data
- PR #1388 Add CODEOWNERS file to auto-request reviews based on where changes are made
- PR #1396 Add DataFrame.drop method
- PR #1413 Add DataFrame.melt method
- PR #1412 Add DataFrame.pop()
- PR #1419 Initial CSV writer function
- PR #1441 Add Series level cumulative ops (cumsum, cummin, cummax, cumprod)
- PR #1420 Add script to build and test on a local gpuCI image
- PR #1440 Add DatetimeColumn.min(), DatetimeColumn.max()
- PR #1455 Add Series.Shift via Numba kernel
- PR #1441 Add Series level cumulative ops (cumsum, cummin, cummax, cumprod)
- PR #1461 Add Python coverage test to gpu build
- PR #1445 Parquet Reader: Add selective reading of rows and row group
- PR #1532 Parquet Reader: Add support for INT96 timestamps
- PR #1516 Add Series and DataFrame.ndim
- PR #1556 Add libcudf C++ transition guide
- PR #1466 Add GPU-accelerated ORC Reader
- PR #1565 Add build script for nightly doc builds
- PR #1508 Add Series isna, isnull, and notna
- PR #1456 Add Series.diff() via Numba kernel
- PR #1588 Add Index `astype` typecasting
- PR #1301 MultiIndex support
- PR #1599 Level keyword supported in groupby
- PR #929 Add support operations to dataframe
- PR #1609 Groupby accept list of Series
- PR #1658 Support `group_keys=True` keyword in groupby method

## Improvements

- PR #1531 Refactor closures as private functions in gpuarrow
- PR #1404 Parquet reader page data decoding speedup
- PR #1076 Use `type_dispatcher` in join, quantiles, filter, segmented sort, radix sort and hash_groupby
- PR #1202 Simplify README.md
- PR #1149 CSV Reader: Change convertStrToValue() functions to `__device__` only
- PR #1238 Improve performance of the CUDA trie used in the CSV reader
- PR #1245 Use file cache for JIT kernels
- PR #1278 Update CONTRIBUTING for new conda environment yml naming conventions
- PR #1163 Refactored UnaryOps. Reduced API to two functions: `gdf_unary_math` and `gdf_cast`. Added `abs`, `-`, and `~` ops. Changed bindings to Cython
- PR #1284 Update docs version
- PR #1287 add exclude argument to cudf.select_dtype function
- PR #1286 Refactor some of the CSV Reader kernels into generic utility functions
- PR #1291 fillna in `Series.to_gpu_array()` and `Series.to_array()` can accept the scalar too now.
- PR #1005 generic `reduction` and `scan` support
- PR #1349 Replace modernGPU sort join with thrust.
- PR #1363 Add a dataframe.mean(...) that raises NotImplementedError to satisfy `dask.dataframe.utils.is_dataframe_like`
- PR #1319 CSV Reader: Use column wrapper for gdf_column output alloc/dealloc
- PR #1376 Change series quantile default to linear
- PR #1399 Replace CFFI bindings for NVTX functions with Cython bindings
- PR #1389 Refactored `set_null_count()`
- PR #1386 Added macros `GDF_TRY()`, `CUDF_TRY()` and `ASSERT_CUDF_SUCCEEDED()`
- PR #1435 Rework CMake and conda recipes to depend on installed libraries
- PR #1391 Tidy up bit-resolution-operation and bitmask class code
- PR #1439 Add cmake variable to enable compiling CUDA code with -lineinfo
- PR #1462 Add ability to read parquet files from arrow::io::RandomAccessFile
- PR #1453 Convert CSV Reader CFFI to Cython
- PR #1479 Convert Parquet Reader CFFI to Cython
- PR #1397 Add a utility function for producing an overflow-safe kernel launch grid configuration
- PR #1382 Add GPU parsing of nested brackets to cuIO parsing utilities
- PR #1481 Add cudf::table constructor to allocate a set of `gdf_column`s
- PR #1484 Convert GroupBy CFFI to Cython
- PR #1463 Allow and default melt keyword argument var_name to be None
- PR #1486 Parquet Reader: Use device_buffer rather than device_ptr
- PR #1525 Add cudatoolkit conda dependency
- PR #1520 Renamed `src/dataframe` to `src/table` and moved `table.hpp`. Made `types.hpp` to be type declarations only.
- PR #1492 Convert transpose CFFI to Cython
- PR #1495 Convert binary and unary ops CFFI to Cython
- PR #1503 Convert sorting and hashing ops CFFI to Cython
- PR #1522 Use latest release version in update-version CI script
- PR #1533 Remove stale join CFFI, fix memory leaks in join Cython
- PR #1521 Added `row_bitmask` to compute bitmask for rows of a table. Merged `valids_ops.cu` and `bitmask_ops.cu`
- PR #1553 Overload `hash_row` to avoid using intial hash values. Updated `gdf_hash` to select between overloads
- PR #1585 Updated `cudf::table` to maintain own copy of wrapped `gdf_column*`s
- PR #1559 Add `except +` to all Cython function definitions to catch C++ exceptions properly
- PR #1617 `has_nulls` and `column_dtypes` for `cudf::table`
- PR #1590 Remove CFFI from the build / install process entirely
- PR #1536 Convert gpuarrow CFFI to Cython
- PR #1655 Add `Column._pointer` as a way to access underlying `gdf_column*` of a `Column`
- PR #1655 Update readme conda install instructions for cudf version 0.6 and 0.7


## Bug Fixes

- PR #1233 Fix dtypes issue while adding the column to `str` dataframe.
- PR #1254 CSV Reader: fix data type detection for floating-point numbers in scientific notation
- PR #1289 Fix looping over each value instead of each category in concatenation
- PR #1293 Fix Inaccurate error message in join.pyx
- PR #1308 Add atomicCAS overload for `int8_t`, `int16_t`
- PR #1317 Fix catch polymorphic exception by reference in ipc.cu
- PR #1325 Fix dtype of null bitmasks to int8
- PR #1326 Update build documentation to use -DCMAKE_CXX11_ABI=ON
- PR #1334 Add "na_position" argument to CategoricalColumn sort_by_values
- PR #1321 Fix out of bounds warning when checking Bzip2 header
- PR #1359 Add atomicAnd/Or/Xor for integers
- PR #1354 Fix `fillna()` behaviour when replacing values with different dtypes
- PR #1347 Fixed core dump issue while passing dict_dtypes without column names in `cudf.read_csv()`
- PR #1379 Fixed build failure caused due to error: 'col_dtype' may be used uninitialized
- PR #1392 Update cudf Dockerfile and package_versions.sh
- PR #1385 Added INT8 type to `_schema_to_dtype` for use in GpuArrowReader
- PR #1393 Fixed a bug in `gdf_count_nonzero_mask()` for the case of 0 bits to count
- PR #1395 Update CONTRIBUTING to use the environment variable CUDF_HOME
- PR #1416 Fix bug at gdf_quantile_exact and gdf_quantile_appox
- PR #1421 Fix remove creation of series multiple times during `add_column()`
- PR #1405 CSV Reader: Fix memory leaks on read_csv() failure
- PR #1328 Fix CategoricalColumn to_arrow() null mask
- PR #1433 Fix NVStrings/categories includes
- PR #1432 Update NVStrings to 0.7.* to coincide with 0.7 development
- PR #1483 Modify CSV reader to avoid cropping blank quoted characters in non-string fields
- PR #1446 Merge 1275 hotfix from master into branch-0.7
- PR #1447 Fix legacy groupby apply docstring
- PR #1451 Fix hash join estimated result size is not correct
- PR #1454 Fix local build script improperly change directory permissions
- PR #1490 Require Dask 1.1.0+ for `is_dataframe_like` test or skip otherwise.
- PR #1491 Use more specific directories & groups in CODEOWNERS
- PR #1497 Fix Thrust issue on CentOS caused by missing default constructor of host_vector elements
- PR #1498 Add missing include guard to device_atomics.cuh and separated DEVICE_ATOMICS_TEST
- PR #1506 Fix csv-write call to updated NVStrings method
- PR #1510 Added nvstrings `fillna()` function
- PR #1507 Parquet Reader: Default string data to GDF_STRING
- PR #1535 Fix doc issue to ensure correct labelling of cudf.series
- PR #1537 Fix `undefined reference` link error in HashPartitionTest
- PR #1548 Fix ci/local/build.sh README from using an incorrect image example
- PR #1551 CSV Reader: Fix integer column name indexing
- PR #1586 Fix broken `scalar_wrapper::operator==`
- PR #1591 ORC/Parquet Reader: Fix missing import for FileNotFoundError exception
- PR #1573 Parquet Reader: Fix crash due to clash with ORC reader datasource
- PR #1607 Revert change of `column.to_dense_buffer` always return by copy for performance concerns
- PR #1618 ORC reader: fix assert & data output when nrows/skiprows isn't aligned to stripe boundaries
- PR #1631 Fix failure of TYPES_TEST on some gcc-7 based systems.
- PR #1641 CSV Reader: Fix skip_blank_lines behavior with Windows line terminators (\r\n)
- PR #1648 ORC reader: fix non-deterministic output when skiprows is non-zero
- PR #1676 Fix groupby `as_index` behaviour with `MultiIndex`
- PR #1659 Fix bug caused by empty groupbys and multiindex slicing throwing exceptions
- PR #1656 Correct Groupby failure in dask when un-aggregable columns are left in dataframe.
- PR #1689 Fix groupby performance regression
- PR #1694 Add Cython as a runtime dependency since it's required in `setup.py`


# cuDF 0.6.1 (25 Mar 2019)

## Bug Fixes

- PR #1275 Fix CentOS exception in DataFrame.hash_partition from using value "returned" by a void function


# cuDF 0.6.0 (22 Mar 2019)

## New Features

- PR #760 Raise `FileNotFoundError` instead of `GDF_FILE_ERROR` in `read_csv` if the file does not exist
- PR #539 Add Python bindings for replace function
- PR #823 Add Doxygen configuration to enable building HTML documentation for libcudf C/C++ API
- PR #807 CSV Reader: Add byte_range parameter to specify the range in the input file to be read
- PR #857 Add Tail method for Series/DataFrame and update Head method to use iloc
- PR #858 Add series feature hashing support
- PR #871 CSV Reader: Add support for NA values, including user specified strings
- PR #893 Adds PyArrow based parquet readers / writers to Python, fix category dtype handling, fix arrow ingest buffer size issues
- PR #867 CSV Reader: Add support for ignoring blank lines and comment lines
- PR #887 Add Series digitize method
- PR #895 Add Series groupby
- PR #898 Add DataFrame.groupby(level=0) support
- PR #920 Add feather, JSON, HDF5 readers / writers from PyArrow / Pandas
- PR #888 CSV Reader: Add prefix parameter for column names, used when parsing without a header
- PR #913 Add DLPack support: convert between cuDF DataFrame and DLTensor
- PR #939 Add ORC reader from PyArrow
- PR #918 Add Series.groupby(level=0) support
- PR #906 Add binary and comparison ops to DataFrame
- PR #958 Support unary and binary ops on indexes
- PR #964 Add `rename` method to `DataFrame`, `Series`, and `Index`
- PR #985 Add `Series.to_frame` method
- PR #985 Add `drop=` keyword to reset_index method
- PR #994 Remove references to pygdf
- PR #990 Add external series groupby support
- PR #988 Add top-level merge function to cuDF
- PR #992 Add comparison binaryops to DateTime columns
- PR #996 Replace relative path imports with absolute paths in tests
- PR #995 CSV Reader: Add index_col parameter to specify the column name or index to be used as row labels
- PR #1004 Add `from_gpu_matrix` method to DataFrame
- PR #997 Add property index setter
- PR #1007 Replace relative path imports with absolute paths in cudf
- PR #1013 select columns with df.columns
- PR #1016 Rename Series.unique_count() to nunique() to match pandas API
- PR #947 Prefixsum to handle nulls and float types
- PR #1029 Remove rest of relative path imports
- PR #1021 Add filtered selection with assignment for Dataframes
- PR #872 Adding NVCategory support to cudf apis
- PR #1052 Add left/right_index and left/right_on keywords to merge
- PR #1091 Add `indicator=` and `suffixes=` keywords to merge
- PR #1107 Add unsupported keywords to Series.fillna
- PR #1032 Add string support to cuDF python
- PR #1136 Removed `gdf_concat`
- PR #1153 Added function for getting the padded allocation size for valid bitmask
- PR #1148 Add cudf.sqrt for dataframes and Series
- PR #1159 Add Python bindings for libcudf dlpack functions
- PR #1155 Add __array_ufunc__ for DataFrame and Series for sqrt
- PR #1168 to_frame for series accepts a name argument


## Improvements

- PR #1218 Add dask-cudf page to API docs
- PR #892 Add support for heterogeneous types in binary ops with JIT
- PR #730 Improve performance of `gdf_table` constructor
- PR #561 Add Doxygen style comments to Join CUDA functions
- PR #813 unified libcudf API functions by replacing gpu_ with gdf_
- PR #822 Add support for `__cuda_array_interface__` for ingest
- PR #756 Consolidate common helper functions from unordered map and multimap
- PR #753 Improve performance of groupby sum and average, especially for cases with few groups.
- PR #836 Add ingest support for arrow chunked arrays in Column, Series, DataFrame creation
- PR #763 Format doxygen comments for csv_read_arg struct
- PR #532 CSV Reader: Use type dispatcher instead of switch block
- PR #694 Unit test utilities improvements
- PR #878 Add better indexing to Groupby
- PR #554 Add `empty` method and `is_monotonic` attribute to `Index`
- PR #1040 Fixed up Doxygen comment tags
- PR #909 CSV Reader: Avoid host->device->host copy for header row data
- PR #916 Improved unit testing and error checking for `gdf_column_concat`
- PR #941 Replace `numpy` call in `Series.hash_encode` with `numba`
- PR #942 Added increment/decrement operators for wrapper types
- PR #943 Updated `count_nonzero_mask` to return `num_rows` when the mask is null
- PR #952 Added trait to map C++ type to `gdf_dtype`
- PR #966 Updated RMM submodule.
- PR #998 Add IO reader/writer modules to API docs, fix for missing cudf.Series docs
- PR #1017 concatenate along columns for Series and DataFrames
- PR #1002 Support indexing a dataframe with another boolean dataframe
- PR #1018 Better concatenation for Series and Dataframes
- PR #1036 Use Numpydoc style docstrings
- PR #1047 Adding gdf_dtype_extra_info to gdf_column_view_augmented
- PR #1054 Added default ctor to SerialTrieNode to overcome Thrust issue in CentOS7 + CUDA10
- PR #1024 CSV Reader: Add support for hexadecimal integers in integral-type columns
- PR #1033 Update `fillna()` to use libcudf function `gdf_replace_nulls`
- PR #1066 Added inplace assignment for columns and select_dtypes for dataframes
- PR #1026 CSV Reader: Change the meaning and type of the quoting parameter to match Pandas
- PR #1100 Adds `CUDF_EXPECTS` error-checking macro
- PR #1092 Fix select_dtype docstring
- PR #1111 Added cudf::table
- PR #1108 Sorting for datetime columns
- PR #1120 Return a `Series` (not a `Column`) from `Series.cat.set_categories()`
- PR #1128 CSV Reader: The last data row does not need to be line terminated
- PR #1183 Bump Arrow version to 0.12.1
- PR #1208 Default to CXX11_ABI=ON
- PR #1252 Fix NVStrings dependencies for cuda 9.2 and 10.0
- PR #2037 Optimize the existing `gather` and `scatter` routines in `libcudf`

## Bug Fixes

- PR #821 Fix flake8 issues revealed by flake8 update
- PR #808 Resolved renamed `d_columns_valids` variable name
- PR #820 CSV Reader: fix the issue where reader adds additional rows when file uses \r\n as a line terminator
- PR #780 CSV Reader: Fix scientific notation parsing and null values for empty quotes
- PR #815 CSV Reader: Fix data parsing when tabs are present in the input CSV file
- PR #850 Fix bug where left joins where the left df has 0 rows causes a crash
- PR #861 Fix memory leak by preserving the boolean mask index
- PR #875 Handle unnamed indexes in to/from arrow functions
- PR #877 Fix ingest of 1 row arrow tables in from arrow function
- PR #876 Added missing `<type_traits>` include
- PR #889 Deleted test_rmm.py which has now moved to RMM repo
- PR #866 Merge v0.5.1 numpy ABI hotfix into 0.6
- PR #917 value_counts return int type on empty columns
- PR #611 Renamed `gdf_reduce_optimal_output_size()` -> `gdf_reduction_get_intermediate_output_size()`
- PR #923 fix index for negative slicing for cudf dataframe and series
- PR #927 CSV Reader: Fix category GDF_CATEGORY hashes not being computed properly
- PR #921 CSV Reader: Fix parsing errors with delim_whitespace, quotations in the header row, unnamed columns
- PR #933 Fix handling objects of all nulls in series creation
- PR #940 CSV Reader: Fix an issue where the last data row is missing when using byte_range
- PR #945 CSV Reader: Fix incorrect datetime64 when milliseconds or space separator are used
- PR #959 Groupby: Problem with column name lookup
- PR #950 Converting dataframe/recarry with non-contiguous arrays
- PR #963 CSV Reader: Fix another issue with missing data rows when using byte_range
- PR #999 Fix 0 sized kernel launches and empty sort_index exception
- PR #993 Fix dtype in selecting 0 rows from objects
- PR #1009 Fix performance regression in `to_pandas` method on DataFrame
- PR #1008 Remove custom dask communication approach
- PR #1001 CSV Reader: Fix a memory access error when reading a large (>2GB) file with date columns
- PR #1019 Binary Ops: Fix error when one input column has null mask but other doesn't
- PR #1014 CSV Reader: Fix false positives in bool value detection
- PR #1034 CSV Reader: Fix parsing floating point precision and leading zero exponents
- PR #1044 CSV Reader: Fix a segfault when byte range aligns with a page
- PR #1058 Added support for `DataFrame.loc[scalar]`
- PR #1060 Fix column creation with all valid nan values
- PR #1073 CSV Reader: Fix an issue where a column name includes the return character
- PR #1090 Updating Doxygen Comments
- PR #1080 Fix dtypes returned from loc / iloc because of lists
- PR #1102 CSV Reader: Minor fixes and memory usage improvements
- PR #1174: Fix release script typo
- PR #1137 Add prebuild script for CI
- PR #1118 Enhanced the `DataFrame.from_records()` feature
- PR #1129 Fix join performance with index parameter from using numpy array
- PR #1145 Issue with .agg call on multi-column dataframes
- PR #908 Some testing code cleanup
- PR #1167 Fix issue with null_count not being set after inplace fillna()
- PR #1184 Fix iloc performance regression
- PR #1185 Support left_on/right_on and also on=str in merge
- PR #1200 Fix allocating bitmasks with numba instead of rmm in allocate_mask function
- PR #1213 Fix bug with csv reader requesting subset of columns using wrong datatype
- PR #1223 gpuCI: Fix label on rapidsai channel on gpu build scripts
- PR #1242 Add explicit Thrust exec policy to fix NVCATEGORY_TEST segfault on some platforms
- PR #1246 Fix categorical tests that failed due to bad implicit type conversion
- PR #1255 Fix overwriting conda package main label uploads
- PR #1259 Add dlpack includes to pip build


# cuDF 0.5.1 (05 Feb 2019)

## Bug Fixes

- PR #842 Avoid using numpy via cimport to prevent ABI issues in Cython compilation


# cuDF 0.5.0 (28 Jan 2019)

## New Features

- PR #722 Add bzip2 decompression support to `read_csv()`
- PR #693 add ZLIB-based GZIP/ZIP support to `read_csv_strings()`
- PR #411 added null support to gdf_order_by (new API) and cudf_table::sort
- PR #525 Added GitHub Issue templates for bugs, documentation, new features, and questions
- PR #501 CSV Reader: Add support for user-specified decimal point and thousands separator to read_csv_strings()
- PR #455 CSV Reader: Add support for user-specified decimal point and thousands separator to read_csv()
- PR #439 add `DataFrame.drop` method similar to pandas
- PR #356 add `DataFrame.transpose` method and `DataFrame.T` property similar to pandas
- PR #505 CSV Reader: Add support for user-specified boolean values
- PR #350 Implemented Series replace function
- PR #490 Added print_env.sh script to gather relevant environment details when reporting cuDF issues
- PR #474 add ZLIB-based GZIP/ZIP support to `read_csv()`
- PR #547 Added melt similar to `pandas.melt()`
- PR #491 Add CI test script to check for updates to CHANGELOG.md in PRs
- PR #550 Add CI test script to check for style issues in PRs
- PR #558 Add CI scripts for cpu-based conda and gpu-based test builds
- PR #524 Add Boolean Indexing
- PR #564 Update python `sort_values` method to use updated libcudf `gdf_order_by` API
- PR #509 CSV Reader: Input CSV file can now be passed in as a text or a binary buffer
- PR #607 Add `__iter__` and iteritems to DataFrame class
- PR #643 added a new api gdf_replace_nulls that allows a user to replace nulls in a column

## Improvements

- PR #426 Removed sort-based groupby and refactored existing groupby APIs. Also improves C++/CUDA compile time.
- PR #461 Add `CUDF_HOME` variable in README.md to replace relative pathing.
- PR #472 RMM: Created centralized rmm::device_vector alias and rmm::exec_policy
- PR #500 Improved the concurrent hash map class to support partitioned (multi-pass) hash table building.
- PR #454 Improve CSV reader docs and examples
- PR #465 Added templated C++ API for RMM to avoid explicit cast to `void**`
- PR #513 `.gitignore` tweaks
- PR #521 Add `assert_eq` function for testing
- PR #502 Simplify Dockerfile for local dev, eliminate old conda/pip envs
- PR #549 Adds `-rdynamic` compiler flag to nvcc for Debug builds
- PR #472 RMM: Created centralized rmm::device_vector alias and rmm::exec_policy
- PR #577 Added external C++ API for scatter/gather functions
- PR #500 Improved the concurrent hash map class to support partitioned (multi-pass) hash table building
- PR #583 Updated `gdf_size_type` to `int`
- PR #500 Improved the concurrent hash map class to support partitioned (multi-pass) hash table building
- PR #617 Added .dockerignore file. Prevents adding stale cmake cache files to the docker container
- PR #658 Reduced `JOIN_TEST` time by isolating overflow test of hash table size computation
- PR #664 Added Debuging instructions to README
- PR #651 Remove noqa marks in `__init__.py` files
- PR #671 CSV Reader: uncompressed buffer input can be parsed without explicitly specifying compression as None
- PR #684 Make RMM a submodule
- PR #718 Ensure sum, product, min, max methods pandas compatibility on empty datasets
- PR #720 Refactored Index classes to make them more Pandas-like, added CategoricalIndex
- PR #749 Improve to_arrow and from_arrow Pandas compatibility
- PR #766 Remove TravisCI references, remove unused variables from CMake, fix ARROW_VERSION in Cmake
- PR #773 Add build-args back to Dockerfile and handle dependencies based on environment yml file
- PR #781 Move thirdparty submodules to root and symlink in /cpp
- PR #843 Fix broken cudf/python API examples, add new methods to the API index

## Bug Fixes

- PR #569 CSV Reader: Fix days being off-by-one when parsing some dates
- PR #531 CSV Reader: Fix incorrect parsing of quoted numbers
- PR #465 Added templated C++ API for RMM to avoid explicit cast to `void**`
- PR #473 Added missing <random> include
- PR #478 CSV Reader: Add api support for auto column detection, header, mangle_dupe_cols, usecols
- PR #495 Updated README to correct where cffi pytest should be executed
- PR #501 Fix the intermittent segfault caused by the `thousands` and `compression` parameters in the csv reader
- PR #502 Simplify Dockerfile for local dev, eliminate old conda/pip envs
- PR #512 fix bug for `on` parameter in `DataFrame.merge` to allow for None or single column name
- PR #511 Updated python/cudf/bindings/join.pyx to fix cudf merge printing out dtypes
- PR #513 `.gitignore` tweaks
- PR #521 Add `assert_eq` function for testing
- PR #537 Fix CMAKE_CUDA_STANDARD_REQURIED typo in CMakeLists.txt
- PR #447 Fix silent failure in initializing DataFrame from generator
- PR #545 Temporarily disable csv reader thousands test to prevent segfault (test re-enabled in PR #501)
- PR #559 Fix Assertion error while using `applymap` to change the output dtype
- PR #575 Update `print_env.sh` script to better handle missing commands
- PR #612 Prevent an exception from occuring with true division on integer series.
- PR #630 Fix deprecation warning for `pd.core.common.is_categorical_dtype`
- PR #622 Fix Series.append() behaviour when appending values with different numeric dtype
- PR #603 Fix error while creating an empty column using None.
- PR #673 Fix array of strings not being caught in from_pandas
- PR #644 Fix return type and column support of dataframe.quantile()
- PR #634 Fix create `DataFrame.from_pandas()` with numeric column names
- PR #654 Add resolution check for GDF_TIMESTAMP in Join
- PR #648 Enforce one-to-one copy required when using `numba>=0.42.0`
- PR #645 Fix cmake build type handling not setting debug options when CMAKE_BUILD_TYPE=="Debug"
- PR #669 Fix GIL deadlock when launching multiple python threads that make Cython calls
- PR #665 Reworked the hash map to add a way to report the destination partition for a key
- PR #670 CMAKE: Fix env include path taking precedence over libcudf source headers
- PR #674 Check for gdf supported column types
- PR #677 Fix 'gdf_csv_test_Dates' gtest failure due to missing nrows parameter
- PR #604 Fix the parsing errors while reading a csv file using `sep` instead of `delimiter`.
- PR #686 Fix converting nulls to NaT values when converting Series to Pandas/Numpy
- PR #689 CSV Reader: Fix behavior with skiprows+header to match pandas implementation
- PR #691 Fixes Join on empty input DFs
- PR #706 CSV Reader: Fix broken dtype inference when whitespace is in data
- PR #717 CSV reader: fix behavior when parsing a csv file with no data rows
- PR #724 CSV Reader: fix build issue due to parameter type mismatch in a std::max call
- PR #734 Prevents reading undefined memory in gpu_expand_mask_bits numba kernel
- PR #747 CSV Reader: fix an issue where CUDA allocations fail with some large input files
- PR #750 Fix race condition for handling NVStrings in CMake
- PR #719 Fix merge column ordering
- PR #770 Fix issue where RMM submodule pointed to wrong branch and pin other to correct branches
- PR #778 Fix hard coded ABI off setting
- PR #784 Update RMM submodule commit-ish and pip paths
- PR #794 Update `rmm::exec_policy` usage to fix segmentation faults when used as temprory allocator.
- PR #800 Point git submodules to branches of forks instead of exact commits


# cuDF 0.4.0 (05 Dec 2018)

## New Features

- PR #398 add pandas-compatible `DataFrame.shape()` and `Series.shape()`
- PR #394 New documentation feature "10 Minutes to cuDF"
- PR #361 CSV Reader: Add support for strings with delimiters

## Improvements

 - PR #436 Improvements for type_dispatcher and wrapper structs
 - PR #429 Add CHANGELOG.md (this file)
 - PR #266 use faster CUDA-accelerated DataFrame column/Series concatenation.
 - PR #379 new C++ `type_dispatcher` reduces code complexity in supporting many data types.
 - PR #349 Improve performance for creating columns from memoryview objects
 - PR #445 Update reductions to use type_dispatcher. Adds integer types support to sum_of_squares.
 - PR #448 Improve installation instructions in README.md
 - PR #456 Change default CMake build to Release, and added option for disabling compilation of tests

## Bug Fixes

 - PR #444 Fix csv_test CUDA too many resources requested fail.
 - PR #396 added missing output buffer in validity tests for groupbys.
 - PR #408 Dockerfile updates for source reorganization
 - PR #437 Add cffi to Dockerfile conda env, fixes "cannot import name 'librmm'"
 - PR #417 Fix `map_test` failure with CUDA 10
 - PR #414 Fix CMake installation include file paths
 - PR #418 Properly cast string dtypes to programmatic dtypes when instantiating columns
 - PR #427 Fix and tests for Concatenation illegal memory access with nulls


# cuDF 0.3.0 (23 Nov 2018)

## New Features

 - PR #336 CSV Reader string support

## Improvements

 - PR #354 source code refactored for better organization. CMake build system overhaul. Beginning of transition to Cython bindings.
 - PR #290 Add support for typecasting to/from datetime dtype
 - PR #323 Add handling pyarrow boolean arrays in input/out, add tests
 - PR #325 GDF_VALIDITY_UNSUPPORTED now returned for algorithms that don't support non-empty valid bitmasks
 - PR #381 Faster InputTooLarge Join test completes in ms rather than minutes.
 - PR #373 .gitignore improvements
 - PR #367 Doc cleanup & examples for DataFrame methods
 - PR #333 Add Rapids Memory Manager documentation
 - PR #321 Rapids Memory Manager adds file/line location logging and convenience macros
 - PR #334 Implement DataFrame `__copy__` and `__deepcopy__`
 - PR #271 Add NVTX ranges to pygdf
 - PR #311 Document system requirements for conda install

## Bug Fixes

 - PR #337 Retain index on `scale()` function
 - PR #344 Fix test failure due to PyArrow 0.11 Boolean handling
 - PR #364 Remove noexcept from managed_allocator;  CMakeLists fix for NVstrings
 - PR #357 Fix bug that made all series be considered booleans for indexing
 - PR #351 replace conda env configuration for developers
 - PRs #346 #360 Fix CSV reading of negative numbers
 - PR #342 Fix CMake to use conda-installed nvstrings
 - PR #341 Preserve categorical dtype after groupby aggregations
 - PR #315 ReadTheDocs build update to fix missing libcuda.so
 - PR #320 FIX out-of-bounds access error in reductions.cu
 - PR #319 Fix out-of-bounds memory access in libcudf count_valid_bits
 - PR #303 Fix printing empty dataframe


# cuDF 0.2.0 and cuDF 0.1.0

These were initial releases of cuDF based on previously separate pyGDF and libGDF libraries.<|MERGE_RESOLUTION|>--- conflicted
+++ resolved
@@ -126,11 +126,8 @@
 - PR #2422 Fix Pandas logical binary operation incompatibilites
 - PR #2447 Fix CodeCov posting build statuses temporarily
 - PR #2450 Fix erroneous null handling in `cudf.DataFrame`'s `apply_rows`
-<<<<<<< HEAD
 - PR #2470 Fix issues with empty strings and string categories (Java)
-=======
 - PR #2471 Fix String Column Validity.
->>>>>>> c2ae168d
 
 
 # cuDF 0.8.0 (27 June 2019)
