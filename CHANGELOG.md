--- conflicted
+++ resolved
@@ -16,12 +16,8 @@
 - PR #2648 Cython/Python reorg
 - PR #2588 Update Series.append documentation
 - PR #2632 Replace dask-cudf set_index code with upstream
-<<<<<<< HEAD
+- PR #2703 move dask serialization dispatch into cudf
 - PR #2645 libcudf unique_count for Series.nunique 
-=======
-- PR #2703 move dask serialization dispatch into cudf
-
->>>>>>> 3a91f272
 
 ## Bug Fixes
 
