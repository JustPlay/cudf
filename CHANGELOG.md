--- conflicted
+++ resolved
@@ -73,12 +73,8 @@
 - PR #1849 Allow DataFrame support methods to pass arguments to the methods
 - PR #1847 Fixed #1375 by moving the nvstring check into the wrapper function
 - PR #1864 Fixing cudf reduction for POWER platform
-<<<<<<< HEAD
+- PR #1876 add dtype=bool for `any`, `all` to treat integer column correctly
 - PR #1875 CSV reader: take NaN values into account in dtype detection
-
-=======
-- PR #1876 add dtype=bool for `any`, `all` to treat integer column correctly
->>>>>>> 03db08b7
 
 # cudf 0.7.2 (16 May 2019)
 
