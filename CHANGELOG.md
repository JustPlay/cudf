# cuDF 0.10.0 (Date TBD)

## New Features

- PR #2423 Added `groupby.quantile()`
- PR #2522 Add Java bindings for NVStrings backed upper and lower case mutators
- PR #2607 Add Java bindings for parsing JSON
- PR #2629 Add dropna= parameter to groupby
- PR #2585 ORC & Parquet Readers: Remove millisecond timestamp restriction
- PR #2559 Add Series.tolist()
- PR #2653 Add Java bindings for rolling window operations
- PR #2674 Add __contains__ for Index/Series/Column
- PR #2722 Add Java bindings for NVTX ranges
- PR #2702 Add make_bool to dataset generation functions
- PR #2394 Move `rapidsai/custrings` into `cudf`
- PR #2734 Final sync of custrings source into cudf
- PR #2724 Add libcudf support for __contains__

## Improvements

- PR #2578 Update legacy_groupby to use libcudf group_by_without_aggregation
- PR #2581 Removed `managed` allocator from hash map classes.
- PR #2571 Remove unnecessary managed memory from gdf_column_concat
- PR #2648 Cython/Python reorg
- PR #2588 Update Series.append documentation
- PR #2632 Replace dask-cudf set_index code with upstream
- PR #2642 Improve null printing and testing
- PR #2747 Add missing Cython headers / cudftestutil lib to conda package for cuspatial build
- PR #2706 Compute CSV format in device code to speedup performance
- PR #2673 Add support for np.longlong type
- PR #2703 move dask serialization dispatch into cudf
- PR #2729 Handle file-handle input in to_csv

## Bug Fixes

- PR #2584 ORC Reader: fix parsing of `DECIMAL` index positions
- PR #2619 Fix groupby serialization/deserialization
- PR #2614 Update Java version to match
- PR #2601 Fixes nlargest(1) issue in Series and Dataframe
- PR #2610 Fix a bug in index serialization (properly pass DeviceNDArray)
- PR #2621 Fixes the floordiv issue of not promoting float type when rhs is 0
- PR #2611 Types Test: fix static casting from negative int to string
- PR #2618 IO Readers: Fix datasource memory map failure for multiple reads
- PR #2615 fix string category partitioning in java API
- PR #2641 fix string category and timeunit concat in the java API
- PR #2658 Fix astype() for null categorical columns
- PR #2660 fix column string category and timeunit concat in the java API
- PR #2664 ORC reader: fix `skip_rows` larger than first stripe
- PR #2654 Allow Java gdfOrderBy to work with string categories
- PR #2669 AVRO reader: fix non-deterministic output
- PR #2668 Update Java bindings to specify timestamp units for ORC and Parquet readers
- PR #2679 AVRO reader: fix cuda errors when decoding compressed streams
- PR #2651 Remove nvidia driver installation from ci/cpu/build.sh
- PR #2697 Ensure csv reader sets datetime column time units
<<<<<<< HEAD
- PR #2716 Added Exception for `StringMethods` in string methods
=======
- PR #2698 Return RangeIndex from contiguous slice of RangeIndex
- PR #2672 Fix null and integer handling in round
- PR #2704 Parquet Reader: Fix crash when loading string column with nulls
- PR #2725 Fix Jitify issue with running on Turing using CUDA version < 10
- PR #2731 Fix building of benchmarks
- PR #2738 Fix java to find new NVStrings locations
- PR #2736 Pin Jitify branch to v0.10 version
- PR #2742 IO Readers: Fix possible silent failures when creating `NvStrings` instance
- PR #2753 Fix java quantile API calls

>>>>>>> 485a511a

# cuDF 0.9.0 (21 Aug 2019)

## New Features

- PR #1993 Add CUDA-accelerated series aggregations: mean, var, std
- PR #2111 IO Readers: Support memory buffer, file-like object, and URL inputs
- PR #2012 Add `reindex()` to DataFrame and Series
- PR #2097 Add GPU-accelerated AVRO reader
- PR #2098 Support binary ops on DFs and Series with mismatched indices
- PR #2160 Merge `dask-cudf` codebase into `cudf` repo
- PR #2149 CSV Reader: Add `hex` dtype for explicit hexadecimal parsing
- PR #2156 Add `upper_bound()` and `lower_bound()` for libcudf tables and `searchsorted()` for cuDF Series
- PR #2158 CSV Reader: Support single, non-list/dict argument for `dtype`
- PR #2177 CSV Reader: Add `parse_dates` parameter for explicit date inference
- PR #1744 cudf::apply_boolean_mask and cudf::drop_nulls support for cudf::table inputs (multi-column)
- PR #2196 Add `DataFrame.dropna()`
- PR #2197 CSV Writer: add `chunksize` parameter for `to_csv`
- PR #2215 `type_dispatcher` benchmark
- PR #2179 Add Java quantiles
- PR #2157 Add __array_function__ to DataFrame and Series
- PR #2212 Java support for ORC reader
- PR #2224 Add DataFrame isna, isnull, notna functions
- PR #2236 Add Series.drop_duplicates
- PR #2105 Add hash-based join benchmark
- PR #2316 Add unique, nunique, and value_counts for datetime columns
- PR #2337 Add Java support for slicing a ColumnVector
- PR #2049 Add cudf::merge (sorted merge)
- PR #2368 Full cudf+dask Parquet Support
- PR #2380 New cudf::is_sorted checks whether cudf::table is sorted
- PR #2356 Java column vector standard deviation support
- PR #2221 MultiIndex full indexing - Support iloc and wildcards for loc
- PR #2429 Java support for getting length of strings in a ColumnVector
- PR #2415 Add `value_counts` for series of any type
- PR #2446 Add __array_function__ for index
- PR #2437 ORC reader: Add 'use_np_dtypes' option
- PR #2382 Add CategoricalAccessor add, remove, rename, and ordering methods
- PR #2464 Native implement `__cuda_array_interface__` for Series/Index/Column objects
- PR #2425 Rolling window now accepts array-based user-defined functions
- PR #2442 Add __setitem__
- PR #2449 Java support for getting byte count of strings in a ColumnVector
- PR #2492 Add groupby.size() method
- PR #2358 Add cudf::nans_to_nulls: convert floating point column into bitmask
- PR #2489 Add drop argument to set_index
- PR #2491 Add Java bindings for ORC reader 'use_np_dtypes' option
- PR #2213 Support s/ms/us/ns DatetimeColumn time unit resolutions
- PR #2536 Add _constructor properties to Series and DataFrame

## Improvements

- PR #2103 Move old `column` and `bitmask` files into `legacy/` directory
- PR #2109 added name to Python column classes
- PR #1947 Cleanup serialization code
- PR #2125 More aggregate in java API
- PR #2127 Add in java Scalar tests
- PR #2088 Refactor of Python groupby code
- PR #2130 Java serialization and deserialization of tables.
- PR #2131 Chunk rows logic added to csv_writer
- PR #2129 Add functions in the Java API to support nullable column filtering
- PR #2165 made changes to get_dummies api for it to be available in MethodCache
- PR #2171 Add CodeCov integration, fix doc version, make --skip-tests work when invoking with source
- PR #2184 handle remote orc files for dask-cudf
- PR #2186 Add `getitem` and `getattr` style access to Rolling objects
- PR #2168 Use cudf.Column for CategoricalColumn's categories instead of a tuple
- PR #2193 DOC: cudf::type_dispatcher documentation for specializing dispatched functors
- PR #2199 Better java support for appending strings
- PR #2176 Added column dtype support for datetime, int8, int16 to csv_writer
- PR #2209 Matching `get_dummies` & `select_dtypes` behavior to pandas
- PR #2217 Updated Java bindings to use the new groupby API
- PR #2214 DOC: Update doc instructions to build/install `cudf` and `dask-cudf`
- PR #2220 Update Java bindings for reduction rename
- PR #2232 Move CodeCov upload from build script to Jenkins
- PR #2225 refactor to use libcudf for gathering columns in dataframes
- PR #2293 Improve join performance (faster compute_join_output_size)
- PR #2300 Create separate dask codeowners for dask-cudf codebase
- PR #2304 gdf_group_by_without_aggregations returns gdf_column
- PR #2309 Java readers: remove redundant copy of result pointers
- PR #2307 Add `black` and `isort` to style checker script
- PR #2345 Restore removal of old groupby implementation
- PR #2342 Improve `astype()` to operate all ways
- PR #2329 using libcudf cudf::copy for column deep copy
- PR #2344 DOC: docs on code formatting for contributors
- PR #2376 Add inoperative axis= and win_type= arguments to Rolling()
- PR #2378 remove dask for (de-)serialization of cudf objects
- PR #2353 Bump Arrow and Dask versions
- PR #2377 Replace `standard_python_slice` with just `slice.indices()`
- PR #2373 cudf.DataFrame enchancements & Series.values support
- PR #2392 Remove dlpack submodule; make cuDF's Cython API externally accessible
- PR #2430 Updated Java bindings to use the new unary API
- PR #2406 Moved all existing `table` related files to a `legacy/` directory
- PR #2350 Performance related changes to get_dummies
- PR #2420 Remove `cudautils.astype` and replace with `typecast.apply_cast`
- PR #2456 Small improvement to typecast utility
- PR #2458 Fix handling of thirdparty packages in `isort` config
- PR #2459 IO Readers: Consolidate all readers to use `datasource` class
- PR #2475 Exposed type_dispatcher.hpp, nvcategory_util.hpp and wrapper_types.hpp in the include folder
- PR #2484 Enabled building libcudf as a static library
- PR #2453 Streamline CUDA_REL environment variable
- PR #2483 Bundle Boost filesystem dependency in the Java jar
- PR #2486 Java API hash functions
- PR #2481 Adds the ignore_null_keys option to the java api
- PR #2490 Java api: support multiple aggregates for the same column
- PR #2510 Java api: uses table based apply_boolean_mask
- PR #2432 Use pandas formatting for console, html, and latex output
- PR #2573 Bump numba version to 0.45.1
- PR #2606 Fix references to notebooks-contrib

## Bug Fixes

- PR #2086 Fixed quantile api behavior mismatch in series & dataframe
- PR #2128 Add offset param to host buffer readers in java API.
- PR #2145 Work around binops validity checks for java
- PR #2146 Work around unary_math validity checks for java
- PR #2151 Fixes bug in cudf::copy_range where null_count was invalid
- PR #2139 matching to pandas describe behavior & fixing nan values issue
- PR #2161 Implicitly convert unsigned to signed integer types in binops
- PR #2154 CSV Reader: Fix bools misdetected as strings dtype
- PR #2178 Fix bug in rolling bindings where a view of an ephemeral column was being taken
- PR #2180 Fix issue with isort reordering `importorskip` below imports depending on them
- PR #2187 fix to honor dtype when numpy arrays are passed to columnops.as_column
- PR #2190 Fix issue in astype conversion of string column to 'str'
- PR #2208 Fix issue with calling `head()` on one row dataframe
- PR #2229 Propagate exceptions from Cython cdef functions
- PR #2234 Fix issue with local build script not properly building
- PR #2223 Fix CUDA invalid configuration errors reported after loading small compressed ORC files
- PR #2162 Setting is_unique and is_monotonic-related attributes
- PR #2244 Fix ORC RLEv2 delta mode decoding with nonzero residual delta width
- PR #2297 Work around `var/std` unsupported only at debug build
- PR #2302 Fixed java serialization corner case
- PR #2355 Handle float16 in binary operations
- PR #2311 Fix copy behaviour for GenericIndex
- PR #2349 Fix issues with String filter in java API
- PR #2323 Fix groupby on categoricals
- PR #2328 Ensure order is preserved in CategoricalAccessor._set_categories
- PR #2202 Fix issue with unary ops mishandling empty input
- PR #2326 Fix for bug in DLPack when reading multiple columns
- PR #2324 Fix cudf Docker build
- PR #2325 Fix ORC RLEv2 patched base mode decoding with nonzero patch width
- PR #2235 Fix get_dummies to be compatible with dask
- PR #2332 Zero initialize gdf_dtype_extra_info
- PR #2355 Handle float16 in binary operations
- PR #2360 Fix missing dtype handling in cudf.Series & columnops.as_column
- PR #2364 Fix quantile api and other trivial issues around it
- PR #2361 Fixed issue with `codes` of CategoricalIndex
- PR #2357 Fixed inconsistent type of index created with from_pandas vs direct construction
- PR #2389 Fixed Rolling __getattr__ and __getitem__ for offset based windows
- PR #2402 Fixed bug in valid mask computation in cudf::copy_if (apply_boolean_mask)
- PR #2401 Fix to a scalar datetime(of type Days) issue
- PR #2386 Correctly allocate output valids in groupby
- PR #2411 Fixed failures on binary op on single element string column
- PR #2422 Fix Pandas logical binary operation incompatibilites
- PR #2447 Fix CodeCov posting build statuses temporarily
- PR #2450 Fix erroneous null handling in `cudf.DataFrame`'s `apply_rows`
- PR #2470 Fix issues with empty strings and string categories (Java)
- PR #2471 Fix String Column Validity.
- PR #2481 Fix java validity buffer serialization
- PR #2485 Updated bytes calculation to use size_t to avoid overflow in column concat
- PR #2461 Fix groupby multiple aggregations same column
- PR #2514 Fix cudf::drop_nulls threshold handling in Cython
- PR #2516 Fix utilities include paths and meta.yaml header paths
- PR #2517 Fix device memory leak in to_dlpack tensor deleter
- PR #2431 Fix local build generated file ownerships
- PR #2511 Added import of orc, refactored exception handlers to not squash fatal exceptions
- PR #2527 Fix index and column input handling in dask_cudf read_parquet
- PR #2466 Fix `dataframe.query` returning null rows erroneously
- PR #2548 Orc reader: fix non-deterministic data decoding at chunk boundaries
- PR #2557 fix cudautils import in string.py
- PR #2521 Fix casting datetimes from/to the same resolution
- PR #2545 Fix MultiIndexes with datetime levels
- PR #2560 Remove duplicate `dlpack` definition in conda recipe
- PR #2567 Fix ColumnVector.fromScalar issues while dealing with null scalars
- PR #2565 Orc reader: fix incorrect data decoding of int64 data types
- PR #2577 Fix search benchmark compilation error by adding necessary header
- PR #2604 Fix a bug in copying.pyx:_normalize_types that upcasted int32 to int64


# cuDF 0.8.0 (27 June 2019)

## New Features

- PR #1524 Add GPU-accelerated JSON Lines parser with limited feature set
- PR #1569 Add support for Json objects to the JSON Lines reader
- PR #1622 Add Series.loc
- PR #1654 Add cudf::apply_boolean_mask: faster replacement for gdf_apply_stencil
- PR #1487 cython gather/scatter
- PR #1310 Implemented the slice/split functionality.
- PR #1630 Add Python layer to the GPU-accelerated JSON reader
- PR #1745 Add rounding of numeric columns via Numba
- PR #1772 JSON reader: add support for BytesIO and StringIO input
- PR #1527 Support GDF_BOOL8 in readers and writers
- PR #1819 Logical operators (AND, OR, NOT) for libcudf and cuDF
- PR #1813 ORC Reader: Add support for stripe selection
- PR #1828 JSON Reader: add suport for bool8 columns
- PR #1833 Add column iterator with/without nulls
- PR #1665 Add the point-in-polygon GIS function
- PR #1863 Series and Dataframe methods for all and any
- PR #1908 cudf::copy_range and cudf::fill for copying/assigning an index or range to a constant
- PR #1921 Add additional formats for typecasting to/from strings
- PR #1807 Add Series.dropna()
- PR #1987 Allow user defined functions in the form of ptx code to be passed to binops
- PR #1948 Add operator functions like `Series.add()` to DataFrame and Series
- PR #1954 Add skip test argument to GPU build script
- PR #2018 Add bindings for new groupby C++ API
- PR #1984 Add rolling window operations Series.rolling() and DataFrame.rolling()
- PR #1542 Python method and bindings for to_csv
- PR #1995 Add Java API
- PR #1998 Add google benchmark to cudf
- PR #1845 Add cudf::drop_duplicates, DataFrame.drop_duplicates
- PR #1652 Added `Series.where()` feature
- PR #2074 Java Aggregates, logical ops, and better RMM support
- PR #2140 Add a `cudf::transform` function
- PR #2068 Concatenation of different typed columns

## Improvements

- PR #1538 Replacing LesserRTTI with inequality_comparator
- PR #1703 C++: Added non-aggregating `insert` to `concurrent_unordered_map` with specializations to store pairs with a single atomicCAS when possible.
- PR #1422 C++: Added a RAII wrapper for CUDA streams
- PR #1701 Added `unique` method for stringColumns
- PR #1713 Add documentation for Dask-XGBoost
- PR #1666 CSV Reader: Improve performance for files with large number of columns
- PR #1725 Enable the ability to use a single column groupby as its own index
- PR #1759 Add an example showing simultaneous rolling averages to `apply_grouped` documentation
- PR #1746 C++: Remove unused code: `windowed_ops.cu`, `sorting.cu`, `hash_ops.cu`
- PR #1748 C++: Add `bool` nullability flag to `device_table` row operators
- PR #1764 Improve Numerical column: `mean_var` and `mean`
- PR #1767 Speed up Python unit tests
- PR #1770 Added build.sh script, updated CI scripts and documentation
- PR #1739 ORC Reader: Add more pytest coverage
- PR #1696 Added null support in `Series.replace()`.
- PR #1390 Added some basic utility functions for `gdf_column`'s
- PR #1791 Added general column comparison code for testing
- PR #1795 Add printing of git submodule info to `print_env.sh`
- PR #1796 Removing old sort based group by code and gdf_filter
- PR #1811 Added funtions for copying/allocating `cudf::table`s
- PR #1838 Improve columnops.column_empty so that it returns typed columns instead of a generic Column
- PR #1890 Add utils.get_dummies- a pandas-like wrapper around one_hot-encoding
- PR #1823 CSV Reader: default the column type to string for empty dataframes
- PR #1827 Create bindings for scalar-vector binops, and update one_hot_encoding to use them
- PR #1817 Operators now support different sized dataframes as long as they don't share different sized columns
- PR #1855 Transition replace_nulls to new C++ API and update corresponding Cython/Python code
- PR #1858 Add `std::initializer_list` constructor to `column_wrapper`
- PR #1846 C++ type-erased gdf_equal_columns test util; fix gdf_equal_columns logic error
- PR #1390 Added some basic utility functions for `gdf_column`s
- PR #1391 Tidy up bit-resolution-operation and bitmask class code
- PR #1882 Add iloc functionality to MultiIndex dataframes
- PR #1884 Rolling windows: general enhancements and better coverage for unit tests
- PR #1886 support GDF_STRING_CATEGORY columns in apply_boolean_mask, drop_nulls and other libcudf functions
- PR #1896 Improve performance of groupby with levels specified in dask-cudf
- PR #1915 Improve iloc performance for non-contiguous row selection
- PR #1859 Convert read_json into a C++ API
- PR #1919 Rename libcudf namespace gdf to namespace cudf
- PR #1850 Support left_on and right_on for DataFrame merge operator
- PR #1930 Specialize constructor for `cudf::bool8` to cast argument to `bool`
- PR #1938 Add default constructor for `column_wrapper`
- PR #1930 Specialize constructor for `cudf::bool8` to cast argument to `bool`
- PR #1952 consolidate libcudf public API headers in include/cudf
- PR #1949 Improved selection with boolmask using libcudf `apply_boolean_mask`
- PR #1956 Add support for nulls in `query()`
- PR #1973 Update `std::tuple` to `std::pair` in top-most libcudf APIs and C++ transition guide
- PR #1981 Convert read_csv into a C++ API
- PR #1868 ORC Reader: Support row index for speed up on small/medium datasets
- PR #1964 Added support for list-like types in Series.str.cat
- PR #2005 Use HTML5 details tag in bug report issue template
- PR #2003 Removed few redundant unit-tests from test_string.py::test_string_cat
- PR #1944 Groupby design improvements
- PR #2017 Convert `read_orc()` into a C++ API
- PR #2011 Convert `read_parquet()` into a C++ API
- PR #1756 Add documentation "10 Minutes to cuDF and dask_cuDF"
- PR #2034 Adding support for string columns concatenation using "add" binary operator
- PR #2042 Replace old "10 Minutes" guide with new guide for docs build process
- PR #2036 Make library of common test utils to speed up tests compilation
- PR #2022 Facilitating get_dummies to be a high level api too
- PR #2050 Namespace IO readers and add back free-form `read_xxx` functions
- PR #2104 Add a functional ``sort=`` keyword argument to groupby
- PR #2108 Add `find_and_replace` for StringColumn for replacing single values

## Bug Fixes

- PR #1465 Fix for test_orc.py and test_sparse_df.py test failures
- PR #1583 Fix underlying issue in `as_index()` that was causing `Series.quantile()` to fail
- PR #1680 Add errors= keyword to drop() to fix cudf-dask bug
- PR #1651 Fix `query` function on empty dataframe
- PR #1616 Fix CategoricalColumn to access categories by index instead of iteration
- PR #1660 Fix bug in `loc` when indexing with a column name (a string)
- PR #1683 ORC reader: fix timestamp conversion to UTC
- PR #1613 Improve CategoricalColumn.fillna(-1) performance
- PR #1642 Fix failure of CSV_TEST gdf_csv_test.SkiprowsNrows on multiuser systems
- PR #1709 Fix handling of `datetime64[ms]` in `dataframe.select_dtypes`
- PR #1704 CSV Reader: Add support for the plus sign in number fields
- PR #1687 CSV reader: return an empty dataframe for zero size input
- PR #1757 Concatenating columns with null columns
- PR #1755 Add col_level keyword argument to melt
- PR #1758 Fix df.set_index() when setting index from an empty column
- PR #1749 ORC reader: fix long strings of NULL values resulting in incorrect data
- PR #1742 Parquet Reader: Fix index column name to match PANDAS compat
- PR #1782 Update libcudf doc version
- PR #1783 Update conda dependencies
- PR #1786 Maintain the original series name in series.unique output
- PR #1760 CSV Reader: fix segfault when dtype list only includes columns from usecols list
- PR #1831 build.sh: Assuming python is in PATH instead of using PYTHON env var
- PR #1839 Raise an error instead of segfaulting when transposing a DataFrame with StringColumns
- PR #1840 Retain index correctly during merge left_on right_on
- PR #1825 cuDF: Multiaggregation Groupby Failures
- PR #1789 CSV Reader: Fix missing support for specifying `int8` and `int16` dtypes
- PR #1857 Cython Bindings: Handle `bool` columns while calling `column_view_from_NDArrays`
- PR #1849 Allow DataFrame support methods to pass arguments to the methods
- PR #1847 Fixed #1375 by moving the nvstring check into the wrapper function
- PR #1864 Fixing cudf reduction for POWER platform
- PR #1869 Parquet reader: fix Dask timestamps not matching with Pandas (convert to milliseconds)
- PR #1876 add dtype=bool for `any`, `all` to treat integer column correctly
- PR #1875 CSV reader: take NaN values into account in dtype detection
- PR #1873 Add column dtype checking for the all/any methods
- PR #1902 Bug with string iteration in _apply_basic_agg
- PR #1887 Fix for initialization issue in pq_read_arg,orc_read_arg
- PR #1867 JSON reader: add support for null/empty fields, including the 'null' literal
- PR #1891 Fix bug #1750 in string column comparison
- PR #1909 Support of `to_pandas()` of boolean series with null values
- PR #1923 Use prefix removal when two aggs are called on a SeriesGroupBy
- PR #1914 Zero initialize gdf_column local variables
- PR #1959 Add support for comparing boolean Series to scalar
- PR #1966 Ignore index fix in series append
- PR #1967 Compute index __sizeof__ only once for DataFrame __sizeof__
- PR #1977 Support CUDA installation in default system directories
- PR #1982 Fixes incorrect index name after join operation
- PR #1985 Implement `GDF_PYMOD`, a special modulo that follows python's sign rules
- PR #1991 Parquet reader: fix decoding of NULLs
- PR #1990 Fixes a rendering bug in the `apply_grouped` documentation
- PR #1978 Fix for values being filled in an empty dataframe
- PR #2001 Correctly create MultiColumn from Pandas MultiColumn
- PR #2006 Handle empty dataframe groupby construction for dask
- PR #1965 Parquet Reader: Fix duplicate index column when it's already in `use_cols`
- PR #2033 Add pip to conda environment files to fix warning
- PR #2028 CSV Reader: Fix reading of uncompressed files without a recognized file extension
- PR #2073 Fix an issue when gathering columns with NVCategory and nulls
- PR #2053 cudf::apply_boolean_mask return empty column for empty boolean mask
- PR #2066 exclude `IteratorTest.mean_var_output` test from debug build
- PR #2069 Fix JNI code to use read_csv and read_parquet APIs
- PR #2071 Fix bug with unfound transitive dependencies for GTests in Ubuntu 18.04
- PR #2089 Configure Sphinx to render params correctly
- PR #2091 Fix another bug with unfound transitive dependencies for `cudftestutils` in Ubuntu 18.04
- PR #2115 Just apply `--disable-new-dtags` instead of trying to define all the transitive dependencies
- PR #2106 Fix errors in JitCache tests caused by sharing of device memory between processes
- PR #2120 Fix errors in JitCache tests caused by running multiple threads on the same data
- PR #2102 Fix memory leak in groupby
- PR #2113 fixed typo in to_csv code example


# cudf 0.7.2 (16 May 2019)

## New Features

- PR #1735 Added overload for atomicAdd on int64. Streamlined implementation of custom atomic overloads.
- PR #1741 Add MultiIndex concatenation

## Bug Fixes

- PR #1718 Fix issue with SeriesGroupBy MultiIndex in dask-cudf
- PR #1734 Python: fix performance regression for groupby count() aggregations
- PR #1768 Cython: fix handling read only schema buffers in gpuarrow reader


# cudf 0.7.1 (11 May 2019)

## New Features

- PR #1702 Lazy load MultiIndex to return groupby performance to near optimal.

## Bug Fixes

- PR #1708 Fix handling of `datetime64[ms]` in `dataframe.select_dtypes`


# cuDF 0.7.0 (10 May 2019)

## New Features

- PR #982 Implement gdf_group_by_without_aggregations and gdf_unique_indices functions
- PR #1142 Add `GDF_BOOL` column type
- PR #1194 Implement overloads for CUDA atomic operations
- PR #1292 Implemented Bitwise binary ops AND, OR, XOR (&, |, ^)
- PR #1235 Add GPU-accelerated Parquet Reader
- PR #1335 Added local_dict arg in `DataFrame.query()`.
- PR #1282 Add Series and DataFrame.describe()
- PR #1356 Rolling windows
- PR #1381 Add DataFrame._get_numeric_data
- PR #1388 Add CODEOWNERS file to auto-request reviews based on where changes are made
- PR #1396 Add DataFrame.drop method
- PR #1413 Add DataFrame.melt method
- PR #1412 Add DataFrame.pop()
- PR #1419 Initial CSV writer function
- PR #1441 Add Series level cumulative ops (cumsum, cummin, cummax, cumprod)
- PR #1420 Add script to build and test on a local gpuCI image
- PR #1440 Add DatetimeColumn.min(), DatetimeColumn.max()
- PR #1455 Add Series.Shift via Numba kernel
- PR #1441 Add Series level cumulative ops (cumsum, cummin, cummax, cumprod)
- PR #1461 Add Python coverage test to gpu build
- PR #1445 Parquet Reader: Add selective reading of rows and row group
- PR #1532 Parquet Reader: Add support for INT96 timestamps
- PR #1516 Add Series and DataFrame.ndim
- PR #1556 Add libcudf C++ transition guide
- PR #1466 Add GPU-accelerated ORC Reader
- PR #1565 Add build script for nightly doc builds
- PR #1508 Add Series isna, isnull, and notna
- PR #1456 Add Series.diff() via Numba kernel
- PR #1588 Add Index `astype` typecasting
- PR #1301 MultiIndex support
- PR #1599 Level keyword supported in groupby
- PR #929 Add support operations to dataframe
- PR #1609 Groupby accept list of Series
- PR #1658 Support `group_keys=True` keyword in groupby method

## Improvements

- PR #1531 Refactor closures as private functions in gpuarrow
- PR #1404 Parquet reader page data decoding speedup
- PR #1076 Use `type_dispatcher` in join, quantiles, filter, segmented sort, radix sort and hash_groupby
- PR #1202 Simplify README.md
- PR #1149 CSV Reader: Change convertStrToValue() functions to `__device__` only
- PR #1238 Improve performance of the CUDA trie used in the CSV reader
- PR #1245 Use file cache for JIT kernels
- PR #1278 Update CONTRIBUTING for new conda environment yml naming conventions
- PR #1163 Refactored UnaryOps. Reduced API to two functions: `gdf_unary_math` and `gdf_cast`. Added `abs`, `-`, and `~` ops. Changed bindings to Cython
- PR #1284 Update docs version
- PR #1287 add exclude argument to cudf.select_dtype function
- PR #1286 Refactor some of the CSV Reader kernels into generic utility functions
- PR #1291 fillna in `Series.to_gpu_array()` and `Series.to_array()` can accept the scalar too now.
- PR #1005 generic `reduction` and `scan` support
- PR #1349 Replace modernGPU sort join with thrust.
- PR #1363 Add a dataframe.mean(...) that raises NotImplementedError to satisfy `dask.dataframe.utils.is_dataframe_like`
- PR #1319 CSV Reader: Use column wrapper for gdf_column output alloc/dealloc
- PR #1376 Change series quantile default to linear
- PR #1399 Replace CFFI bindings for NVTX functions with Cython bindings
- PR #1389 Refactored `set_null_count()`
- PR #1386 Added macros `GDF_TRY()`, `CUDF_TRY()` and `ASSERT_CUDF_SUCCEEDED()`
- PR #1435 Rework CMake and conda recipes to depend on installed libraries
- PR #1391 Tidy up bit-resolution-operation and bitmask class code
- PR #1439 Add cmake variable to enable compiling CUDA code with -lineinfo
- PR #1462 Add ability to read parquet files from arrow::io::RandomAccessFile
- PR #1453 Convert CSV Reader CFFI to Cython
- PR #1479 Convert Parquet Reader CFFI to Cython
- PR #1397 Add a utility function for producing an overflow-safe kernel launch grid configuration
- PR #1382 Add GPU parsing of nested brackets to cuIO parsing utilities
- PR #1481 Add cudf::table constructor to allocate a set of `gdf_column`s
- PR #1484 Convert GroupBy CFFI to Cython
- PR #1463 Allow and default melt keyword argument var_name to be None
- PR #1486 Parquet Reader: Use device_buffer rather than device_ptr
- PR #1525 Add cudatoolkit conda dependency
- PR #1520 Renamed `src/dataframe` to `src/table` and moved `table.hpp`. Made `types.hpp` to be type declarations only.
- PR #1492 Convert transpose CFFI to Cython
- PR #1495 Convert binary and unary ops CFFI to Cython
- PR #1503 Convert sorting and hashing ops CFFI to Cython
- PR #1522 Use latest release version in update-version CI script
- PR #1533 Remove stale join CFFI, fix memory leaks in join Cython
- PR #1521 Added `row_bitmask` to compute bitmask for rows of a table. Merged `valids_ops.cu` and `bitmask_ops.cu`
- PR #1553 Overload `hash_row` to avoid using intial hash values. Updated `gdf_hash` to select between overloads
- PR #1585 Updated `cudf::table` to maintain own copy of wrapped `gdf_column*`s
- PR #1559 Add `except +` to all Cython function definitions to catch C++ exceptions properly
- PR #1617 `has_nulls` and `column_dtypes` for `cudf::table`
- PR #1590 Remove CFFI from the build / install process entirely
- PR #1536 Convert gpuarrow CFFI to Cython
- PR #1655 Add `Column._pointer` as a way to access underlying `gdf_column*` of a `Column`
- PR #1655 Update readme conda install instructions for cudf version 0.6 and 0.7


## Bug Fixes

- PR #1233 Fix dtypes issue while adding the column to `str` dataframe.
- PR #1254 CSV Reader: fix data type detection for floating-point numbers in scientific notation
- PR #1289 Fix looping over each value instead of each category in concatenation
- PR #1293 Fix Inaccurate error message in join.pyx
- PR #1308 Add atomicCAS overload for `int8_t`, `int16_t`
- PR #1317 Fix catch polymorphic exception by reference in ipc.cu
- PR #1325 Fix dtype of null bitmasks to int8
- PR #1326 Update build documentation to use -DCMAKE_CXX11_ABI=ON
- PR #1334 Add "na_position" argument to CategoricalColumn sort_by_values
- PR #1321 Fix out of bounds warning when checking Bzip2 header
- PR #1359 Add atomicAnd/Or/Xor for integers
- PR #1354 Fix `fillna()` behaviour when replacing values with different dtypes
- PR #1347 Fixed core dump issue while passing dict_dtypes without column names in `cudf.read_csv()`
- PR #1379 Fixed build failure caused due to error: 'col_dtype' may be used uninitialized
- PR #1392 Update cudf Dockerfile and package_versions.sh
- PR #1385 Added INT8 type to `_schema_to_dtype` for use in GpuArrowReader
- PR #1393 Fixed a bug in `gdf_count_nonzero_mask()` for the case of 0 bits to count
- PR #1395 Update CONTRIBUTING to use the environment variable CUDF_HOME
- PR #1416 Fix bug at gdf_quantile_exact and gdf_quantile_appox
- PR #1421 Fix remove creation of series multiple times during `add_column()`
- PR #1405 CSV Reader: Fix memory leaks on read_csv() failure
- PR #1328 Fix CategoricalColumn to_arrow() null mask
- PR #1433 Fix NVStrings/categories includes
- PR #1432 Update NVStrings to 0.7.* to coincide with 0.7 development
- PR #1483 Modify CSV reader to avoid cropping blank quoted characters in non-string fields
- PR #1446 Merge 1275 hotfix from master into branch-0.7
- PR #1447 Fix legacy groupby apply docstring
- PR #1451 Fix hash join estimated result size is not correct
- PR #1454 Fix local build script improperly change directory permissions
- PR #1490 Require Dask 1.1.0+ for `is_dataframe_like` test or skip otherwise.
- PR #1491 Use more specific directories & groups in CODEOWNERS
- PR #1497 Fix Thrust issue on CentOS caused by missing default constructor of host_vector elements
- PR #1498 Add missing include guard to device_atomics.cuh and separated DEVICE_ATOMICS_TEST
- PR #1506 Fix csv-write call to updated NVStrings method
- PR #1510 Added nvstrings `fillna()` function
- PR #1507 Parquet Reader: Default string data to GDF_STRING
- PR #1535 Fix doc issue to ensure correct labelling of cudf.series
- PR #1537 Fix `undefined reference` link error in HashPartitionTest
- PR #1548 Fix ci/local/build.sh README from using an incorrect image example
- PR #1551 CSV Reader: Fix integer column name indexing
- PR #1586 Fix broken `scalar_wrapper::operator==`
- PR #1591 ORC/Parquet Reader: Fix missing import for FileNotFoundError exception
- PR #1573 Parquet Reader: Fix crash due to clash with ORC reader datasource
- PR #1607 Revert change of `column.to_dense_buffer` always return by copy for performance concerns
- PR #1618 ORC reader: fix assert & data output when nrows/skiprows isn't aligned to stripe boundaries
- PR #1631 Fix failure of TYPES_TEST on some gcc-7 based systems.
- PR #1641 CSV Reader: Fix skip_blank_lines behavior with Windows line terminators (\r\n)
- PR #1648 ORC reader: fix non-deterministic output when skiprows is non-zero
- PR #1676 Fix groupby `as_index` behaviour with `MultiIndex`
- PR #1659 Fix bug caused by empty groupbys and multiindex slicing throwing exceptions
- PR #1656 Correct Groupby failure in dask when un-aggregable columns are left in dataframe.
- PR #1689 Fix groupby performance regression
- PR #1694 Add Cython as a runtime dependency since it's required in `setup.py`


# cuDF 0.6.1 (25 Mar 2019)

## Bug Fixes

- PR #1275 Fix CentOS exception in DataFrame.hash_partition from using value "returned" by a void function


# cuDF 0.6.0 (22 Mar 2019)

## New Features

- PR #760 Raise `FileNotFoundError` instead of `GDF_FILE_ERROR` in `read_csv` if the file does not exist
- PR #539 Add Python bindings for replace function
- PR #823 Add Doxygen configuration to enable building HTML documentation for libcudf C/C++ API
- PR #807 CSV Reader: Add byte_range parameter to specify the range in the input file to be read
- PR #857 Add Tail method for Series/DataFrame and update Head method to use iloc
- PR #858 Add series feature hashing support
- PR #871 CSV Reader: Add support for NA values, including user specified strings
- PR #893 Adds PyArrow based parquet readers / writers to Python, fix category dtype handling, fix arrow ingest buffer size issues
- PR #867 CSV Reader: Add support for ignoring blank lines and comment lines
- PR #887 Add Series digitize method
- PR #895 Add Series groupby
- PR #898 Add DataFrame.groupby(level=0) support
- PR #920 Add feather, JSON, HDF5 readers / writers from PyArrow / Pandas
- PR #888 CSV Reader: Add prefix parameter for column names, used when parsing without a header
- PR #913 Add DLPack support: convert between cuDF DataFrame and DLTensor
- PR #939 Add ORC reader from PyArrow
- PR #918 Add Series.groupby(level=0) support
- PR #906 Add binary and comparison ops to DataFrame
- PR #958 Support unary and binary ops on indexes
- PR #964 Add `rename` method to `DataFrame`, `Series`, and `Index`
- PR #985 Add `Series.to_frame` method
- PR #985 Add `drop=` keyword to reset_index method
- PR #994 Remove references to pygdf
- PR #990 Add external series groupby support
- PR #988 Add top-level merge function to cuDF
- PR #992 Add comparison binaryops to DateTime columns
- PR #996 Replace relative path imports with absolute paths in tests
- PR #995 CSV Reader: Add index_col parameter to specify the column name or index to be used as row labels
- PR #1004 Add `from_gpu_matrix` method to DataFrame
- PR #997 Add property index setter
- PR #1007 Replace relative path imports with absolute paths in cudf
- PR #1013 select columns with df.columns
- PR #1016 Rename Series.unique_count() to nunique() to match pandas API
- PR #947 Prefixsum to handle nulls and float types
- PR #1029 Remove rest of relative path imports
- PR #1021 Add filtered selection with assignment for Dataframes
- PR #872 Adding NVCategory support to cudf apis
- PR #1052 Add left/right_index and left/right_on keywords to merge
- PR #1091 Add `indicator=` and `suffixes=` keywords to merge
- PR #1107 Add unsupported keywords to Series.fillna
- PR #1032 Add string support to cuDF python
- PR #1136 Removed `gdf_concat`
- PR #1153 Added function for getting the padded allocation size for valid bitmask
- PR #1148 Add cudf.sqrt for dataframes and Series
- PR #1159 Add Python bindings for libcudf dlpack functions
- PR #1155 Add __array_ufunc__ for DataFrame and Series for sqrt
- PR #1168 to_frame for series accepts a name argument


## Improvements

- PR #1218 Add dask-cudf page to API docs
- PR #892 Add support for heterogeneous types in binary ops with JIT
- PR #730 Improve performance of `gdf_table` constructor
- PR #561 Add Doxygen style comments to Join CUDA functions
- PR #813 unified libcudf API functions by replacing gpu_ with gdf_
- PR #822 Add support for `__cuda_array_interface__` for ingest
- PR #756 Consolidate common helper functions from unordered map and multimap
- PR #753 Improve performance of groupby sum and average, especially for cases with few groups.
- PR #836 Add ingest support for arrow chunked arrays in Column, Series, DataFrame creation
- PR #763 Format doxygen comments for csv_read_arg struct
- PR #532 CSV Reader: Use type dispatcher instead of switch block
- PR #694 Unit test utilities improvements
- PR #878 Add better indexing to Groupby
- PR #554 Add `empty` method and `is_monotonic` attribute to `Index`
- PR #1040 Fixed up Doxygen comment tags
- PR #909 CSV Reader: Avoid host->device->host copy for header row data
- PR #916 Improved unit testing and error checking for `gdf_column_concat`
- PR #941 Replace `numpy` call in `Series.hash_encode` with `numba`
- PR #942 Added increment/decrement operators for wrapper types
- PR #943 Updated `count_nonzero_mask` to return `num_rows` when the mask is null
- PR #952 Added trait to map C++ type to `gdf_dtype`
- PR #966 Updated RMM submodule.
- PR #998 Add IO reader/writer modules to API docs, fix for missing cudf.Series docs
- PR #1017 concatenate along columns for Series and DataFrames
- PR #1002 Support indexing a dataframe with another boolean dataframe
- PR #1018 Better concatenation for Series and Dataframes
- PR #1036 Use Numpydoc style docstrings
- PR #1047 Adding gdf_dtype_extra_info to gdf_column_view_augmented
- PR #1054 Added default ctor to SerialTrieNode to overcome Thrust issue in CentOS7 + CUDA10
- PR #1024 CSV Reader: Add support for hexadecimal integers in integral-type columns
- PR #1033 Update `fillna()` to use libcudf function `gdf_replace_nulls`
- PR #1066 Added inplace assignment for columns and select_dtypes for dataframes
- PR #1026 CSV Reader: Change the meaning and type of the quoting parameter to match Pandas
- PR #1100 Adds `CUDF_EXPECTS` error-checking macro
- PR #1092 Fix select_dtype docstring
- PR #1111 Added cudf::table
- PR #1108 Sorting for datetime columns
- PR #1120 Return a `Series` (not a `Column`) from `Series.cat.set_categories()`
- PR #1128 CSV Reader: The last data row does not need to be line terminated
- PR #1183 Bump Arrow version to 0.12.1
- PR #1208 Default to CXX11_ABI=ON
- PR #1252 Fix NVStrings dependencies for cuda 9.2 and 10.0
- PR #2037 Optimize the existing `gather` and `scatter` routines in `libcudf`

## Bug Fixes

- PR #821 Fix flake8 issues revealed by flake8 update
- PR #808 Resolved renamed `d_columns_valids` variable name
- PR #820 CSV Reader: fix the issue where reader adds additional rows when file uses \r\n as a line terminator
- PR #780 CSV Reader: Fix scientific notation parsing and null values for empty quotes
- PR #815 CSV Reader: Fix data parsing when tabs are present in the input CSV file
- PR #850 Fix bug where left joins where the left df has 0 rows causes a crash
- PR #861 Fix memory leak by preserving the boolean mask index
- PR #875 Handle unnamed indexes in to/from arrow functions
- PR #877 Fix ingest of 1 row arrow tables in from arrow function
- PR #876 Added missing `<type_traits>` include
- PR #889 Deleted test_rmm.py which has now moved to RMM repo
- PR #866 Merge v0.5.1 numpy ABI hotfix into 0.6
- PR #917 value_counts return int type on empty columns
- PR #611 Renamed `gdf_reduce_optimal_output_size()` -> `gdf_reduction_get_intermediate_output_size()`
- PR #923 fix index for negative slicing for cudf dataframe and series
- PR #927 CSV Reader: Fix category GDF_CATEGORY hashes not being computed properly
- PR #921 CSV Reader: Fix parsing errors with delim_whitespace, quotations in the header row, unnamed columns
- PR #933 Fix handling objects of all nulls in series creation
- PR #940 CSV Reader: Fix an issue where the last data row is missing when using byte_range
- PR #945 CSV Reader: Fix incorrect datetime64 when milliseconds or space separator are used
- PR #959 Groupby: Problem with column name lookup
- PR #950 Converting dataframe/recarry with non-contiguous arrays
- PR #963 CSV Reader: Fix another issue with missing data rows when using byte_range
- PR #999 Fix 0 sized kernel launches and empty sort_index exception
- PR #993 Fix dtype in selecting 0 rows from objects
- PR #1009 Fix performance regression in `to_pandas` method on DataFrame
- PR #1008 Remove custom dask communication approach
- PR #1001 CSV Reader: Fix a memory access error when reading a large (>2GB) file with date columns
- PR #1019 Binary Ops: Fix error when one input column has null mask but other doesn't
- PR #1014 CSV Reader: Fix false positives in bool value detection
- PR #1034 CSV Reader: Fix parsing floating point precision and leading zero exponents
- PR #1044 CSV Reader: Fix a segfault when byte range aligns with a page
- PR #1058 Added support for `DataFrame.loc[scalar]`
- PR #1060 Fix column creation with all valid nan values
- PR #1073 CSV Reader: Fix an issue where a column name includes the return character
- PR #1090 Updating Doxygen Comments
- PR #1080 Fix dtypes returned from loc / iloc because of lists
- PR #1102 CSV Reader: Minor fixes and memory usage improvements
- PR #1174: Fix release script typo
- PR #1137 Add prebuild script for CI
- PR #1118 Enhanced the `DataFrame.from_records()` feature
- PR #1129 Fix join performance with index parameter from using numpy array
- PR #1145 Issue with .agg call on multi-column dataframes
- PR #908 Some testing code cleanup
- PR #1167 Fix issue with null_count not being set after inplace fillna()
- PR #1184 Fix iloc performance regression
- PR #1185 Support left_on/right_on and also on=str in merge
- PR #1200 Fix allocating bitmasks with numba instead of rmm in allocate_mask function
- PR #1213 Fix bug with csv reader requesting subset of columns using wrong datatype
- PR #1223 gpuCI: Fix label on rapidsai channel on gpu build scripts
- PR #1242 Add explicit Thrust exec policy to fix NVCATEGORY_TEST segfault on some platforms
- PR #1246 Fix categorical tests that failed due to bad implicit type conversion
- PR #1255 Fix overwriting conda package main label uploads
- PR #1259 Add dlpack includes to pip build


# cuDF 0.5.1 (05 Feb 2019)

## Bug Fixes

- PR #842 Avoid using numpy via cimport to prevent ABI issues in Cython compilation


# cuDF 0.5.0 (28 Jan 2019)

## New Features

- PR #722 Add bzip2 decompression support to `read_csv()`
- PR #693 add ZLIB-based GZIP/ZIP support to `read_csv_strings()`
- PR #411 added null support to gdf_order_by (new API) and cudf_table::sort
- PR #525 Added GitHub Issue templates for bugs, documentation, new features, and questions
- PR #501 CSV Reader: Add support for user-specified decimal point and thousands separator to read_csv_strings()
- PR #455 CSV Reader: Add support for user-specified decimal point and thousands separator to read_csv()
- PR #439 add `DataFrame.drop` method similar to pandas
- PR #356 add `DataFrame.transpose` method and `DataFrame.T` property similar to pandas
- PR #505 CSV Reader: Add support for user-specified boolean values
- PR #350 Implemented Series replace function
- PR #490 Added print_env.sh script to gather relevant environment details when reporting cuDF issues
- PR #474 add ZLIB-based GZIP/ZIP support to `read_csv()`
- PR #547 Added melt similar to `pandas.melt()`
- PR #491 Add CI test script to check for updates to CHANGELOG.md in PRs
- PR #550 Add CI test script to check for style issues in PRs
- PR #558 Add CI scripts for cpu-based conda and gpu-based test builds
- PR #524 Add Boolean Indexing
- PR #564 Update python `sort_values` method to use updated libcudf `gdf_order_by` API
- PR #509 CSV Reader: Input CSV file can now be passed in as a text or a binary buffer
- PR #607 Add `__iter__` and iteritems to DataFrame class
- PR #643 added a new api gdf_replace_nulls that allows a user to replace nulls in a column

## Improvements

- PR #426 Removed sort-based groupby and refactored existing groupby APIs. Also improves C++/CUDA compile time.
- PR #461 Add `CUDF_HOME` variable in README.md to replace relative pathing.
- PR #472 RMM: Created centralized rmm::device_vector alias and rmm::exec_policy
- PR #500 Improved the concurrent hash map class to support partitioned (multi-pass) hash table building.
- PR #454 Improve CSV reader docs and examples
- PR #465 Added templated C++ API for RMM to avoid explicit cast to `void**`
- PR #513 `.gitignore` tweaks
- PR #521 Add `assert_eq` function for testing
- PR #502 Simplify Dockerfile for local dev, eliminate old conda/pip envs
- PR #549 Adds `-rdynamic` compiler flag to nvcc for Debug builds
- PR #472 RMM: Created centralized rmm::device_vector alias and rmm::exec_policy
- PR #577 Added external C++ API for scatter/gather functions
- PR #500 Improved the concurrent hash map class to support partitioned (multi-pass) hash table building
- PR #583 Updated `gdf_size_type` to `int`
- PR #500 Improved the concurrent hash map class to support partitioned (multi-pass) hash table building
- PR #617 Added .dockerignore file. Prevents adding stale cmake cache files to the docker container
- PR #658 Reduced `JOIN_TEST` time by isolating overflow test of hash table size computation
- PR #664 Added Debuging instructions to README
- PR #651 Remove noqa marks in `__init__.py` files
- PR #671 CSV Reader: uncompressed buffer input can be parsed without explicitly specifying compression as None
- PR #684 Make RMM a submodule
- PR #718 Ensure sum, product, min, max methods pandas compatibility on empty datasets
- PR #720 Refactored Index classes to make them more Pandas-like, added CategoricalIndex
- PR #749 Improve to_arrow and from_arrow Pandas compatibility
- PR #766 Remove TravisCI references, remove unused variables from CMake, fix ARROW_VERSION in Cmake
- PR #773 Add build-args back to Dockerfile and handle dependencies based on environment yml file
- PR #781 Move thirdparty submodules to root and symlink in /cpp
- PR #843 Fix broken cudf/python API examples, add new methods to the API index

## Bug Fixes

- PR #569 CSV Reader: Fix days being off-by-one when parsing some dates
- PR #531 CSV Reader: Fix incorrect parsing of quoted numbers
- PR #465 Added templated C++ API for RMM to avoid explicit cast to `void**`
- PR #473 Added missing <random> include
- PR #478 CSV Reader: Add api support for auto column detection, header, mangle_dupe_cols, usecols
- PR #495 Updated README to correct where cffi pytest should be executed
- PR #501 Fix the intermittent segfault caused by the `thousands` and `compression` parameters in the csv reader
- PR #502 Simplify Dockerfile for local dev, eliminate old conda/pip envs
- PR #512 fix bug for `on` parameter in `DataFrame.merge` to allow for None or single column name
- PR #511 Updated python/cudf/bindings/join.pyx to fix cudf merge printing out dtypes
- PR #513 `.gitignore` tweaks
- PR #521 Add `assert_eq` function for testing
- PR #537 Fix CMAKE_CUDA_STANDARD_REQURIED typo in CMakeLists.txt
- PR #447 Fix silent failure in initializing DataFrame from generator
- PR #545 Temporarily disable csv reader thousands test to prevent segfault (test re-enabled in PR #501)
- PR #559 Fix Assertion error while using `applymap` to change the output dtype
- PR #575 Update `print_env.sh` script to better handle missing commands
- PR #612 Prevent an exception from occuring with true division on integer series.
- PR #630 Fix deprecation warning for `pd.core.common.is_categorical_dtype`
- PR #622 Fix Series.append() behaviour when appending values with different numeric dtype
- PR #603 Fix error while creating an empty column using None.
- PR #673 Fix array of strings not being caught in from_pandas
- PR #644 Fix return type and column support of dataframe.quantile()
- PR #634 Fix create `DataFrame.from_pandas()` with numeric column names
- PR #654 Add resolution check for GDF_TIMESTAMP in Join
- PR #648 Enforce one-to-one copy required when using `numba>=0.42.0`
- PR #645 Fix cmake build type handling not setting debug options when CMAKE_BUILD_TYPE=="Debug"
- PR #669 Fix GIL deadlock when launching multiple python threads that make Cython calls
- PR #665 Reworked the hash map to add a way to report the destination partition for a key
- PR #670 CMAKE: Fix env include path taking precedence over libcudf source headers
- PR #674 Check for gdf supported column types
- PR #677 Fix 'gdf_csv_test_Dates' gtest failure due to missing nrows parameter
- PR #604 Fix the parsing errors while reading a csv file using `sep` instead of `delimiter`.
- PR #686 Fix converting nulls to NaT values when converting Series to Pandas/Numpy
- PR #689 CSV Reader: Fix behavior with skiprows+header to match pandas implementation
- PR #691 Fixes Join on empty input DFs
- PR #706 CSV Reader: Fix broken dtype inference when whitespace is in data
- PR #717 CSV reader: fix behavior when parsing a csv file with no data rows
- PR #724 CSV Reader: fix build issue due to parameter type mismatch in a std::max call
- PR #734 Prevents reading undefined memory in gpu_expand_mask_bits numba kernel
- PR #747 CSV Reader: fix an issue where CUDA allocations fail with some large input files
- PR #750 Fix race condition for handling NVStrings in CMake
- PR #719 Fix merge column ordering
- PR #770 Fix issue where RMM submodule pointed to wrong branch and pin other to correct branches
- PR #778 Fix hard coded ABI off setting
- PR #784 Update RMM submodule commit-ish and pip paths
- PR #794 Update `rmm::exec_policy` usage to fix segmentation faults when used as temprory allocator.
- PR #800 Point git submodules to branches of forks instead of exact commits


# cuDF 0.4.0 (05 Dec 2018)

## New Features

- PR #398 add pandas-compatible `DataFrame.shape()` and `Series.shape()`
- PR #394 New documentation feature "10 Minutes to cuDF"
- PR #361 CSV Reader: Add support for strings with delimiters

## Improvements

 - PR #436 Improvements for type_dispatcher and wrapper structs
 - PR #429 Add CHANGELOG.md (this file)
 - PR #266 use faster CUDA-accelerated DataFrame column/Series concatenation.
 - PR #379 new C++ `type_dispatcher` reduces code complexity in supporting many data types.
 - PR #349 Improve performance for creating columns from memoryview objects
 - PR #445 Update reductions to use type_dispatcher. Adds integer types support to sum_of_squares.
 - PR #448 Improve installation instructions in README.md
 - PR #456 Change default CMake build to Release, and added option for disabling compilation of tests

## Bug Fixes

 - PR #444 Fix csv_test CUDA too many resources requested fail.
 - PR #396 added missing output buffer in validity tests for groupbys.
 - PR #408 Dockerfile updates for source reorganization
 - PR #437 Add cffi to Dockerfile conda env, fixes "cannot import name 'librmm'"
 - PR #417 Fix `map_test` failure with CUDA 10
 - PR #414 Fix CMake installation include file paths
 - PR #418 Properly cast string dtypes to programmatic dtypes when instantiating columns
 - PR #427 Fix and tests for Concatenation illegal memory access with nulls


# cuDF 0.3.0 (23 Nov 2018)

## New Features

 - PR #336 CSV Reader string support

## Improvements

 - PR #354 source code refactored for better organization. CMake build system overhaul. Beginning of transition to Cython bindings.
 - PR #290 Add support for typecasting to/from datetime dtype
 - PR #323 Add handling pyarrow boolean arrays in input/out, add tests
 - PR #325 GDF_VALIDITY_UNSUPPORTED now returned for algorithms that don't support non-empty valid bitmasks
 - PR #381 Faster InputTooLarge Join test completes in ms rather than minutes.
 - PR #373 .gitignore improvements
 - PR #367 Doc cleanup & examples for DataFrame methods
 - PR #333 Add Rapids Memory Manager documentation
 - PR #321 Rapids Memory Manager adds file/line location logging and convenience macros
 - PR #334 Implement DataFrame `__copy__` and `__deepcopy__`
 - PR #271 Add NVTX ranges to pygdf
 - PR #311 Document system requirements for conda install

## Bug Fixes

 - PR #337 Retain index on `scale()` function
 - PR #344 Fix test failure due to PyArrow 0.11 Boolean handling
 - PR #364 Remove noexcept from managed_allocator;  CMakeLists fix for NVstrings
 - PR #357 Fix bug that made all series be considered booleans for indexing
 - PR #351 replace conda env configuration for developers
 - PRs #346 #360 Fix CSV reading of negative numbers
 - PR #342 Fix CMake to use conda-installed nvstrings
 - PR #341 Preserve categorical dtype after groupby aggregations
 - PR #315 ReadTheDocs build update to fix missing libcuda.so
 - PR #320 FIX out-of-bounds access error in reductions.cu
 - PR #319 Fix out-of-bounds memory access in libcudf count_valid_bits
 - PR #303 Fix printing empty dataframe


# cuDF 0.2.0 and cuDF 0.1.0

These were initial releases of cuDF based on previously separate pyGDF and libGDF libraries.<|MERGE_RESOLUTION|>--- conflicted
+++ resolved
@@ -52,9 +52,6 @@
 - PR #2679 AVRO reader: fix cuda errors when decoding compressed streams
 - PR #2651 Remove nvidia driver installation from ci/cpu/build.sh
 - PR #2697 Ensure csv reader sets datetime column time units
-<<<<<<< HEAD
-- PR #2716 Added Exception for `StringMethods` in string methods
-=======
 - PR #2698 Return RangeIndex from contiguous slice of RangeIndex
 - PR #2672 Fix null and integer handling in round
 - PR #2704 Parquet Reader: Fix crash when loading string column with nulls
@@ -64,8 +61,8 @@
 - PR #2736 Pin Jitify branch to v0.10 version
 - PR #2742 IO Readers: Fix possible silent failures when creating `NvStrings` instance
 - PR #2753 Fix java quantile API calls
-
->>>>>>> 485a511a
+- PR #2716 Added Exception for `StringMethods` in string methods
+
 
 # cuDF 0.9.0 (21 Aug 2019)
 
