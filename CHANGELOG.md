# cuDF 0.11.0 (Date TBD)

## New Features
- PR #2905 Added `Series.median()` and null support for `Series.quantile()`
- PR #2930 JSON Reader: Support ARROW_RANDOM_FILE input
- PR #2956 Add `cudf::stack` and `cudf::tile`
- PR #2980 Added nvtext is_vowel/is_consonant functions
- PR #2987 Add `inplace` arg to `DataFrame.reset_index` and `Series`
- PR #3011 Added libcudf++ transition guide
- PR #3129 Add strings column factory from `std::vector`s
- PR #3054 Add parquet reader support for decimal data types
- PR #3022 adds DataFrame.astype for cuDF dataframes
- PR #2962 Add isnull(), notnull() and related functions
- PR #3025 Move search files to legacy
- PR #3068 Add `scalar` class
- PR #3094 Adding `any` and `all` support from libcudf
- PR #3130 Define and implement new `column_wrapper`
- PR #3143 Define and implement new copying APIs `slice` and `split`
- PR #3161 Move merge files to legacy
- PR #3079 Added support to write ORC files given a local path
- PR #3192 Add dtype param to cast `DataFrame` on init
- PR #3213 Port cuIO to libcudf++
- PR #3222 Add nvtext character tokenizer
- PR #3223 Java expose underlying buffers
- PR #3300 Add `DataFrame.insert`
- PR #3263 Define and implement new `valid_if`
- PR #3278 Add `to_host` utility to copy `column_view` to host
- PR #3087 Add new cudf::experimental bool8 wrapper
- PR #3219 Construct column from column_view
- PR #3229 Define and implement new search APIs
- PR #3308 java add API for memory usage callbacks
- PR #2691 Row-wise reduction and scan operations via CuPy
- PR #3291 Add normalize_nans_and_zeros
- PR #3356 Add vertical concatenation for table/columns
- PR #3344 java split API
- PR #2791 Add `groupby.std()`
- PR #3368 Enable dropna argument in dask_cudf groupby
- PR #3298 add null replacement iterator for column_device_view
- PR #3297 Define and implement new groupby API.
- PR #3396 Update device_atomics with new bool8 and timestamp specializations
- PR #3411 Java host memory management API
- PR #3393 Implement df.cov and enable covariance/correlation in dask_cudf
- PR #3401 Add dask_cudf ORC writer (to_orc)
- PR #3331 Add copy_if_else
- PR #3427 Define and Implement new multi-search API
- PR #3442 Add Bool-index + Multi column + DataFrame support for set-item
- PR #3172 Define and implement new fill/repeat/copy_range APIs

## Improvements

- PR #2904 Move gpu decompressors to cudf::io namespace
- PR #2977 Moved old C++ test utilities to legacy directory.
- PR #2965 Fix slow orc reader perf with large uncompressed blocks
- PR #2995 Move JIT type utilities to legacy directory
- PR #2927 Add ``Table`` and ``TableView`` extension classes that wrap legacy cudf::table
- PR #3005 Renames `cudf::exp` namespace to `cudf::experimental`
- PR #3008 Make safe versions of `is_null` and `is_valid` in `column_device_view`
- PR #3026 Move fill and repeat files to legacy
- PR #3027 Move copying.hpp and related source to legacy folder
- PR #3014 Snappy decompression optimizations
- PR #3032 Use `asarray` to coerce indices to a NumPy array
- PR #2996 IO Readers: Replace `cuio::device_buffer` with `rmm::device_buffer`
- PR #3051 Specialized hash function for strings column
- PR #3065 Select and Concat for cudf::experimental::table
- PR #3080 Move `valid_if.cuh` to `legacy/`
- PR #3052 Moved replace.hpp functionality to legacy
- PR #3091 Move join files to legacy
- PR #3092 Implicitly init RMM if Java allocates before init
- PR #3029 Update gdf_ numeric types with stdint and move to cudf namespace
- PR #3052 Moved replace.hpp functionality to legacy
- PR #2955 Add cmake option to only build for present GPU architecture
- PR #3070 Move functions.h and related source to legacy
- PR #2951 Allow set_index to handle a list of column names
- PR #3093 Move groupby files to legacy
- PR #2988 Removing GIS functionality (now part of cuSpatial library)
- PR #3067 Java method to return size of device memory buffer
- PR #3083 Improved some binary operation tests to include null testing.
- PR #3084 Update to arrow-cpp and pyarrow 0.15.0
- PR #3071 Move cuIO to legacy
- PR #3126 Round 2 of snappy decompression optimizations
- PR #3046 Define and implement new copying APIs `empty_like` and `allocate_like`
- PR #3128 Support MultiIndex in DataFrame.join
- PR #2971 Added initial gather and scatter methods for strings_column_view
- PR #3133 Port NVStrings to cudf column: count_characters and count_bytes
- PR #2991 Added strings column functions concatenate and join_strings
- PR #3028 Define and implement new `gather` APIs.
- PR #3135 Add nvtx utilities to cudf::nvtx namespace
- PR #3021 Java host side concat of serialized buffers
- PR #3138 Move unary files to legacy
- PR #3170 Port NVStrings substring functions to cudf strings column
- PR #3159 Port NVStrings is-chars-types function to cudf strings column
- PR #3154 Make `table_view_base.column()` const and add `mutable_table_view.column()`
- PR #3175 Set cmake cuda version variables
- PR #3171 Move deprecated error macros to legacy
- PR #3191 Port NVStrings integer convert ops to cudf column
- PR #3189 Port NVStrings find ops to cudf column
- PR #3352 Port NVStrings convert float functions to cudf strings column
- PR #3193 Add cuPy as a formal dependency
- PR #3195 Support for zero columned `table_view`
- PR #3165 Java device memory size for string category
- PR #3205 Move transform files to legacy
- PR #3202 Rename and move error.hpp to public headers
- PR #2878 Use upstream merge code in dask_cudf
- PR #3217 Port NVStrings upper and lower case conversion functions
- PR #3350 Port NVStrings booleans convert functions
- PR #3231 Add `column::release()` to give up ownership of contents.
- PR #3157 Use enum class rather than enum for mask_allocation_policy
- PR #3232 Port NVStrings datetime conversion to cudf strings column
- PR #3136 Define and implement new transpose API
- PR #3237 Define and implement new transform APIs
- PR #3245 Move binaryop files to legacy
- PR #3241 Move stream_compaction files to legacy
- PR #3166 Move reductions to legacy
- PR #3261 Small cleanup: remove `== true`
- PR #3271 Update rmm API based on `rmm.reinitialize(...)` change
- PR #3266 Remove optional checks for CuPy
- PR #3268 Adding null ordering per column feature when sorting
- PR #3239 Adding floating point specialization to comparators for NaNs
- PR #3270 Move predicates files to legacy
- PR #3281 Add to_host specialization for strings in column test utilities
- PR #3282 Add `num_bitmask_words`
- PR #3252 Add new factory methods to include passing an existing null mask
- PR #3288 Make `bit.cuh` utilities usable from host code.
- PR #3287 Move rolling windows files to legacy
- PR #3182 Define and implement new unary APIs `is_null` and `is_not_null`
- PR #3314 Drop `cython` from run requirements
- PR #3301 Add tests for empty column wrapper.
- PR #3294 Update to arrow-cpp and pyarrow 0.15.1
- PR #3310 Add `row_hasher` and `element_hasher` utilities
- PR #3286 Clean up the starter code on README
- PR #3354 Define and implement new `scatter` APIs
- PR #3322 Port NVStrings pad operations to cudf strings column
- PR #3345 Add cache member for number of characters in string_view class
- PR #3299 Define and implement new `is_sorted` APIs
- PR #3328 Partition by stripes in dask_cudf ORC reader
- PR #3243 Use upstream join code in dask_cudf
- PR #3371 Add `select` method to `table_view`
- PR #3309 Add java and JNI bindings for search bounds
- PR #3380 Concatenate columns of strings
- PR #3382 Add fill function for strings column
- PR #3391 Move device_atomics_tests.cu files to legacy
- PR #3303 Define and implement new stream compaction APIs `copy_if`, `drop_nulls`, 
           `apply_boolean_mask`, `drop_duplicate` and `unique_count`.
- PR #3387 Strings column gather function
- PR #3440 Strings column scatter function
- PR #3389 Move quantiles.hpp + group_quantiles.hpp files to legacy
- PR #3397 Port unary cast to libcudf++
- PR #3398 Move reshape.hpp files to legacy
- PR #3425 Strings column copy_if_else implementation
- PR #3422 Move utilities to legacy
- PR #3201 Define and implement new datetime_ops APIs

## Bug Fixes

- PR #2895 Fixed dask_cudf group_split behavior to handle upstream rearrange_by_divisions
- PR #3048 Support for zero columned tables
- PR #3030 Fix snappy decoding regression in PR #3014
- PR #3041 Fixed exp to experimental namespace name change issue
- PR #3056 Add additional cmake hint for finding local build of RMM files
- PR #3060 Move copying.hpp includes to legacy
- PR #3139 Fixed java RMM auto initalization
- PR #3141 Java fix for relocated IO headers
- PR #3149 Rename column_wrapper.cuh to column_wrapper.hpp
- PR #3168 Fix mutable_column_device_view head const_cast
- PR #3199 Update JNI includes for legacy moves
- PR #3204 ORC writer: Fix ByteRLE encoding of NULLs
- PR #2994 Fix split_out-support but with hash_object_dispatch
- PR #3212 Fix string to date casting when format is not specified
- PR #3218 Fixes `row_lexicographic_comparator` issue with handling two tables
- PR #3228 Default initialize RMM when Java native dependencies are loaded
- PR #3012 replacing instances of `to_gpu_array` with `mem`
- PR #3236 Fix Numba 0.46+/CuPy 6.3 interface compatibility
- PR #3276 Update JNI includes for legacy moves
- PR #3256 Fix orc writer crash with multiple string columns
- PR #3211 Fix breaking change caused by rapidsai/rmm#167
- PR #3265 Fix dangling pointer in `is_sorted`
- PR #3267 ORC writer: fix incorrect ByteRLE encoding of long literal runs
- PR #3277 Fix invalid reference to deleted temporary in `is_sorted`.
- PR #3274 ORC writer: fix integer RLEv2 mode2 unsigned base value encoding
- PR #3279 Fix shutdown hang issues with pinned memory pool init executor
- PR #3280 Invalid children check in mutable_column_device_view
- PR #3289 fix java memory usage API for empty columns
- PR #3293 Fix loading of csv files zipped on MacOS (disabled zip min version check)
- PR #3295 Fix storing storing invalid RMM exec policies.
- PR #3307 Add pd.RangeIndex to from_pandas to fix dask_cudf meta_nonempty bug
- PR #3313 Fix public headers including non-public headers
- PR #3318 Revert arrow to 0.15.0 temporarily to unblock downstream projects CI
- PR #3317 Fix index-argument bug in dask_cudf parquet reader
- PR #3323 Fix `insert` non-assert test case
- PR #3341 Fix `Series` constructor converting NoneType to "None"
- PR #3326 Fix and test for detail::gather map iterator type inference
- PR #3334 Remove zero-size exception check from make_strings_column factories
- PR #3333 Fix compilation issues with `constexpr` functions not marked `__device__`
- PR #3340 Make all benchmarks use cudf base fixture to initialize RMM pool
- PR #3337 Fix Java to pad validity buffers to 64-byte boundary
- PR #3362 Fix `find_and_replace` upcasting series for python scalars and lists
- PR #3357 Disabling `column_view` iterators for non fixed-width types
- PR #3383 Fix : properly compute null counts for rolling_window.
- PR #3386 Removing external includes from `column_view.hpp`
- PR #3369 Add write_partition to dask_cudf to fix to_parquet bug
- PR #3388 Support getitem with bools when DataFrame has a MultiIndex
- PR #3408 Fix String and Column (De-)Serialization
- PR #3372 Fix dask-distributed scatter_by_map bug
- PR #3419 Fix a bug in parse_into_parts (incomplete input causing walking past the end of string).
- PR #3413 Fix dask_cudf read_csv file-list bug
- PR #3416 Fix memory leak in ColumnVector when pulling strings off the GPU
- PR #3424 Fix benchmark build by adding libcudacxx to benchmark's CMakeLists.txt
- PR #3435 Fix diff and shift for empty series
- PR #3439 Fix index-name bug in StringColumn concat
- PR #3445 Fix ORC Writer default stripe size
<<<<<<< HEAD
- PR #3468 Fix memory leak issue in `drop_duplicate`
=======
- PR #3459 Fix printing of invalid entries
>>>>>>> 7768311e

# cuDF 0.10.0 (16 Oct 2019)

## New Features

- PR #2423 Added `groupby.quantile()`
- PR #2522 Add Java bindings for NVStrings backed upper and lower case mutators
- PR #2605 Added Sort based groupby in libcudf
- PR #2607 Add Java bindings for parsing JSON
- PR #2629 Add dropna= parameter to groupby
- PR #2585 ORC & Parquet Readers: Remove millisecond timestamp restriction
- PR #2507 Add GPU-accelerated ORC Writer
- PR #2559 Add Series.tolist()
- PR #2653 Add Java bindings for rolling window operations
- PR #2480 Merge `custreamz` codebase into `cudf` repo
- PR #2674 Add __contains__ for Index/Series/Column
- PR #2635 Add support to read from remote and cloud sources like s3, gcs, hdfs
- PR #2722 Add Java bindings for NVTX ranges
- PR #2702 Add make_bool to dataset generation functions
- PR #2394 Move `rapidsai/custrings` into `cudf`
- PR #2734 Final sync of custrings source into cudf
- PR #2724 Add libcudf support for __contains__
- PR #2777 Add python bindings for porter stemmer measure functionality
- PR #2781 Add issorted to is_monotonic
- PR #2685 Add cudf::scatter_to_tables and cython binding
- PR #2743 Add Java bindings for NVStrings timestamp2long as part of String ColumnVector casting
- PR #2785 Add nvstrings Python docs
- PR #2786 Add benchmarks option to root build.sh
- PR #2802 Add `cudf::repeat()` and `cudf.Series.repeat()`
- PR #2773 Add Fisher's unbiased kurtosis and skew for Series/DataFrame
- PR #2748 Parquet Reader: Add option to specify loading of PANDAS index
- PR #2807 Add scatter_by_map to DataFrame python API
- PR #2836 Add nvstrings.code_points method
- PR #2844 Add Series/DataFrame notnull
- PR #2858 Add GTest type list utilities
- PR #2870 Add support for grouping by Series of arbitrary length
- PR #2719 Series covariance and Pearson correlation
- PR #2207 Beginning of libcudf overhaul: introduce new column and table types
- PR #2869 Add `cudf.CategoricalDtype`
- PR #2838 CSV Reader: Support ARROW_RANDOM_FILE input
- PR #2655 CuPy-based Series and Dataframe .values property
- PR #2803 Added `edit_distance_matrix()` function to calculate pairwise edit distance for each string on a given nvstrings object.
- PR #2811 Start of cudf strings column work based on 2207
- PR #2872 Add Java pinned memory pool allocator
- PR #2969 Add findAndReplaceAll to ColumnVector
- PR #2814 Add Datetimeindex.weekday
- PR #2999 Add timestamp conversion support for string categories
- PR #2918 Add cudf::column timestamp wrapper types

## Improvements

- PR #2578 Update legacy_groupby to use libcudf group_by_without_aggregation
- PR #2581 Removed `managed` allocator from hash map classes.
- PR #2571 Remove unnecessary managed memory from gdf_column_concat
- PR #2648 Cython/Python reorg
- PR #2588 Update Series.append documentation
- PR #2632 Replace dask-cudf set_index code with upstream
- PR #2682 Add cudf.set_allocator() function for easier allocator init
- PR #2642 Improve null printing and testing
- PR #2747 Add missing Cython headers / cudftestutil lib to conda package for cuspatial build
- PR #2706 Compute CSV format in device code to speedup performance
- PR #2673 Add support for np.longlong type
- PR #2703 move dask serialization dispatch into cudf
- PR #2728 Add YYMMDD to version tag for nightly conda packages
- PR #2729 Handle file-handle input in to_csv
- PR #2741 CSV Reader: Move kernel functions into its own file
- PR #2766 Improve nvstrings python cmake flexibility
- PR #2756 Add out_time_unit option to csv reader, support timestamp resolutions
- PR #2771 Stopgap alias for to_gpu_matrix()
- PR #2783 Support mapping input columns to function arguments in apply kernels
- PR #2645 libcudf unique_count for Series.nunique
- PR #2817 Dask-cudf: `read_parquet` support for remote filesystems
- PR #2823 improve java data movement debugging
- PR #2806 CSV Reader: Clean-up row offset operations
- PR #2640 Add dask wait/persist exmaple to 10 minute guide
- PR #2828 Optimizations of kernel launch configuration for `DataFrame.apply_rows` and `DataFrame.apply_chunks`
- PR #2831 Add `column` argument to `DataFrame.drop`
- PR #2775 Various optimizations to improve __getitem__ and __setitem__ performance
- PR #2810 cudf::allocate_like can optionally always allocate a mask.
- PR #2833 Parquet reader: align page data allocation sizes to 4-bytes to satisfy cuda-memcheck
- PR #2832 Using the new Python bindings for UCX
- PR #2856 Update group_split_cudf to use scatter_by_map
- PR #2890 Optionally keep serialized table data on the host.
- PR #2778 Doc: Updated and fixed some docstrings that were formatted incorrectly.
- PR #2830 Use YYMMDD tag in custreamz nightly build
- PR #2875 Java: Remove synchronized from register methods in MemoryCleaner
- PR #2887 Minor snappy decompression optimization
- PR #2899 Use new RMM API based on Cython
- PR #2788 Guide to Python UDFs
- PR #2919 Change java API to use operators in groupby namespace
- PR #2909 CSV Reader: Avoid row offsets host vector default init
- PR #2834 DataFrame supports setting columns via attribute syntax `df.x = col`
- PR #3147 DataFrame can be initialized from rows via list of tuples

## Bug Fixes

- PR #2584 ORC Reader: fix parsing of `DECIMAL` index positions
- PR #2619 Fix groupby serialization/deserialization
- PR #2614 Update Java version to match
- PR #2601 Fixes nlargest(1) issue in Series and Dataframe
- PR #2610 Fix a bug in index serialization (properly pass DeviceNDArray)
- PR #2621 Fixes the floordiv issue of not promoting float type when rhs is 0
- PR #2611 Types Test: fix static casting from negative int to string
- PR #2618 IO Readers: Fix datasource memory map failure for multiple reads
- PR #2628 groupby_without_aggregation non-nullable input table produces non-nullable output
- PR #2615 fix string category partitioning in java API
- PR #2641 fix string category and timeunit concat in the java API
- PR #2649 Fix groupby issue resulting from column_empty bug
- PR #2658 Fix astype() for null categorical columns
- PR #2660 fix column string category and timeunit concat in the java API
- PR #2664 ORC reader: fix `skip_rows` larger than first stripe
- PR #2654 Allow Java gdfOrderBy to work with string categories
- PR #2669 AVRO reader: fix non-deterministic output
- PR #2668 Update Java bindings to specify timestamp units for ORC and Parquet readers
- PR #2679 AVRO reader: fix cuda errors when decoding compressed streams
- PR #2692 Add concatenation for data-frame with different headers (empty and non-empty)
- PR #2651 Remove nvidia driver installation from ci/cpu/build.sh
- PR #2697 Ensure csv reader sets datetime column time units
- PR #2698 Return RangeIndex from contiguous slice of RangeIndex
- PR #2672 Fix null and integer handling in round
- PR #2704 Parquet Reader: Fix crash when loading string column with nulls
- PR #2725 Fix Jitify issue with running on Turing using CUDA version < 10
- PR #2731 Fix building of benchmarks
- PR #2738 Fix java to find new NVStrings locations
- PR #2736 Pin Jitify branch to v0.10 version
- PR #2742 IO Readers: Fix possible silent failures when creating `NvStrings` instance
- PR #2753 Fix java quantile API calls
- PR #2762 Fix validity processing for time in java
- PR #2796 Fix handling string slicing and other nvstrings delegated methods with dask
- PR #2769 Fix link to API docs in README.md
- PR #2772 Handle multiindex pandas Series #2772
- PR #2749 Fix apply_rows/apply_chunks pessimistic null mask to use in_cols null masks only
- PR #2752 CSV Reader: Fix exception when there's no rows to process
- PR #2716 Added Exception for `StringMethods` in string methods
- PR #2787 Fix Broadcasting `None` to `cudf-series`
- PR #2794 Fix async race in NVCategory::get_value and get_value_bounds
- PR #2795 Fix java build/cast error
- PR #2496 Fix improper merge of two dataframes when names differ
- PR #2824 Fix issue with incorrect result when Numeric Series replace is called several times
- PR #2751 Replace value with null
- PR #2765 Fix Java inequality comparisons for string category
- PR #2818 Fix java join API to use new C++ join API
- PR #2841 Fix nvstrings.slice and slice_from for range (0,0)
- PR #2837 Fix join benchmark
- PR #2809 Add hash_df and group_split dispatch functions for dask
- PR #2843 Parquet reader: fix skip_rows when not aligned with page or row_group boundaries
- PR #2851 Deleted existing dask-cudf/record.txt
- PR #2854 Fix column creation from ephemeral objects exposing __cuda_array_interface__
- PR #2860 Fix boolean indexing when the result is a single row
- PR #2859 Fix tail method issue for string columns
- PR #2852 Fixed `cumsum()` and `cumprod()` on boolean series.
- PR #2865 DaskIO: Fix `read_csv` and `read_orc` when input is list of files
- PR #2750 Fixed casting values to cudf::bool8 so non-zero values always cast to true
- PR #2873 Fixed dask_cudf read_partition bug by generating ParquetDatasetPiece
- PR #2850 Fixes dask_cudf.read_parquet on partitioned datasets
- PR #2896 Properly handle `axis` string keywords in `concat`
- PR #2926 Update rounding algorithm to avoid using fmod
- PR #2968 Fix Java dependency loading when using NVTX
- PR #2963 Fix ORC writer uncompressed block indexing
- PR #2928 CSV Reader: Fix using `byte_range` for large datasets
- PR #2983 Fix sm_70+ race condition in gpu_unsnap
- PR #2964 ORC Writer: Segfault when writing mixed numeric and string columns
- PR #3007 Java: Remove unit test that frees RMM invalid pointer
- PR #3009 Fix orc reader RLEv2 patch position regression from PR #2507
- PR #3002 Fix CUDA invalid configuration errors reported after loading an ORC file without data
- PR #3035 Update update-version.sh for new docs locations
- PR #3038 Fix uninitialized stream parameter in device_table deleter
- PR #3064 Fixes groupby performance issue
- PR #3061 Add rmmInitialize to nvstrings gtests
- PR #3058 Fix UDF doc markdown formatting
- PR #3059 Add nvstrings python build instructions to contributing.md


# cuDF 0.9.0 (21 Aug 2019)

## New Features

- PR #1993 Add CUDA-accelerated series aggregations: mean, var, std
- PR #2111 IO Readers: Support memory buffer, file-like object, and URL inputs
- PR #2012 Add `reindex()` to DataFrame and Series
- PR #2097 Add GPU-accelerated AVRO reader
- PR #2098 Support binary ops on DFs and Series with mismatched indices
- PR #2160 Merge `dask-cudf` codebase into `cudf` repo
- PR #2149 CSV Reader: Add `hex` dtype for explicit hexadecimal parsing
- PR #2156 Add `upper_bound()` and `lower_bound()` for libcudf tables and `searchsorted()` for cuDF Series
- PR #2158 CSV Reader: Support single, non-list/dict argument for `dtype`
- PR #2177 CSV Reader: Add `parse_dates` parameter for explicit date inference
- PR #1744 cudf::apply_boolean_mask and cudf::drop_nulls support for cudf::table inputs (multi-column)
- PR #2196 Add `DataFrame.dropna()`
- PR #2197 CSV Writer: add `chunksize` parameter for `to_csv`
- PR #2215 `type_dispatcher` benchmark
- PR #2179 Add Java quantiles
- PR #2157 Add __array_function__ to DataFrame and Series
- PR #2212 Java support for ORC reader
- PR #2224 Add DataFrame isna, isnull, notna functions
- PR #2236 Add Series.drop_duplicates
- PR #2105 Add hash-based join benchmark
- PR #2316 Add unique, nunique, and value_counts for datetime columns
- PR #2337 Add Java support for slicing a ColumnVector
- PR #2049 Add cudf::merge (sorted merge)
- PR #2368 Full cudf+dask Parquet Support
- PR #2380 New cudf::is_sorted checks whether cudf::table is sorted
- PR #2356 Java column vector standard deviation support
- PR #2221 MultiIndex full indexing - Support iloc and wildcards for loc
- PR #2429 Java support for getting length of strings in a ColumnVector
- PR #2415 Add `value_counts` for series of any type
- PR #2446 Add __array_function__ for index
- PR #2437 ORC reader: Add 'use_np_dtypes' option
- PR #2382 Add CategoricalAccessor add, remove, rename, and ordering methods
- PR #2464 Native implement `__cuda_array_interface__` for Series/Index/Column objects
- PR #2425 Rolling window now accepts array-based user-defined functions
- PR #2442 Add __setitem__
- PR #2449 Java support for getting byte count of strings in a ColumnVector
- PR #2492 Add groupby.size() method
- PR #2358 Add cudf::nans_to_nulls: convert floating point column into bitmask
- PR #2489 Add drop argument to set_index
- PR #2491 Add Java bindings for ORC reader 'use_np_dtypes' option
- PR #2213 Support s/ms/us/ns DatetimeColumn time unit resolutions
- PR #2536 Add _constructor properties to Series and DataFrame

## Improvements

- PR #2103 Move old `column` and `bitmask` files into `legacy/` directory
- PR #2109 added name to Python column classes
- PR #1947 Cleanup serialization code
- PR #2125 More aggregate in java API
- PR #2127 Add in java Scalar tests
- PR #2088 Refactor of Python groupby code
- PR #2130 Java serialization and deserialization of tables.
- PR #2131 Chunk rows logic added to csv_writer
- PR #2129 Add functions in the Java API to support nullable column filtering
- PR #2165 made changes to get_dummies api for it to be available in MethodCache
- PR #2171 Add CodeCov integration, fix doc version, make --skip-tests work when invoking with source
- PR #2184 handle remote orc files for dask-cudf
- PR #2186 Add `getitem` and `getattr` style access to Rolling objects
- PR #2168 Use cudf.Column for CategoricalColumn's categories instead of a tuple
- PR #2193 DOC: cudf::type_dispatcher documentation for specializing dispatched functors
- PR #2199 Better java support for appending strings
- PR #2176 Added column dtype support for datetime, int8, int16 to csv_writer
- PR #2209 Matching `get_dummies` & `select_dtypes` behavior to pandas
- PR #2217 Updated Java bindings to use the new groupby API
- PR #2214 DOC: Update doc instructions to build/install `cudf` and `dask-cudf`
- PR #2220 Update Java bindings for reduction rename
- PR #2232 Move CodeCov upload from build script to Jenkins
- PR #2225 refactor to use libcudf for gathering columns in dataframes
- PR #2293 Improve join performance (faster compute_join_output_size)
- PR #2300 Create separate dask codeowners for dask-cudf codebase
- PR #2304 gdf_group_by_without_aggregations returns gdf_column
- PR #2309 Java readers: remove redundant copy of result pointers
- PR #2307 Add `black` and `isort` to style checker script
- PR #2345 Restore removal of old groupby implementation
- PR #2342 Improve `astype()` to operate all ways
- PR #2329 using libcudf cudf::copy for column deep copy
- PR #2344 DOC: docs on code formatting for contributors
- PR #2376 Add inoperative axis= and win_type= arguments to Rolling()
- PR #2378 remove dask for (de-)serialization of cudf objects
- PR #2353 Bump Arrow and Dask versions
- PR #2377 Replace `standard_python_slice` with just `slice.indices()`
- PR #2373 cudf.DataFrame enchancements & Series.values support
- PR #2392 Remove dlpack submodule; make cuDF's Cython API externally accessible
- PR #2430 Updated Java bindings to use the new unary API
- PR #2406 Moved all existing `table` related files to a `legacy/` directory
- PR #2350 Performance related changes to get_dummies
- PR #2420 Remove `cudautils.astype` and replace with `typecast.apply_cast`
- PR #2456 Small improvement to typecast utility
- PR #2458 Fix handling of thirdparty packages in `isort` config
- PR #2459 IO Readers: Consolidate all readers to use `datasource` class
- PR #2475 Exposed type_dispatcher.hpp, nvcategory_util.hpp and wrapper_types.hpp in the include folder
- PR #2484 Enabled building libcudf as a static library
- PR #2453 Streamline CUDA_REL environment variable
- PR #2483 Bundle Boost filesystem dependency in the Java jar
- PR #2486 Java API hash functions
- PR #2481 Adds the ignore_null_keys option to the java api
- PR #2490 Java api: support multiple aggregates for the same column
- PR #2510 Java api: uses table based apply_boolean_mask
- PR #2432 Use pandas formatting for console, html, and latex output
- PR #2573 Bump numba version to 0.45.1
- PR #2606 Fix references to notebooks-contrib

## Bug Fixes

- PR #2086 Fixed quantile api behavior mismatch in series & dataframe
- PR #2128 Add offset param to host buffer readers in java API.
- PR #2145 Work around binops validity checks for java
- PR #2146 Work around unary_math validity checks for java
- PR #2151 Fixes bug in cudf::copy_range where null_count was invalid
- PR #2139 matching to pandas describe behavior & fixing nan values issue
- PR #2161 Implicitly convert unsigned to signed integer types in binops
- PR #2154 CSV Reader: Fix bools misdetected as strings dtype
- PR #2178 Fix bug in rolling bindings where a view of an ephemeral column was being taken
- PR #2180 Fix issue with isort reordering `importorskip` below imports depending on them
- PR #2187 fix to honor dtype when numpy arrays are passed to columnops.as_column
- PR #2190 Fix issue in astype conversion of string column to 'str'
- PR #2208 Fix issue with calling `head()` on one row dataframe
- PR #2229 Propagate exceptions from Cython cdef functions
- PR #2234 Fix issue with local build script not properly building
- PR #2223 Fix CUDA invalid configuration errors reported after loading small compressed ORC files
- PR #2162 Setting is_unique and is_monotonic-related attributes
- PR #2244 Fix ORC RLEv2 delta mode decoding with nonzero residual delta width
- PR #2297 Work around `var/std` unsupported only at debug build
- PR #2302 Fixed java serialization corner case
- PR #2355 Handle float16 in binary operations
- PR #2311 Fix copy behaviour for GenericIndex
- PR #2349 Fix issues with String filter in java API
- PR #2323 Fix groupby on categoricals
- PR #2328 Ensure order is preserved in CategoricalAccessor._set_categories
- PR #2202 Fix issue with unary ops mishandling empty input
- PR #2326 Fix for bug in DLPack when reading multiple columns
- PR #2324 Fix cudf Docker build
- PR #2325 Fix ORC RLEv2 patched base mode decoding with nonzero patch width
- PR #2235 Fix get_dummies to be compatible with dask
- PR #2332 Zero initialize gdf_dtype_extra_info
- PR #2355 Handle float16 in binary operations
- PR #2360 Fix missing dtype handling in cudf.Series & columnops.as_column
- PR #2364 Fix quantile api and other trivial issues around it
- PR #2361 Fixed issue with `codes` of CategoricalIndex
- PR #2357 Fixed inconsistent type of index created with from_pandas vs direct construction
- PR #2389 Fixed Rolling __getattr__ and __getitem__ for offset based windows
- PR #2402 Fixed bug in valid mask computation in cudf::copy_if (apply_boolean_mask)
- PR #2401 Fix to a scalar datetime(of type Days) issue
- PR #2386 Correctly allocate output valids in groupby
- PR #2411 Fixed failures on binary op on single element string column
- PR #2422 Fix Pandas logical binary operation incompatibilites
- PR #2447 Fix CodeCov posting build statuses temporarily
- PR #2450 Fix erroneous null handling in `cudf.DataFrame`'s `apply_rows`
- PR #2470 Fix issues with empty strings and string categories (Java)
- PR #2471 Fix String Column Validity.
- PR #2481 Fix java validity buffer serialization
- PR #2485 Updated bytes calculation to use size_t to avoid overflow in column concat
- PR #2461 Fix groupby multiple aggregations same column
- PR #2514 Fix cudf::drop_nulls threshold handling in Cython
- PR #2516 Fix utilities include paths and meta.yaml header paths
- PR #2517 Fix device memory leak in to_dlpack tensor deleter
- PR #2431 Fix local build generated file ownerships
- PR #2511 Added import of orc, refactored exception handlers to not squash fatal exceptions
- PR #2527 Fix index and column input handling in dask_cudf read_parquet
- PR #2466 Fix `dataframe.query` returning null rows erroneously
- PR #2548 Orc reader: fix non-deterministic data decoding at chunk boundaries
- PR #2557 fix cudautils import in string.py
- PR #2521 Fix casting datetimes from/to the same resolution
- PR #2545 Fix MultiIndexes with datetime levels
- PR #2560 Remove duplicate `dlpack` definition in conda recipe
- PR #2567 Fix ColumnVector.fromScalar issues while dealing with null scalars
- PR #2565 Orc reader: fix incorrect data decoding of int64 data types
- PR #2577 Fix search benchmark compilation error by adding necessary header
- PR #2604 Fix a bug in copying.pyx:_normalize_types that upcasted int32 to int64


# cuDF 0.8.0 (27 June 2019)

## New Features

- PR #1524 Add GPU-accelerated JSON Lines parser with limited feature set
- PR #1569 Add support for Json objects to the JSON Lines reader
- PR #1622 Add Series.loc
- PR #1654 Add cudf::apply_boolean_mask: faster replacement for gdf_apply_stencil
- PR #1487 cython gather/scatter
- PR #1310 Implemented the slice/split functionality.
- PR #1630 Add Python layer to the GPU-accelerated JSON reader
- PR #1745 Add rounding of numeric columns via Numba
- PR #1772 JSON reader: add support for BytesIO and StringIO input
- PR #1527 Support GDF_BOOL8 in readers and writers
- PR #1819 Logical operators (AND, OR, NOT) for libcudf and cuDF
- PR #1813 ORC Reader: Add support for stripe selection
- PR #1828 JSON Reader: add suport for bool8 columns
- PR #1833 Add column iterator with/without nulls
- PR #1665 Add the point-in-polygon GIS function
- PR #1863 Series and Dataframe methods for all and any
- PR #1908 cudf::copy_range and cudf::fill for copying/assigning an index or range to a constant
- PR #1921 Add additional formats for typecasting to/from strings
- PR #1807 Add Series.dropna()
- PR #1987 Allow user defined functions in the form of ptx code to be passed to binops
- PR #1948 Add operator functions like `Series.add()` to DataFrame and Series
- PR #1954 Add skip test argument to GPU build script
- PR #2018 Add bindings for new groupby C++ API
- PR #1984 Add rolling window operations Series.rolling() and DataFrame.rolling()
- PR #1542 Python method and bindings for to_csv
- PR #1995 Add Java API
- PR #1998 Add google benchmark to cudf
- PR #1845 Add cudf::drop_duplicates, DataFrame.drop_duplicates
- PR #1652 Added `Series.where()` feature
- PR #2074 Java Aggregates, logical ops, and better RMM support
- PR #2140 Add a `cudf::transform` function
- PR #2068 Concatenation of different typed columns

## Improvements

- PR #1538 Replacing LesserRTTI with inequality_comparator
- PR #1703 C++: Added non-aggregating `insert` to `concurrent_unordered_map` with specializations to store pairs with a single atomicCAS when possible.
- PR #1422 C++: Added a RAII wrapper for CUDA streams
- PR #1701 Added `unique` method for stringColumns
- PR #1713 Add documentation for Dask-XGBoost
- PR #1666 CSV Reader: Improve performance for files with large number of columns
- PR #1725 Enable the ability to use a single column groupby as its own index
- PR #1759 Add an example showing simultaneous rolling averages to `apply_grouped` documentation
- PR #1746 C++: Remove unused code: `windowed_ops.cu`, `sorting.cu`, `hash_ops.cu`
- PR #1748 C++: Add `bool` nullability flag to `device_table` row operators
- PR #1764 Improve Numerical column: `mean_var` and `mean`
- PR #1767 Speed up Python unit tests
- PR #1770 Added build.sh script, updated CI scripts and documentation
- PR #1739 ORC Reader: Add more pytest coverage
- PR #1696 Added null support in `Series.replace()`.
- PR #1390 Added some basic utility functions for `gdf_column`'s
- PR #1791 Added general column comparison code for testing
- PR #1795 Add printing of git submodule info to `print_env.sh`
- PR #1796 Removing old sort based group by code and gdf_filter
- PR #1811 Added funtions for copying/allocating `cudf::table`s
- PR #1838 Improve columnops.column_empty so that it returns typed columns instead of a generic Column
- PR #1890 Add utils.get_dummies- a pandas-like wrapper around one_hot-encoding
- PR #1823 CSV Reader: default the column type to string for empty dataframes
- PR #1827 Create bindings for scalar-vector binops, and update one_hot_encoding to use them
- PR #1817 Operators now support different sized dataframes as long as they don't share different sized columns
- PR #1855 Transition replace_nulls to new C++ API and update corresponding Cython/Python code
- PR #1858 Add `std::initializer_list` constructor to `column_wrapper`
- PR #1846 C++ type-erased gdf_equal_columns test util; fix gdf_equal_columns logic error
- PR #1390 Added some basic utility functions for `gdf_column`s
- PR #1391 Tidy up bit-resolution-operation and bitmask class code
- PR #1882 Add iloc functionality to MultiIndex dataframes
- PR #1884 Rolling windows: general enhancements and better coverage for unit tests
- PR #1886 support GDF_STRING_CATEGORY columns in apply_boolean_mask, drop_nulls and other libcudf functions
- PR #1896 Improve performance of groupby with levels specified in dask-cudf
- PR #1915 Improve iloc performance for non-contiguous row selection
- PR #1859 Convert read_json into a C++ API
- PR #1919 Rename libcudf namespace gdf to namespace cudf
- PR #1850 Support left_on and right_on for DataFrame merge operator
- PR #1930 Specialize constructor for `cudf::bool8` to cast argument to `bool`
- PR #1938 Add default constructor for `column_wrapper`
- PR #1930 Specialize constructor for `cudf::bool8` to cast argument to `bool`
- PR #1952 consolidate libcudf public API headers in include/cudf
- PR #1949 Improved selection with boolmask using libcudf `apply_boolean_mask`
- PR #1956 Add support for nulls in `query()`
- PR #1973 Update `std::tuple` to `std::pair` in top-most libcudf APIs and C++ transition guide
- PR #1981 Convert read_csv into a C++ API
- PR #1868 ORC Reader: Support row index for speed up on small/medium datasets
- PR #1964 Added support for list-like types in Series.str.cat
- PR #2005 Use HTML5 details tag in bug report issue template
- PR #2003 Removed few redundant unit-tests from test_string.py::test_string_cat
- PR #1944 Groupby design improvements
- PR #2017 Convert `read_orc()` into a C++ API
- PR #2011 Convert `read_parquet()` into a C++ API
- PR #1756 Add documentation "10 Minutes to cuDF and dask_cuDF"
- PR #2034 Adding support for string columns concatenation using "add" binary operator
- PR #2042 Replace old "10 Minutes" guide with new guide for docs build process
- PR #2036 Make library of common test utils to speed up tests compilation
- PR #2022 Facilitating get_dummies to be a high level api too
- PR #2050 Namespace IO readers and add back free-form `read_xxx` functions
- PR #2104 Add a functional ``sort=`` keyword argument to groupby
- PR #2108 Add `find_and_replace` for StringColumn for replacing single values
- PR #1803 cuDF/CuPy interoperability documentation

## Bug Fixes

- PR #1465 Fix for test_orc.py and test_sparse_df.py test failures
- PR #1583 Fix underlying issue in `as_index()` that was causing `Series.quantile()` to fail
- PR #1680 Add errors= keyword to drop() to fix cudf-dask bug
- PR #1651 Fix `query` function on empty dataframe
- PR #1616 Fix CategoricalColumn to access categories by index instead of iteration
- PR #1660 Fix bug in `loc` when indexing with a column name (a string)
- PR #1683 ORC reader: fix timestamp conversion to UTC
- PR #1613 Improve CategoricalColumn.fillna(-1) performance
- PR #1642 Fix failure of CSV_TEST gdf_csv_test.SkiprowsNrows on multiuser systems
- PR #1709 Fix handling of `datetime64[ms]` in `dataframe.select_dtypes`
- PR #1704 CSV Reader: Add support for the plus sign in number fields
- PR #1687 CSV reader: return an empty dataframe for zero size input
- PR #1757 Concatenating columns with null columns
- PR #1755 Add col_level keyword argument to melt
- PR #1758 Fix df.set_index() when setting index from an empty column
- PR #1749 ORC reader: fix long strings of NULL values resulting in incorrect data
- PR #1742 Parquet Reader: Fix index column name to match PANDAS compat
- PR #1782 Update libcudf doc version
- PR #1783 Update conda dependencies
- PR #1786 Maintain the original series name in series.unique output
- PR #1760 CSV Reader: fix segfault when dtype list only includes columns from usecols list
- PR #1831 build.sh: Assuming python is in PATH instead of using PYTHON env var
- PR #1839 Raise an error instead of segfaulting when transposing a DataFrame with StringColumns
- PR #1840 Retain index correctly during merge left_on right_on
- PR #1825 cuDF: Multiaggregation Groupby Failures
- PR #1789 CSV Reader: Fix missing support for specifying `int8` and `int16` dtypes
- PR #1857 Cython Bindings: Handle `bool` columns while calling `column_view_from_NDArrays`
- PR #1849 Allow DataFrame support methods to pass arguments to the methods
- PR #1847 Fixed #1375 by moving the nvstring check into the wrapper function
- PR #1864 Fixing cudf reduction for POWER platform
- PR #1869 Parquet reader: fix Dask timestamps not matching with Pandas (convert to milliseconds)
- PR #1876 add dtype=bool for `any`, `all` to treat integer column correctly
- PR #1875 CSV reader: take NaN values into account in dtype detection
- PR #1873 Add column dtype checking for the all/any methods
- PR #1902 Bug with string iteration in _apply_basic_agg
- PR #1887 Fix for initialization issue in pq_read_arg,orc_read_arg
- PR #1867 JSON reader: add support for null/empty fields, including the 'null' literal
- PR #1891 Fix bug #1750 in string column comparison
- PR #1909 Support of `to_pandas()` of boolean series with null values
- PR #1923 Use prefix removal when two aggs are called on a SeriesGroupBy
- PR #1914 Zero initialize gdf_column local variables
- PR #1959 Add support for comparing boolean Series to scalar
- PR #1966 Ignore index fix in series append
- PR #1967 Compute index __sizeof__ only once for DataFrame __sizeof__
- PR #1977 Support CUDA installation in default system directories
- PR #1982 Fixes incorrect index name after join operation
- PR #1985 Implement `GDF_PYMOD`, a special modulo that follows python's sign rules
- PR #1991 Parquet reader: fix decoding of NULLs
- PR #1990 Fixes a rendering bug in the `apply_grouped` documentation
- PR #1978 Fix for values being filled in an empty dataframe
- PR #2001 Correctly create MultiColumn from Pandas MultiColumn
- PR #2006 Handle empty dataframe groupby construction for dask
- PR #1965 Parquet Reader: Fix duplicate index column when it's already in `use_cols`
- PR #2033 Add pip to conda environment files to fix warning
- PR #2028 CSV Reader: Fix reading of uncompressed files without a recognized file extension
- PR #2073 Fix an issue when gathering columns with NVCategory and nulls
- PR #2053 cudf::apply_boolean_mask return empty column for empty boolean mask
- PR #2066 exclude `IteratorTest.mean_var_output` test from debug build
- PR #2069 Fix JNI code to use read_csv and read_parquet APIs
- PR #2071 Fix bug with unfound transitive dependencies for GTests in Ubuntu 18.04
- PR #2089 Configure Sphinx to render params correctly
- PR #2091 Fix another bug with unfound transitive dependencies for `cudftestutils` in Ubuntu 18.04
- PR #2115 Just apply `--disable-new-dtags` instead of trying to define all the transitive dependencies
- PR #2106 Fix errors in JitCache tests caused by sharing of device memory between processes
- PR #2120 Fix errors in JitCache tests caused by running multiple threads on the same data
- PR #2102 Fix memory leak in groupby
- PR #2113 fixed typo in to_csv code example


# cudf 0.7.2 (16 May 2019)

## New Features

- PR #1735 Added overload for atomicAdd on int64. Streamlined implementation of custom atomic overloads.
- PR #1741 Add MultiIndex concatenation

## Bug Fixes

- PR #1718 Fix issue with SeriesGroupBy MultiIndex in dask-cudf
- PR #1734 Python: fix performance regression for groupby count() aggregations
- PR #1768 Cython: fix handling read only schema buffers in gpuarrow reader


# cudf 0.7.1 (11 May 2019)

## New Features

- PR #1702 Lazy load MultiIndex to return groupby performance to near optimal.

## Bug Fixes

- PR #1708 Fix handling of `datetime64[ms]` in `dataframe.select_dtypes`


# cuDF 0.7.0 (10 May 2019)

## New Features

- PR #982 Implement gdf_group_by_without_aggregations and gdf_unique_indices functions
- PR #1142 Add `GDF_BOOL` column type
- PR #1194 Implement overloads for CUDA atomic operations
- PR #1292 Implemented Bitwise binary ops AND, OR, XOR (&, |, ^)
- PR #1235 Add GPU-accelerated Parquet Reader
- PR #1335 Added local_dict arg in `DataFrame.query()`.
- PR #1282 Add Series and DataFrame.describe()
- PR #1356 Rolling windows
- PR #1381 Add DataFrame._get_numeric_data
- PR #1388 Add CODEOWNERS file to auto-request reviews based on where changes are made
- PR #1396 Add DataFrame.drop method
- PR #1413 Add DataFrame.melt method
- PR #1412 Add DataFrame.pop()
- PR #1419 Initial CSV writer function
- PR #1441 Add Series level cumulative ops (cumsum, cummin, cummax, cumprod)
- PR #1420 Add script to build and test on a local gpuCI image
- PR #1440 Add DatetimeColumn.min(), DatetimeColumn.max()
- PR #1455 Add Series.Shift via Numba kernel
- PR #1441 Add Series level cumulative ops (cumsum, cummin, cummax, cumprod)
- PR #1461 Add Python coverage test to gpu build
- PR #1445 Parquet Reader: Add selective reading of rows and row group
- PR #1532 Parquet Reader: Add support for INT96 timestamps
- PR #1516 Add Series and DataFrame.ndim
- PR #1556 Add libcudf C++ transition guide
- PR #1466 Add GPU-accelerated ORC Reader
- PR #1565 Add build script for nightly doc builds
- PR #1508 Add Series isna, isnull, and notna
- PR #1456 Add Series.diff() via Numba kernel
- PR #1588 Add Index `astype` typecasting
- PR #1301 MultiIndex support
- PR #1599 Level keyword supported in groupby
- PR #929 Add support operations to dataframe
- PR #1609 Groupby accept list of Series
- PR #1658 Support `group_keys=True` keyword in groupby method

## Improvements

- PR #1531 Refactor closures as private functions in gpuarrow
- PR #1404 Parquet reader page data decoding speedup
- PR #1076 Use `type_dispatcher` in join, quantiles, filter, segmented sort, radix sort and hash_groupby
- PR #1202 Simplify README.md
- PR #1149 CSV Reader: Change convertStrToValue() functions to `__device__` only
- PR #1238 Improve performance of the CUDA trie used in the CSV reader
- PR #1245 Use file cache for JIT kernels
- PR #1278 Update CONTRIBUTING for new conda environment yml naming conventions
- PR #1163 Refactored UnaryOps. Reduced API to two functions: `gdf_unary_math` and `gdf_cast`. Added `abs`, `-`, and `~` ops. Changed bindings to Cython
- PR #1284 Update docs version
- PR #1287 add exclude argument to cudf.select_dtype function
- PR #1286 Refactor some of the CSV Reader kernels into generic utility functions
- PR #1291 fillna in `Series.to_gpu_array()` and `Series.to_array()` can accept the scalar too now.
- PR #1005 generic `reduction` and `scan` support
- PR #1349 Replace modernGPU sort join with thrust.
- PR #1363 Add a dataframe.mean(...) that raises NotImplementedError to satisfy `dask.dataframe.utils.is_dataframe_like`
- PR #1319 CSV Reader: Use column wrapper for gdf_column output alloc/dealloc
- PR #1376 Change series quantile default to linear
- PR #1399 Replace CFFI bindings for NVTX functions with Cython bindings
- PR #1389 Refactored `set_null_count()`
- PR #1386 Added macros `GDF_TRY()`, `CUDF_TRY()` and `ASSERT_CUDF_SUCCEEDED()`
- PR #1435 Rework CMake and conda recipes to depend on installed libraries
- PR #1391 Tidy up bit-resolution-operation and bitmask class code
- PR #1439 Add cmake variable to enable compiling CUDA code with -lineinfo
- PR #1462 Add ability to read parquet files from arrow::io::RandomAccessFile
- PR #1453 Convert CSV Reader CFFI to Cython
- PR #1479 Convert Parquet Reader CFFI to Cython
- PR #1397 Add a utility function for producing an overflow-safe kernel launch grid configuration
- PR #1382 Add GPU parsing of nested brackets to cuIO parsing utilities
- PR #1481 Add cudf::table constructor to allocate a set of `gdf_column`s
- PR #1484 Convert GroupBy CFFI to Cython
- PR #1463 Allow and default melt keyword argument var_name to be None
- PR #1486 Parquet Reader: Use device_buffer rather than device_ptr
- PR #1525 Add cudatoolkit conda dependency
- PR #1520 Renamed `src/dataframe` to `src/table` and moved `table.hpp`. Made `types.hpp` to be type declarations only.
- PR #1492 Convert transpose CFFI to Cython
- PR #1495 Convert binary and unary ops CFFI to Cython
- PR #1503 Convert sorting and hashing ops CFFI to Cython
- PR #1522 Use latest release version in update-version CI script
- PR #1533 Remove stale join CFFI, fix memory leaks in join Cython
- PR #1521 Added `row_bitmask` to compute bitmask for rows of a table. Merged `valids_ops.cu` and `bitmask_ops.cu`
- PR #1553 Overload `hash_row` to avoid using intial hash values. Updated `gdf_hash` to select between overloads
- PR #1585 Updated `cudf::table` to maintain own copy of wrapped `gdf_column*`s
- PR #1559 Add `except +` to all Cython function definitions to catch C++ exceptions properly
- PR #1617 `has_nulls` and `column_dtypes` for `cudf::table`
- PR #1590 Remove CFFI from the build / install process entirely
- PR #1536 Convert gpuarrow CFFI to Cython
- PR #1655 Add `Column._pointer` as a way to access underlying `gdf_column*` of a `Column`
- PR #1655 Update readme conda install instructions for cudf version 0.6 and 0.7


## Bug Fixes

- PR #1233 Fix dtypes issue while adding the column to `str` dataframe.
- PR #1254 CSV Reader: fix data type detection for floating-point numbers in scientific notation
- PR #1289 Fix looping over each value instead of each category in concatenation
- PR #1293 Fix Inaccurate error message in join.pyx
- PR #1308 Add atomicCAS overload for `int8_t`, `int16_t`
- PR #1317 Fix catch polymorphic exception by reference in ipc.cu
- PR #1325 Fix dtype of null bitmasks to int8
- PR #1326 Update build documentation to use -DCMAKE_CXX11_ABI=ON
- PR #1334 Add "na_position" argument to CategoricalColumn sort_by_values
- PR #1321 Fix out of bounds warning when checking Bzip2 header
- PR #1359 Add atomicAnd/Or/Xor for integers
- PR #1354 Fix `fillna()` behaviour when replacing values with different dtypes
- PR #1347 Fixed core dump issue while passing dict_dtypes without column names in `cudf.read_csv()`
- PR #1379 Fixed build failure caused due to error: 'col_dtype' may be used uninitialized
- PR #1392 Update cudf Dockerfile and package_versions.sh
- PR #1385 Added INT8 type to `_schema_to_dtype` for use in GpuArrowReader
- PR #1393 Fixed a bug in `gdf_count_nonzero_mask()` for the case of 0 bits to count
- PR #1395 Update CONTRIBUTING to use the environment variable CUDF_HOME
- PR #1416 Fix bug at gdf_quantile_exact and gdf_quantile_appox
- PR #1421 Fix remove creation of series multiple times during `add_column()`
- PR #1405 CSV Reader: Fix memory leaks on read_csv() failure
- PR #1328 Fix CategoricalColumn to_arrow() null mask
- PR #1433 Fix NVStrings/categories includes
- PR #1432 Update NVStrings to 0.7.* to coincide with 0.7 development
- PR #1483 Modify CSV reader to avoid cropping blank quoted characters in non-string fields
- PR #1446 Merge 1275 hotfix from master into branch-0.7
- PR #1447 Fix legacy groupby apply docstring
- PR #1451 Fix hash join estimated result size is not correct
- PR #1454 Fix local build script improperly change directory permissions
- PR #1490 Require Dask 1.1.0+ for `is_dataframe_like` test or skip otherwise.
- PR #1491 Use more specific directories & groups in CODEOWNERS
- PR #1497 Fix Thrust issue on CentOS caused by missing default constructor of host_vector elements
- PR #1498 Add missing include guard to device_atomics.cuh and separated DEVICE_ATOMICS_TEST
- PR #1506 Fix csv-write call to updated NVStrings method
- PR #1510 Added nvstrings `fillna()` function
- PR #1507 Parquet Reader: Default string data to GDF_STRING
- PR #1535 Fix doc issue to ensure correct labelling of cudf.series
- PR #1537 Fix `undefined reference` link error in HashPartitionTest
- PR #1548 Fix ci/local/build.sh README from using an incorrect image example
- PR #1551 CSV Reader: Fix integer column name indexing
- PR #1586 Fix broken `scalar_wrapper::operator==`
- PR #1591 ORC/Parquet Reader: Fix missing import for FileNotFoundError exception
- PR #1573 Parquet Reader: Fix crash due to clash with ORC reader datasource
- PR #1607 Revert change of `column.to_dense_buffer` always return by copy for performance concerns
- PR #1618 ORC reader: fix assert & data output when nrows/skiprows isn't aligned to stripe boundaries
- PR #1631 Fix failure of TYPES_TEST on some gcc-7 based systems.
- PR #1641 CSV Reader: Fix skip_blank_lines behavior with Windows line terminators (\r\n)
- PR #1648 ORC reader: fix non-deterministic output when skiprows is non-zero
- PR #1676 Fix groupby `as_index` behaviour with `MultiIndex`
- PR #1659 Fix bug caused by empty groupbys and multiindex slicing throwing exceptions
- PR #1656 Correct Groupby failure in dask when un-aggregable columns are left in dataframe.
- PR #1689 Fix groupby performance regression
- PR #1694 Add Cython as a runtime dependency since it's required in `setup.py`


# cuDF 0.6.1 (25 Mar 2019)

## Bug Fixes

- PR #1275 Fix CentOS exception in DataFrame.hash_partition from using value "returned" by a void function


# cuDF 0.6.0 (22 Mar 2019)

## New Features

- PR #760 Raise `FileNotFoundError` instead of `GDF_FILE_ERROR` in `read_csv` if the file does not exist
- PR #539 Add Python bindings for replace function
- PR #823 Add Doxygen configuration to enable building HTML documentation for libcudf C/C++ API
- PR #807 CSV Reader: Add byte_range parameter to specify the range in the input file to be read
- PR #857 Add Tail method for Series/DataFrame and update Head method to use iloc
- PR #858 Add series feature hashing support
- PR #871 CSV Reader: Add support for NA values, including user specified strings
- PR #893 Adds PyArrow based parquet readers / writers to Python, fix category dtype handling, fix arrow ingest buffer size issues
- PR #867 CSV Reader: Add support for ignoring blank lines and comment lines
- PR #887 Add Series digitize method
- PR #895 Add Series groupby
- PR #898 Add DataFrame.groupby(level=0) support
- PR #920 Add feather, JSON, HDF5 readers / writers from PyArrow / Pandas
- PR #888 CSV Reader: Add prefix parameter for column names, used when parsing without a header
- PR #913 Add DLPack support: convert between cuDF DataFrame and DLTensor
- PR #939 Add ORC reader from PyArrow
- PR #918 Add Series.groupby(level=0) support
- PR #906 Add binary and comparison ops to DataFrame
- PR #958 Support unary and binary ops on indexes
- PR #964 Add `rename` method to `DataFrame`, `Series`, and `Index`
- PR #985 Add `Series.to_frame` method
- PR #985 Add `drop=` keyword to reset_index method
- PR #994 Remove references to pygdf
- PR #990 Add external series groupby support
- PR #988 Add top-level merge function to cuDF
- PR #992 Add comparison binaryops to DateTime columns
- PR #996 Replace relative path imports with absolute paths in tests
- PR #995 CSV Reader: Add index_col parameter to specify the column name or index to be used as row labels
- PR #1004 Add `from_gpu_matrix` method to DataFrame
- PR #997 Add property index setter
- PR #1007 Replace relative path imports with absolute paths in cudf
- PR #1013 select columns with df.columns
- PR #1016 Rename Series.unique_count() to nunique() to match pandas API
- PR #947 Prefixsum to handle nulls and float types
- PR #1029 Remove rest of relative path imports
- PR #1021 Add filtered selection with assignment for Dataframes
- PR #872 Adding NVCategory support to cudf apis
- PR #1052 Add left/right_index and left/right_on keywords to merge
- PR #1091 Add `indicator=` and `suffixes=` keywords to merge
- PR #1107 Add unsupported keywords to Series.fillna
- PR #1032 Add string support to cuDF python
- PR #1136 Removed `gdf_concat`
- PR #1153 Added function for getting the padded allocation size for valid bitmask
- PR #1148 Add cudf.sqrt for dataframes and Series
- PR #1159 Add Python bindings for libcudf dlpack functions
- PR #1155 Add __array_ufunc__ for DataFrame and Series for sqrt
- PR #1168 to_frame for series accepts a name argument


## Improvements

- PR #1218 Add dask-cudf page to API docs
- PR #892 Add support for heterogeneous types in binary ops with JIT
- PR #730 Improve performance of `gdf_table` constructor
- PR #561 Add Doxygen style comments to Join CUDA functions
- PR #813 unified libcudf API functions by replacing gpu_ with gdf_
- PR #822 Add support for `__cuda_array_interface__` for ingest
- PR #756 Consolidate common helper functions from unordered map and multimap
- PR #753 Improve performance of groupby sum and average, especially for cases with few groups.
- PR #836 Add ingest support for arrow chunked arrays in Column, Series, DataFrame creation
- PR #763 Format doxygen comments for csv_read_arg struct
- PR #532 CSV Reader: Use type dispatcher instead of switch block
- PR #694 Unit test utilities improvements
- PR #878 Add better indexing to Groupby
- PR #554 Add `empty` method and `is_monotonic` attribute to `Index`
- PR #1040 Fixed up Doxygen comment tags
- PR #909 CSV Reader: Avoid host->device->host copy for header row data
- PR #916 Improved unit testing and error checking for `gdf_column_concat`
- PR #941 Replace `numpy` call in `Series.hash_encode` with `numba`
- PR #942 Added increment/decrement operators for wrapper types
- PR #943 Updated `count_nonzero_mask` to return `num_rows` when the mask is null
- PR #952 Added trait to map C++ type to `gdf_dtype`
- PR #966 Updated RMM submodule.
- PR #998 Add IO reader/writer modules to API docs, fix for missing cudf.Series docs
- PR #1017 concatenate along columns for Series and DataFrames
- PR #1002 Support indexing a dataframe with another boolean dataframe
- PR #1018 Better concatenation for Series and Dataframes
- PR #1036 Use Numpydoc style docstrings
- PR #1047 Adding gdf_dtype_extra_info to gdf_column_view_augmented
- PR #1054 Added default ctor to SerialTrieNode to overcome Thrust issue in CentOS7 + CUDA10
- PR #1024 CSV Reader: Add support for hexadecimal integers in integral-type columns
- PR #1033 Update `fillna()` to use libcudf function `gdf_replace_nulls`
- PR #1066 Added inplace assignment for columns and select_dtypes for dataframes
- PR #1026 CSV Reader: Change the meaning and type of the quoting parameter to match Pandas
- PR #1100 Adds `CUDF_EXPECTS` error-checking macro
- PR #1092 Fix select_dtype docstring
- PR #1111 Added cudf::table
- PR #1108 Sorting for datetime columns
- PR #1120 Return a `Series` (not a `Column`) from `Series.cat.set_categories()`
- PR #1128 CSV Reader: The last data row does not need to be line terminated
- PR #1183 Bump Arrow version to 0.12.1
- PR #1208 Default to CXX11_ABI=ON
- PR #1252 Fix NVStrings dependencies for cuda 9.2 and 10.0
- PR #2037 Optimize the existing `gather` and `scatter` routines in `libcudf`

## Bug Fixes

- PR #821 Fix flake8 issues revealed by flake8 update
- PR #808 Resolved renamed `d_columns_valids` variable name
- PR #820 CSV Reader: fix the issue where reader adds additional rows when file uses \r\n as a line terminator
- PR #780 CSV Reader: Fix scientific notation parsing and null values for empty quotes
- PR #815 CSV Reader: Fix data parsing when tabs are present in the input CSV file
- PR #850 Fix bug where left joins where the left df has 0 rows causes a crash
- PR #861 Fix memory leak by preserving the boolean mask index
- PR #875 Handle unnamed indexes in to/from arrow functions
- PR #877 Fix ingest of 1 row arrow tables in from arrow function
- PR #876 Added missing `<type_traits>` include
- PR #889 Deleted test_rmm.py which has now moved to RMM repo
- PR #866 Merge v0.5.1 numpy ABI hotfix into 0.6
- PR #917 value_counts return int type on empty columns
- PR #611 Renamed `gdf_reduce_optimal_output_size()` -> `gdf_reduction_get_intermediate_output_size()`
- PR #923 fix index for negative slicing for cudf dataframe and series
- PR #927 CSV Reader: Fix category GDF_CATEGORY hashes not being computed properly
- PR #921 CSV Reader: Fix parsing errors with delim_whitespace, quotations in the header row, unnamed columns
- PR #933 Fix handling objects of all nulls in series creation
- PR #940 CSV Reader: Fix an issue where the last data row is missing when using byte_range
- PR #945 CSV Reader: Fix incorrect datetime64 when milliseconds or space separator are used
- PR #959 Groupby: Problem with column name lookup
- PR #950 Converting dataframe/recarry with non-contiguous arrays
- PR #963 CSV Reader: Fix another issue with missing data rows when using byte_range
- PR #999 Fix 0 sized kernel launches and empty sort_index exception
- PR #993 Fix dtype in selecting 0 rows from objects
- PR #1009 Fix performance regression in `to_pandas` method on DataFrame
- PR #1008 Remove custom dask communication approach
- PR #1001 CSV Reader: Fix a memory access error when reading a large (>2GB) file with date columns
- PR #1019 Binary Ops: Fix error when one input column has null mask but other doesn't
- PR #1014 CSV Reader: Fix false positives in bool value detection
- PR #1034 CSV Reader: Fix parsing floating point precision and leading zero exponents
- PR #1044 CSV Reader: Fix a segfault when byte range aligns with a page
- PR #1058 Added support for `DataFrame.loc[scalar]`
- PR #1060 Fix column creation with all valid nan values
- PR #1073 CSV Reader: Fix an issue where a column name includes the return character
- PR #1090 Updating Doxygen Comments
- PR #1080 Fix dtypes returned from loc / iloc because of lists
- PR #1102 CSV Reader: Minor fixes and memory usage improvements
- PR #1174: Fix release script typo
- PR #1137 Add prebuild script for CI
- PR #1118 Enhanced the `DataFrame.from_records()` feature
- PR #1129 Fix join performance with index parameter from using numpy array
- PR #1145 Issue with .agg call on multi-column dataframes
- PR #908 Some testing code cleanup
- PR #1167 Fix issue with null_count not being set after inplace fillna()
- PR #1184 Fix iloc performance regression
- PR #1185 Support left_on/right_on and also on=str in merge
- PR #1200 Fix allocating bitmasks with numba instead of rmm in allocate_mask function
- PR #1213 Fix bug with csv reader requesting subset of columns using wrong datatype
- PR #1223 gpuCI: Fix label on rapidsai channel on gpu build scripts
- PR #1242 Add explicit Thrust exec policy to fix NVCATEGORY_TEST segfault on some platforms
- PR #1246 Fix categorical tests that failed due to bad implicit type conversion
- PR #1255 Fix overwriting conda package main label uploads
- PR #1259 Add dlpack includes to pip build


# cuDF 0.5.1 (05 Feb 2019)

## Bug Fixes

- PR #842 Avoid using numpy via cimport to prevent ABI issues in Cython compilation


# cuDF 0.5.0 (28 Jan 2019)

## New Features

- PR #722 Add bzip2 decompression support to `read_csv()`
- PR #693 add ZLIB-based GZIP/ZIP support to `read_csv_strings()`
- PR #411 added null support to gdf_order_by (new API) and cudf_table::sort
- PR #525 Added GitHub Issue templates for bugs, documentation, new features, and questions
- PR #501 CSV Reader: Add support for user-specified decimal point and thousands separator to read_csv_strings()
- PR #455 CSV Reader: Add support for user-specified decimal point and thousands separator to read_csv()
- PR #439 add `DataFrame.drop` method similar to pandas
- PR #356 add `DataFrame.transpose` method and `DataFrame.T` property similar to pandas
- PR #505 CSV Reader: Add support for user-specified boolean values
- PR #350 Implemented Series replace function
- PR #490 Added print_env.sh script to gather relevant environment details when reporting cuDF issues
- PR #474 add ZLIB-based GZIP/ZIP support to `read_csv()`
- PR #547 Added melt similar to `pandas.melt()`
- PR #491 Add CI test script to check for updates to CHANGELOG.md in PRs
- PR #550 Add CI test script to check for style issues in PRs
- PR #558 Add CI scripts for cpu-based conda and gpu-based test builds
- PR #524 Add Boolean Indexing
- PR #564 Update python `sort_values` method to use updated libcudf `gdf_order_by` API
- PR #509 CSV Reader: Input CSV file can now be passed in as a text or a binary buffer
- PR #607 Add `__iter__` and iteritems to DataFrame class
- PR #643 added a new api gdf_replace_nulls that allows a user to replace nulls in a column

## Improvements

- PR #426 Removed sort-based groupby and refactored existing groupby APIs. Also improves C++/CUDA compile time.
- PR #461 Add `CUDF_HOME` variable in README.md to replace relative pathing.
- PR #472 RMM: Created centralized rmm::device_vector alias and rmm::exec_policy
- PR #500 Improved the concurrent hash map class to support partitioned (multi-pass) hash table building.
- PR #454 Improve CSV reader docs and examples
- PR #465 Added templated C++ API for RMM to avoid explicit cast to `void**`
- PR #513 `.gitignore` tweaks
- PR #521 Add `assert_eq` function for testing
- PR #502 Simplify Dockerfile for local dev, eliminate old conda/pip envs
- PR #549 Adds `-rdynamic` compiler flag to nvcc for Debug builds
- PR #472 RMM: Created centralized rmm::device_vector alias and rmm::exec_policy
- PR #577 Added external C++ API for scatter/gather functions
- PR #500 Improved the concurrent hash map class to support partitioned (multi-pass) hash table building
- PR #583 Updated `gdf_size_type` to `int`
- PR #500 Improved the concurrent hash map class to support partitioned (multi-pass) hash table building
- PR #617 Added .dockerignore file. Prevents adding stale cmake cache files to the docker container
- PR #658 Reduced `JOIN_TEST` time by isolating overflow test of hash table size computation
- PR #664 Added Debuging instructions to README
- PR #651 Remove noqa marks in `__init__.py` files
- PR #671 CSV Reader: uncompressed buffer input can be parsed without explicitly specifying compression as None
- PR #684 Make RMM a submodule
- PR #718 Ensure sum, product, min, max methods pandas compatibility on empty datasets
- PR #720 Refactored Index classes to make them more Pandas-like, added CategoricalIndex
- PR #749 Improve to_arrow and from_arrow Pandas compatibility
- PR #766 Remove TravisCI references, remove unused variables from CMake, fix ARROW_VERSION in Cmake
- PR #773 Add build-args back to Dockerfile and handle dependencies based on environment yml file
- PR #781 Move thirdparty submodules to root and symlink in /cpp
- PR #843 Fix broken cudf/python API examples, add new methods to the API index

## Bug Fixes

- PR #569 CSV Reader: Fix days being off-by-one when parsing some dates
- PR #531 CSV Reader: Fix incorrect parsing of quoted numbers
- PR #465 Added templated C++ API for RMM to avoid explicit cast to `void**`
- PR #473 Added missing <random> include
- PR #478 CSV Reader: Add api support for auto column detection, header, mangle_dupe_cols, usecols
- PR #495 Updated README to correct where cffi pytest should be executed
- PR #501 Fix the intermittent segfault caused by the `thousands` and `compression` parameters in the csv reader
- PR #502 Simplify Dockerfile for local dev, eliminate old conda/pip envs
- PR #512 fix bug for `on` parameter in `DataFrame.merge` to allow for None or single column name
- PR #511 Updated python/cudf/bindings/join.pyx to fix cudf merge printing out dtypes
- PR #513 `.gitignore` tweaks
- PR #521 Add `assert_eq` function for testing
- PR #537 Fix CMAKE_CUDA_STANDARD_REQURIED typo in CMakeLists.txt
- PR #447 Fix silent failure in initializing DataFrame from generator
- PR #545 Temporarily disable csv reader thousands test to prevent segfault (test re-enabled in PR #501)
- PR #559 Fix Assertion error while using `applymap` to change the output dtype
- PR #575 Update `print_env.sh` script to better handle missing commands
- PR #612 Prevent an exception from occuring with true division on integer series.
- PR #630 Fix deprecation warning for `pd.core.common.is_categorical_dtype`
- PR #622 Fix Series.append() behaviour when appending values with different numeric dtype
- PR #603 Fix error while creating an empty column using None.
- PR #673 Fix array of strings not being caught in from_pandas
- PR #644 Fix return type and column support of dataframe.quantile()
- PR #634 Fix create `DataFrame.from_pandas()` with numeric column names
- PR #654 Add resolution check for GDF_TIMESTAMP in Join
- PR #648 Enforce one-to-one copy required when using `numba>=0.42.0`
- PR #645 Fix cmake build type handling not setting debug options when CMAKE_BUILD_TYPE=="Debug"
- PR #669 Fix GIL deadlock when launching multiple python threads that make Cython calls
- PR #665 Reworked the hash map to add a way to report the destination partition for a key
- PR #670 CMAKE: Fix env include path taking precedence over libcudf source headers
- PR #674 Check for gdf supported column types
- PR #677 Fix 'gdf_csv_test_Dates' gtest failure due to missing nrows parameter
- PR #604 Fix the parsing errors while reading a csv file using `sep` instead of `delimiter`.
- PR #686 Fix converting nulls to NaT values when converting Series to Pandas/Numpy
- PR #689 CSV Reader: Fix behavior with skiprows+header to match pandas implementation
- PR #691 Fixes Join on empty input DFs
- PR #706 CSV Reader: Fix broken dtype inference when whitespace is in data
- PR #717 CSV reader: fix behavior when parsing a csv file with no data rows
- PR #724 CSV Reader: fix build issue due to parameter type mismatch in a std::max call
- PR #734 Prevents reading undefined memory in gpu_expand_mask_bits numba kernel
- PR #747 CSV Reader: fix an issue where CUDA allocations fail with some large input files
- PR #750 Fix race condition for handling NVStrings in CMake
- PR #719 Fix merge column ordering
- PR #770 Fix issue where RMM submodule pointed to wrong branch and pin other to correct branches
- PR #778 Fix hard coded ABI off setting
- PR #784 Update RMM submodule commit-ish and pip paths
- PR #794 Update `rmm::exec_policy` usage to fix segmentation faults when used as temprory allocator.
- PR #800 Point git submodules to branches of forks instead of exact commits


# cuDF 0.4.0 (05 Dec 2018)

## New Features

- PR #398 add pandas-compatible `DataFrame.shape()` and `Series.shape()`
- PR #394 New documentation feature "10 Minutes to cuDF"
- PR #361 CSV Reader: Add support for strings with delimiters

## Improvements

 - PR #436 Improvements for type_dispatcher and wrapper structs
 - PR #429 Add CHANGELOG.md (this file)
 - PR #266 use faster CUDA-accelerated DataFrame column/Series concatenation.
 - PR #379 new C++ `type_dispatcher` reduces code complexity in supporting many data types.
 - PR #349 Improve performance for creating columns from memoryview objects
 - PR #445 Update reductions to use type_dispatcher. Adds integer types support to sum_of_squares.
 - PR #448 Improve installation instructions in README.md
 - PR #456 Change default CMake build to Release, and added option for disabling compilation of tests

## Bug Fixes

 - PR #444 Fix csv_test CUDA too many resources requested fail.
 - PR #396 added missing output buffer in validity tests for groupbys.
 - PR #408 Dockerfile updates for source reorganization
 - PR #437 Add cffi to Dockerfile conda env, fixes "cannot import name 'librmm'"
 - PR #417 Fix `map_test` failure with CUDA 10
 - PR #414 Fix CMake installation include file paths
 - PR #418 Properly cast string dtypes to programmatic dtypes when instantiating columns
 - PR #427 Fix and tests for Concatenation illegal memory access with nulls


# cuDF 0.3.0 (23 Nov 2018)

## New Features

 - PR #336 CSV Reader string support

## Improvements

 - PR #354 source code refactored for better organization. CMake build system overhaul. Beginning of transition to Cython bindings.
 - PR #290 Add support for typecasting to/from datetime dtype
 - PR #323 Add handling pyarrow boolean arrays in input/out, add tests
 - PR #325 GDF_VALIDITY_UNSUPPORTED now returned for algorithms that don't support non-empty valid bitmasks
 - PR #381 Faster InputTooLarge Join test completes in ms rather than minutes.
 - PR #373 .gitignore improvements
 - PR #367 Doc cleanup & examples for DataFrame methods
 - PR #333 Add Rapids Memory Manager documentation
 - PR #321 Rapids Memory Manager adds file/line location logging and convenience macros
 - PR #334 Implement DataFrame `__copy__` and `__deepcopy__`
 - PR #271 Add NVTX ranges to pygdf
 - PR #311 Document system requirements for conda install

## Bug Fixes

 - PR #337 Retain index on `scale()` function
 - PR #344 Fix test failure due to PyArrow 0.11 Boolean handling
 - PR #364 Remove noexcept from managed_allocator;  CMakeLists fix for NVstrings
 - PR #357 Fix bug that made all series be considered booleans for indexing
 - PR #351 replace conda env configuration for developers
 - PRs #346 #360 Fix CSV reading of negative numbers
 - PR #342 Fix CMake to use conda-installed nvstrings
 - PR #341 Preserve categorical dtype after groupby aggregations
 - PR #315 ReadTheDocs build update to fix missing libcuda.so
 - PR #320 FIX out-of-bounds access error in reductions.cu
 - PR #319 Fix out-of-bounds memory access in libcudf count_valid_bits
 - PR #303 Fix printing empty dataframe


# cuDF 0.2.0 and cuDF 0.1.0

These were initial releases of cuDF based on previously separate pyGDF and libGDF libraries.<|MERGE_RESOLUTION|>--- conflicted
+++ resolved
@@ -208,11 +208,8 @@
 - PR #3435 Fix diff and shift for empty series
 - PR #3439 Fix index-name bug in StringColumn concat
 - PR #3445 Fix ORC Writer default stripe size
-<<<<<<< HEAD
+- PR #3459 Fix printing of invalid entries
 - PR #3468 Fix memory leak issue in `drop_duplicate`
-=======
-- PR #3459 Fix printing of invalid entries
->>>>>>> 7768311e
 
 # cuDF 0.10.0 (16 Oct 2019)
 
