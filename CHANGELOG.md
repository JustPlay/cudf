--- conflicted
+++ resolved
@@ -3,18 +3,12 @@
 ## New Features
 
 ## Improvements
-<<<<<<< HEAD
 - PR #3698 Add count_(un)set_bits functions taking multiple ranges and updated slice to compute null counts at once.
 
 ## Bug Fixes
 
-=======
-
-## Bug Fixes
-
 - PR #3888 Drop `ptr=None` from `DeviceBuffer` call
 
->>>>>>> e51abbf7
 
 # cuDF 0.12.0 (Date TBD)
 
