--- conflicted
+++ resolved
@@ -53,14 +53,11 @@
 - PR #1385 Added INT8 type to `_schema_to_dtype` for use in GpuArrowReader
 - PR #1393 Fixed a bug in `gdf_count_nonzero_mask()` for the case of 0 bits to count
 - PR #1395 Update CONTRIBUTING to use the environment variable CUDF_HOME
-<<<<<<< HEAD
 - PR #1416 Fix bug at gdf_quantile_exact and gdf_quantile_appox
-=======
 - PR #1421 Fix remove creation of series multiple times during `add_column()`
 - PR #1405 CSV Reader: Fix memory leaks on read_csv() failure
 - PR #1328 Fix CategoricalColumn to_arrow() null mask
 - PR #1432 Update NVStrings to 0.7.* to coincide with 0.7 development
->>>>>>> 39a599b9
 
 
 # cuDF 0.6.0 (Date TBD)
