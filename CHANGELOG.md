--- conflicted
+++ resolved
@@ -67,10 +67,7 @@
 - PR #671 CSV Reader: uncompressed buffer input can be parsed without explicitly specifying compression as None
 - PR #718 Ensure sum, product, min, max methods pandas compatibility on empty datasets
 - PR #720 Refactored Index classes to make them more Pandas-like, added CategoricalIndex
-<<<<<<< HEAD
-=======
 - PR #749 Improve to_arrow and from_arrow Pandas compatibility
->>>>>>> fffc02ad
 
 ## Bug Fixes
 
