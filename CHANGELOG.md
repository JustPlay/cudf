--- conflicted
+++ resolved
@@ -20,13 +20,10 @@
 - PR #906 Add binary and comparison ops to DataFrame
 - PR #958 Support unary and binary ops on indexes
 - PR #964 Add `rename` method to `DataFrame`, `Series`, and `Index`
-<<<<<<< HEAD
 - PR #990 Add external series groupby support
-=======
 - PR #988 Add top-level merge function to cuDF
 - PR #992 Add comparison binaryops to DateTime columns
 - PR #996 Replace relative path imports with absolute paths in tests
->>>>>>> 3a577d32
 
 ## Improvements
 
@@ -71,6 +68,7 @@
 - PR #959 Groupby: Problem with column name lookup
 - PR #950 Converting dataframe/recarry with non-contiguous arrays
 - PR #963 CSV Reader: Fix another issue with missing data rows when using byte_range
+
 
 # cuDF 0.5.1 (05 Feb 2019)
 
