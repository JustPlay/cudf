# cuDF 0.9.0 (Date TBD)

## New Features

- PR #2111 IO Readers: Support memory buffer, file-like object, and URL inputs
- PR #2012 Add `reindex()` to DataFrame and Series
- PR #2098 Align DataFrame and Series indices before executing binary ops
- PR #2160 Merge `dask-cudf` codebase into `cudf` repo
- PR #2149 CSV Reader: Add `hex` dtype for explicit hexadecimal parsing
- PR #2158 CSV Reader: Support single, non-list/dict argument for `dtype`
- PR #2171 Add CodeCov integration, fix doc version, make --skip-tests work when invoking with source

## Improvements

- PR #2109 added name to Python column classes
- PR #1947 Cleanup serialization code
- PR #2125 More aggregate in java API
<<<<<<< HEAD
- PR #2127 Add in java Scalar tests
=======
- PR #2088 Refactor of Python groupby code
- PR #2131 Chunk rows logic added to csv_writer
- PR #2129 Add functions in the Java API to support nullable column filtering
- PR #2165 made changes to get_dummies api for it to be available in MethodCache
- PR #2186 Add `getitem` and `getattr` style access to Rolling objects
- PR #2168 Use cudf.Column for CategoricalColumn's categories instead of a tuple
>>>>>>> 72369ea9

## Bug Fixes

- PR #2086 Fixed quantile api behavior mismatch in series & dataframe
- PR #2128 Add offset param to host buffer readers in java API.
- PR #2145 Work around binops validity checks for java
- PR #2151 Fixes bug in cudf::copy_range where null_count was invalid
- PR #2139 matching to pandas describe behavior & fixing nan values issue
- PR #2154 CSV Reader: Fix bools misdetected as strings dtype
- PR #2178 Fix bug in rolling bindings where a view of an ephemeral column was being taken
- PR #2180 Fix issue with isort reordering `importorskip` below imports depending on them
- PR #2187 fix to honor dtype when numpy arrays are passed to columnops.as_column
- PR #2190 Fix issue in astype conversion of string column to 'str'


# cuDF 0.8.0 (27 June 2019)

## New Features

- PR #1524 Add GPU-accelerated JSON Lines parser with limited feature set
- PR #1569 Add support for Json objects to the JSON Lines reader
- PR #1622 Add Series.loc
- PR #1654 Add cudf::apply_boolean_mask: faster replacement for gdf_apply_stencil
- PR #1487 cython gather/scatter
- PR #1310 Implemented the slice/split functionality.
- PR #1630 Add Python layer to the GPU-accelerated JSON reader
- PR #1745 Add rounding of numeric columns via Numba
- PR #1772 JSON reader: add support for BytesIO and StringIO input
- PR #1527 Support GDF_BOOL8 in readers and writers
- PR #1819 Logical operators (AND, OR, NOT) for libcudf and cuDF
- PR #1813 ORC Reader: Add support for stripe selection
- PR #1828 JSON Reader: add suport for bool8 columns
- PR #1833 Add column iterator with/without nulls
- PR #1665 Add the point-in-polygon GIS function
- PR #1863 Series and Dataframe methods for all and any
- PR #1908 cudf::copy_range and cudf::fill for copying/assigning an index or range to a constant
- PR #1921 Add additional formats for typecasting to/from strings
- PR #1807 Add Series.dropna()
- PR #1987 Allow user defined functions in the form of ptx code to be passed to binops
- PR #1948 Add operator functions like `Series.add()` to DataFrame and Series
- PR #1954 Add skip test argument to GPU build script
- PR #2018 Add bindings for new groupby C++ API
- PR #1984 Add rolling window operations Series.rolling() and DataFrame.rolling()
- PR #1542 Python method and bindings for to_csv
- PR #1995 Add Java API
- PR #1998 Add google benchmark to cudf
- PR #1845 Add cudf::drop_duplicates, DataFrame.drop_duplicates
- PR #1652 Added `Series.where()` feature 
- PR #2074 Java Aggregates, logical ops, and better RMM support 

## Improvements

- PR #1538 Replacing LesserRTTI with inequality_comparator
- PR #1703 C++: Added non-aggregating `insert` to `concurrent_unordered_map` with specializations to store pairs with a single atomicCAS when possible.
- PR #1422 C++: Added a RAII wrapper for CUDA streams
- PR #1701 Added `unique` method for stringColumns
- PR #1713 Add documentation for Dask-XGBoost
- PR #1666 CSV Reader: Improve performance for files with large number of columns
- PR #1725 Enable the ability to use a single column groupby as its own index
- PR #1759 Add an example showing simultaneous rolling averages to `apply_grouped` documentation
- PR #1746 C++: Remove unused code: `windowed_ops.cu`, `sorting.cu`, `hash_ops.cu`
- PR #1748 C++: Add `bool` nullability flag to `device_table` row operators
- PR #1764 Improve Numerical column: `mean_var` and `mean`
- PR #1767 Speed up Python unit tests
- PR #1770 Added build.sh script, updated CI scripts and documentation
- PR #1739 ORC Reader: Add more pytest coverage
- PR #1696 Added null support in `Series.replace()`.
- PR #1390 Added some basic utility functions for `gdf_column`'s
- PR #1791 Added general column comparison code for testing
- PR #1795 Add printing of git submodule info to `print_env.sh`
- PR #1796 Removing old sort based group by code and gdf_filter
- PR #1811 Added funtions for copying/allocating `cudf::table`s
- PR #1838 Improve columnops.column_empty so that it returns typed columns instead of a generic Column
- PR #1890 Add utils.get_dummies- a pandas-like wrapper around one_hot-encoding
- PR #1823 CSV Reader: default the column type to string for empty dataframes
- PR #1827 Create bindings for scalar-vector binops, and update one_hot_encoding to use them
- PR #1817 Operators now support different sized dataframes as long as they don't share different sized columns
- PR #1855 Transition replace_nulls to new C++ API and update corresponding Cython/Python code
- PR #1858 Add `std::initializer_list` constructor to `column_wrapper`
- PR #1846 C++ type-erased gdf_equal_columns test util; fix gdf_equal_columns logic error
- PR #1390 Added some basic utility functions for `gdf_column`s
- PR #1391 Tidy up bit-resolution-operation and bitmask class code
- PR #1882 Add iloc functionality to MultiIndex dataframes
- PR #1884 Rolling windows: general enhancements and better coverage for unit tests
- PR #1886 support GDF_STRING_CATEGORY columns in apply_boolean_mask, drop_nulls and other libcudf functions
- PR #1896 Improve performance of groupby with levels specified in dask-cudf
- PR #1915 Improve iloc performance for non-contiguous row selection
- PR #1859 Convert read_json into a C++ API
- PR #1919 Rename libcudf namespace gdf to namespace cudf
- PR #1850 Support left_on and right_on for DataFrame merge operator
- PR #1930 Specialize constructor for `cudf::bool8` to cast argument to `bool`
- PR #1938 Add default constructor for `column_wrapper`
- PR #1930 Specialize constructor for `cudf::bool8` to cast argument to `bool`
- PR #1952 consolidate libcudf public API headers in include/cudf
- PR #1949 Improved selection with boolmask using libcudf `apply_boolean_mask`
- PR #1956 Add support for nulls in `query()`
- PR #1973 Update `std::tuple` to `std::pair` in top-most libcudf APIs and C++ transition guide
- PR #1981 Convert read_csv into a C++ API
- PR #1868 ORC Reader: Support row index for speed up on small/medium datasets
- PR #1964 Added support for list-like types in Series.str.cat
- PR #2005 Use HTML5 details tag in bug report issue template
- PR #2003 Removed few redundant unit-tests from test_string.py::test_string_cat 
- PR #1944 Groupby design improvements
- PR #2017 Convert `read_orc()` into a C++ API
- PR #2011 Convert `read_parquet()` into a C++ API
- PR #1756 Add documentation "10 Minutes to cuDF and dask_cuDF"
- PR #2034 Adding support for string columns concatenation using "add" binary operator
- PR #2042 Replace old "10 Minutes" guide with new guide for docs build process
- PR #2036 Make library of common test utils to speed up tests compilation
- PR #2022 Facilitating get_dummies to be a high level api too
- PR #2050 Namespace IO readers and add back free-form `read_xxx` functions
- PR #2104 Add a functional ``sort=`` keyword argument to groupby
- PR #2108 Add `find_and_replace` for StringColumn for replacing single values

## Bug Fixes

- PR #1465 Fix for test_orc.py and test_sparse_df.py test failures
- PR #1583 Fix underlying issue in `as_index()` that was causing `Series.quantile()` to fail
- PR #1680 Add errors= keyword to drop() to fix cudf-dask bug
- PR #1651 Fix `query` function on empty dataframe
- PR #1616 Fix CategoricalColumn to access categories by index instead of iteration
- PR #1660 Fix bug in `loc` when indexing with a column name (a string)
- PR #1683 ORC reader: fix timestamp conversion to UTC
- PR #1613 Improve CategoricalColumn.fillna(-1) performance
- PR #1642 Fix failure of CSV_TEST gdf_csv_test.SkiprowsNrows on multiuser systems
- PR #1709 Fix handling of `datetime64[ms]` in `dataframe.select_dtypes`
- PR #1704 CSV Reader: Add support for the plus sign in number fields
- PR #1687 CSV reader: return an empty dataframe for zero size input
- PR #1757 Concatenating columns with null columns
- PR #1755 Add col_level keyword argument to melt
- PR #1758 Fix df.set_index() when setting index from an empty column
- PR #1749 ORC reader: fix long strings of NULL values resulting in incorrect data
- PR #1742 Parquet Reader: Fix index column name to match PANDAS compat
- PR #1782 Update libcudf doc version
- PR #1783 Update conda dependencies
- PR #1786 Maintain the original series name in series.unique output
- PR #1760 CSV Reader: fix segfault when dtype list only includes columns from usecols list
- PR #1831 build.sh: Assuming python is in PATH instead of using PYTHON env var
- PR #1839 Raise an error instead of segfaulting when transposing a DataFrame with StringColumns
- PR #1840 Retain index correctly during merge left_on right_on
- PR #1825 cuDF: Multiaggregation Groupby Failures
- PR #1789 CSV Reader: Fix missing support for specifying `int8` and `int16` dtypes
- PR #1857 Cython Bindings: Handle `bool` columns while calling `column_view_from_NDArrays`
- PR #1849 Allow DataFrame support methods to pass arguments to the methods
- PR #1847 Fixed #1375 by moving the nvstring check into the wrapper function
- PR #1864 Fixing cudf reduction for POWER platform
- PR #1869 Parquet reader: fix Dask timestamps not matching with Pandas (convert to milliseconds)
- PR #1876 add dtype=bool for `any`, `all` to treat integer column correctly
- PR #1875 CSV reader: take NaN values into account in dtype detection
- PR #1873 Add column dtype checking for the all/any methods
- PR #1902 Bug with string iteration in _apply_basic_agg
- PR #1887 Fix for initialization issue in pq_read_arg,orc_read_arg
- PR #1867 JSON reader: add support for null/empty fields, including the 'null' literal
- PR #1891 Fix bug #1750 in string column comparison
- PR #1909 Support of `to_pandas()` of boolean series with null values
- PR #1923 Use prefix removal when two aggs are called on a SeriesGroupBy
- PR #1914 Zero initialize gdf_column local variables
- PR #1959 Add support for comparing boolean Series to scalar
- PR #1966 Ignore index fix in series append
- PR #1967 Compute index __sizeof__ only once for DataFrame __sizeof__
- PR #1977 Support CUDA installation in default system directories
- PR #1982 Fixes incorrect index name after join operation
- PR #1985 Implement `GDF_PYMOD`, a special modulo that follows python's sign rules
- PR #1991 Parquet reader: fix decoding of NULLs
- PR #1990 Fixes a rendering bug in the `apply_grouped` documentation
- PR #1978 Fix for values being filled in an empty dataframe 
- PR #2001 Correctly create MultiColumn from Pandas MultiColumn
- PR #2006 Handle empty dataframe groupby construction for dask
- PR #1965 Parquet Reader: Fix duplicate index column when it's already in `use_cols`
- PR #2033 Add pip to conda environment files to fix warning
- PR #2028 CSV Reader: Fix reading of uncompressed files without a recognized file extension
- PR #2073 Fix an issue when gathering columns with NVCategory and nulls
- PR #2053 cudf::apply_boolean_mask return empty column for empty boolean mask
- PR #2066 exclude `IteratorTest.mean_var_output` test from debug build
- PR #2069 Fix JNI code to use read_csv and read_parquet APIs
- PR #2071 Fix bug with unfound transitive dependencies for GTests in Ubuntu 18.04
- PR #2089 Configure Sphinx to render params correctly
- PR #2091 Fix another bug with unfound transitive dependencies for `cudftestutils` in Ubuntu 18.04
- PR #2115 Just apply `--disable-new-dtags` instead of trying to define all the transitive dependencies
- PR #2106 Fix errors in JitCache tests caused by sharing of device memory between processes
- PR #2120 Fix errors in JitCache tests caused by running multiple threads on the same data
- PR #2102 Fix memory leak in groupby
- PR #2113 fixed typo in to_csv code example


# cudf 0.7.2 (16 May 2019)

## New Features

- PR #1735 Added overload for atomicAdd on int64. Streamlined implementation of custom atomic overloads.
- PR #1741 Add MultiIndex concatenation 

## Bug Fixes

- PR #1718 Fix issue with SeriesGroupBy MultiIndex in dask-cudf
- PR #1734 Python: fix performance regression for groupby count() aggregations
- PR #1768 Cython: fix handling read only schema buffers in gpuarrow reader


# cudf 0.7.1 (11 May 2019)

## New Features

- PR #1702 Lazy load MultiIndex to return groupby performance to near optimal.

## Bug Fixes

- PR #1708 Fix handling of `datetime64[ms]` in `dataframe.select_dtypes`


# cuDF 0.7.0 (10 May 2019)

## New Features

- PR #982 Implement gdf_group_by_without_aggregations and gdf_unique_indices functions
- PR #1142 Add `GDF_BOOL` column type
- PR #1194 Implement overloads for CUDA atomic operations
- PR #1292 Implemented Bitwise binary ops AND, OR, XOR (&, |, ^)
- PR #1235 Add GPU-accelerated Parquet Reader
- PR #1335 Added local_dict arg in `DataFrame.query()`.
- PR #1282 Add Series and DataFrame.describe()
- PR #1356 Rolling windows
- PR #1381 Add DataFrame._get_numeric_data
- PR #1388 Add CODEOWNERS file to auto-request reviews based on where changes are made
- PR #1396 Add DataFrame.drop method
- PR #1413 Add DataFrame.melt method
- PR #1412 Add DataFrame.pop()
- PR #1419 Initial CSV writer function
- PR #1441 Add Series level cumulative ops (cumsum, cummin, cummax, cumprod)
- PR #1420 Add script to build and test on a local gpuCI image
- PR #1440 Add DatetimeColumn.min(), DatetimeColumn.max()
- PR #1455 Add Series.Shift via Numba kernel
- PR #1441 Add Series level cumulative ops (cumsum, cummin, cummax, cumprod)
- PR #1461 Add Python coverage test to gpu build
- PR #1445 Parquet Reader: Add selective reading of rows and row group
- PR #1532 Parquet Reader: Add support for INT96 timestamps
- PR #1516 Add Series and DataFrame.ndim
- PR #1556 Add libcudf C++ transition guide
- PR #1466 Add GPU-accelerated ORC Reader
- PR #1565 Add build script for nightly doc builds
- PR #1508 Add Series isna, isnull, and notna
- PR #1456 Add Series.diff() via Numba kernel
- PR #1588 Add Index `astype` typecasting
- PR #1301 MultiIndex support
- PR #1599 Level keyword supported in groupby
- PR #929 Add support operations to dataframe
- PR #1609 Groupby accept list of Series
- PR #1658 Support `group_keys=True` keyword in groupby method

## Improvements

- PR #1531 Refactor closures as private functions in gpuarrow
- PR #1404 Parquet reader page data decoding speedup
- PR #1076 Use `type_dispatcher` in join, quantiles, filter, segmented sort, radix sort and hash_groupby
- PR #1202 Simplify README.md
- PR #1149 CSV Reader: Change convertStrToValue() functions to `__device__` only
- PR #1238 Improve performance of the CUDA trie used in the CSV reader
- PR #1245 Use file cache for JIT kernels
- PR #1278 Update CONTRIBUTING for new conda environment yml naming conventions
- PR #1163 Refactored UnaryOps. Reduced API to two functions: `gdf_unary_math` and `gdf_cast`. Added `abs`, `-`, and `~` ops. Changed bindings to Cython
- PR #1284 Update docs version
- PR #1287 add exclude argument to cudf.select_dtype function
- PR #1286 Refactor some of the CSV Reader kernels into generic utility functions
- PR #1291 fillna in `Series.to_gpu_array()` and `Series.to_array()` can accept the scalar too now.
- PR #1005 generic `reduction` and `scan` support
- PR #1349 Replace modernGPU sort join with thrust.
- PR #1363 Add a dataframe.mean(...) that raises NotImplementedError to satisfy `dask.dataframe.utils.is_dataframe_like`
- PR #1319 CSV Reader: Use column wrapper for gdf_column output alloc/dealloc
- PR #1376 Change series quantile default to linear
- PR #1399 Replace CFFI bindings for NVTX functions with Cython bindings
- PR #1389 Refactored `set_null_count()`
- PR #1386 Added macros `GDF_TRY()`, `CUDF_TRY()` and `ASSERT_CUDF_SUCCEEDED()`
- PR #1435 Rework CMake and conda recipes to depend on installed libraries
- PR #1391 Tidy up bit-resolution-operation and bitmask class code
- PR #1439 Add cmake variable to enable compiling CUDA code with -lineinfo
- PR #1462 Add ability to read parquet files from arrow::io::RandomAccessFile
- PR #1453 Convert CSV Reader CFFI to Cython
- PR #1479 Convert Parquet Reader CFFI to Cython
- PR #1397 Add a utility function for producing an overflow-safe kernel launch grid configuration
- PR #1382 Add GPU parsing of nested brackets to cuIO parsing utilities
- PR #1481 Add cudf::table constructor to allocate a set of `gdf_column`s
- PR #1484 Convert GroupBy CFFI to Cython
- PR #1463 Allow and default melt keyword argument var_name to be None
- PR #1486 Parquet Reader: Use device_buffer rather than device_ptr
- PR #1525 Add cudatoolkit conda dependency
- PR #1520 Renamed `src/dataframe` to `src/table` and moved `table.hpp`. Made `types.hpp` to be type declarations only.
- PR #1492 Convert transpose CFFI to Cython
- PR #1495 Convert binary and unary ops CFFI to Cython
- PR #1503 Convert sorting and hashing ops CFFI to Cython
- PR #1522 Use latest release version in update-version CI script
- PR #1533 Remove stale join CFFI, fix memory leaks in join Cython
- PR #1521 Added `row_bitmask` to compute bitmask for rows of a table. Merged `valids_ops.cu` and `bitmask_ops.cu`
- PR #1553 Overload `hash_row` to avoid using intial hash values. Updated `gdf_hash` to select between overloads
- PR #1585 Updated `cudf::table` to maintain own copy of wrapped `gdf_column*`s
- PR #1559 Add `except +` to all Cython function definitions to catch C++ exceptions properly
- PR #1617 `has_nulls` and `column_dtypes` for `cudf::table`
- PR #1590 Remove CFFI from the build / install process entirely
- PR #1536 Convert gpuarrow CFFI to Cython
- PR #1655 Add `Column._pointer` as a way to access underlying `gdf_column*` of a `Column`
- PR #1655 Update readme conda install instructions for cudf version 0.6 and 0.7


## Bug Fixes

- PR #1233 Fix dtypes issue while adding the column to `str` dataframe.
- PR #1254 CSV Reader: fix data type detection for floating-point numbers in scientific notation
- PR #1289 Fix looping over each value instead of each category in concatenation
- PR #1293 Fix Inaccurate error message in join.pyx
- PR #1308 Add atomicCAS overload for `int8_t`, `int16_t`
- PR #1317 Fix catch polymorphic exception by reference in ipc.cu
- PR #1325 Fix dtype of null bitmasks to int8
- PR #1326 Update build documentation to use -DCMAKE_CXX11_ABI=ON
- PR #1334 Add "na_position" argument to CategoricalColumn sort_by_values
- PR #1321 Fix out of bounds warning when checking Bzip2 header
- PR #1359 Add atomicAnd/Or/Xor for integers
- PR #1354 Fix `fillna()` behaviour when replacing values with different dtypes
- PR #1347 Fixed core dump issue while passing dict_dtypes without column names in `cudf.read_csv()`
- PR #1379 Fixed build failure caused due to error: 'col_dtype' may be used uninitialized
- PR #1392 Update cudf Dockerfile and package_versions.sh
- PR #1385 Added INT8 type to `_schema_to_dtype` for use in GpuArrowReader
- PR #1393 Fixed a bug in `gdf_count_nonzero_mask()` for the case of 0 bits to count
- PR #1395 Update CONTRIBUTING to use the environment variable CUDF_HOME
- PR #1416 Fix bug at gdf_quantile_exact and gdf_quantile_appox
- PR #1421 Fix remove creation of series multiple times during `add_column()`
- PR #1405 CSV Reader: Fix memory leaks on read_csv() failure
- PR #1328 Fix CategoricalColumn to_arrow() null mask
- PR #1433 Fix NVStrings/categories includes
- PR #1432 Update NVStrings to 0.7.* to coincide with 0.7 development
- PR #1483 Modify CSV reader to avoid cropping blank quoted characters in non-string fields
- PR #1446 Merge 1275 hotfix from master into branch-0.7
- PR #1447 Fix legacy groupby apply docstring
- PR #1451 Fix hash join estimated result size is not correct
- PR #1454 Fix local build script improperly change directory permissions
- PR #1490 Require Dask 1.1.0+ for `is_dataframe_like` test or skip otherwise.
- PR #1491 Use more specific directories & groups in CODEOWNERS
- PR #1497 Fix Thrust issue on CentOS caused by missing default constructor of host_vector elements
- PR #1498 Add missing include guard to device_atomics.cuh and separated DEVICE_ATOMICS_TEST
- PR #1506 Fix csv-write call to updated NVStrings method
- PR #1510 Added nvstrings `fillna()` function
- PR #1507 Parquet Reader: Default string data to GDF_STRING
- PR #1535 Fix doc issue to ensure correct labelling of cudf.series
- PR #1537 Fix `undefined reference` link error in HashPartitionTest
- PR #1548 Fix ci/local/build.sh README from using an incorrect image example
- PR #1551 CSV Reader: Fix integer column name indexing
- PR #1586 Fix broken `scalar_wrapper::operator==`
- PR #1591 ORC/Parquet Reader: Fix missing import for FileNotFoundError exception
- PR #1573 Parquet Reader: Fix crash due to clash with ORC reader datasource
- PR #1607 Revert change of `column.to_dense_buffer` always return by copy for performance concerns
- PR #1618 ORC reader: fix assert & data output when nrows/skiprows isn't aligned to stripe boundaries
- PR #1631 Fix failure of TYPES_TEST on some gcc-7 based systems.
- PR #1641 CSV Reader: Fix skip_blank_lines behavior with Windows line terminators (\r\n)
- PR #1648 ORC reader: fix non-deterministic output when skiprows is non-zero
- PR #1676 Fix groupby `as_index` behaviour with `MultiIndex`
- PR #1659 Fix bug caused by empty groupbys and multiindex slicing throwing exceptions
- PR #1656 Correct Groupby failure in dask when un-aggregable columns are left in dataframe.
- PR #1689 Fix groupby performance regression
- PR #1694 Add Cython as a runtime dependency since it's required in `setup.py`


# cuDF 0.6.1 (25 Mar 2019)

## Bug Fixes

- PR #1275 Fix CentOS exception in DataFrame.hash_partition from using value "returned" by a void function


# cuDF 0.6.0 (22 Mar 2019)

## New Features

- PR #760 Raise `FileNotFoundError` instead of `GDF_FILE_ERROR` in `read_csv` if the file does not exist
- PR #539 Add Python bindings for replace function
- PR #823 Add Doxygen configuration to enable building HTML documentation for libcudf C/C++ API
- PR #807 CSV Reader: Add byte_range parameter to specify the range in the input file to be read
- PR #857 Add Tail method for Series/DataFrame and update Head method to use iloc
- PR #858 Add series feature hashing support
- PR #871 CSV Reader: Add support for NA values, including user specified strings
- PR #893 Adds PyArrow based parquet readers / writers to Python, fix category dtype handling, fix arrow ingest buffer size issues
- PR #867 CSV Reader: Add support for ignoring blank lines and comment lines
- PR #887 Add Series digitize method
- PR #895 Add Series groupby
- PR #898 Add DataFrame.groupby(level=0) support
- PR #920 Add feather, JSON, HDF5 readers / writers from PyArrow / Pandas
- PR #888 CSV Reader: Add prefix parameter for column names, used when parsing without a header
- PR #913 Add DLPack support: convert between cuDF DataFrame and DLTensor
- PR #939 Add ORC reader from PyArrow
- PR #918 Add Series.groupby(level=0) support
- PR #906 Add binary and comparison ops to DataFrame
- PR #958 Support unary and binary ops on indexes
- PR #964 Add `rename` method to `DataFrame`, `Series`, and `Index`
- PR #985 Add `Series.to_frame` method
- PR #985 Add `drop=` keyword to reset_index method
- PR #994 Remove references to pygdf
- PR #990 Add external series groupby support
- PR #988 Add top-level merge function to cuDF
- PR #992 Add comparison binaryops to DateTime columns
- PR #996 Replace relative path imports with absolute paths in tests
- PR #995 CSV Reader: Add index_col parameter to specify the column name or index to be used as row labels
- PR #1004 Add `from_gpu_matrix` method to DataFrame
- PR #997 Add property index setter
- PR #1007 Replace relative path imports with absolute paths in cudf
- PR #1013 select columns with df.columns
- PR #1016 Rename Series.unique_count() to nunique() to match pandas API
- PR #947 Prefixsum to handle nulls and float types
- PR #1029 Remove rest of relative path imports
- PR #1021 Add filtered selection with assignment for Dataframes
- PR #872 Adding NVCategory support to cudf apis
- PR #1052 Add left/right_index and left/right_on keywords to merge
- PR #1091 Add `indicator=` and `suffixes=` keywords to merge
- PR #1107 Add unsupported keywords to Series.fillna
- PR #1032 Add string support to cuDF python
- PR #1136 Removed `gdf_concat`
- PR #1153 Added function for getting the padded allocation size for valid bitmask
- PR #1148 Add cudf.sqrt for dataframes and Series
- PR #1159 Add Python bindings for libcudf dlpack functions
- PR #1155 Add __array_ufunc__ for DataFrame and Series for sqrt
- PR #1168 to_frame for series accepts a name argument


## Improvements

- PR #1218 Add dask-cudf page to API docs
- PR #892 Add support for heterogeneous types in binary ops with JIT
- PR #730 Improve performance of `gdf_table` constructor
- PR #561 Add Doxygen style comments to Join CUDA functions
- PR #813 unified libcudf API functions by replacing gpu_ with gdf_
- PR #822 Add support for `__cuda_array_interface__` for ingest
- PR #756 Consolidate common helper functions from unordered map and multimap
- PR #753 Improve performance of groupby sum and average, especially for cases with few groups.
- PR #836 Add ingest support for arrow chunked arrays in Column, Series, DataFrame creation
- PR #763 Format doxygen comments for csv_read_arg struct
- PR #532 CSV Reader: Use type dispatcher instead of switch block
- PR #694 Unit test utilities improvements
- PR #878 Add better indexing to Groupby
- PR #554 Add `empty` method and `is_monotonic` attribute to `Index`
- PR #1040 Fixed up Doxygen comment tags
- PR #909 CSV Reader: Avoid host->device->host copy for header row data
- PR #916 Improved unit testing and error checking for `gdf_column_concat`
- PR #941 Replace `numpy` call in `Series.hash_encode` with `numba`
- PR #942 Added increment/decrement operators for wrapper types
- PR #943 Updated `count_nonzero_mask` to return `num_rows` when the mask is null
- PR #952 Added trait to map C++ type to `gdf_dtype`
- PR #966 Updated RMM submodule.
- PR #998 Add IO reader/writer modules to API docs, fix for missing cudf.Series docs
- PR #1017 concatenate along columns for Series and DataFrames
- PR #1002 Support indexing a dataframe with another boolean dataframe
- PR #1018 Better concatenation for Series and Dataframes
- PR #1036 Use Numpydoc style docstrings
- PR #1047 Adding gdf_dtype_extra_info to gdf_column_view_augmented
- PR #1054 Added default ctor to SerialTrieNode to overcome Thrust issue in CentOS7 + CUDA10
- PR #1024 CSV Reader: Add support for hexadecimal integers in integral-type columns
- PR #1033 Update `fillna()` to use libcudf function `gdf_replace_nulls`
- PR #1066 Added inplace assignment for columns and select_dtypes for dataframes
- PR #1026 CSV Reader: Change the meaning and type of the quoting parameter to match Pandas
- PR #1100 Adds `CUDF_EXPECTS` error-checking macro
- PR #1092 Fix select_dtype docstring
- PR #1111 Added cudf::table
- PR #1108 Sorting for datetime columns
- PR #1120 Return a `Series` (not a `Column`) from `Series.cat.set_categories()`
- PR #1128 CSV Reader: The last data row does not need to be line terminated
- PR #1183 Bump Arrow version to 0.12.1
- PR #1208 Default to CXX11_ABI=ON
- PR #1252 Fix NVStrings dependencies for cuda 9.2 and 10.0

## Bug Fixes

- PR #821 Fix flake8 issues revealed by flake8 update
- PR #808 Resolved renamed `d_columns_valids` variable name
- PR #820 CSV Reader: fix the issue where reader adds additional rows when file uses \r\n as a line terminator
- PR #780 CSV Reader: Fix scientific notation parsing and null values for empty quotes
- PR #815 CSV Reader: Fix data parsing when tabs are present in the input CSV file
- PR #850 Fix bug where left joins where the left df has 0 rows causes a crash
- PR #861 Fix memory leak by preserving the boolean mask index
- PR #875 Handle unnamed indexes in to/from arrow functions
- PR #877 Fix ingest of 1 row arrow tables in from arrow function
- PR #876 Added missing `<type_traits>` include
- PR #889 Deleted test_rmm.py which has now moved to RMM repo
- PR #866 Merge v0.5.1 numpy ABI hotfix into 0.6
- PR #917 value_counts return int type on empty columns
- PR #611 Renamed `gdf_reduce_optimal_output_size()` -> `gdf_reduction_get_intermediate_output_size()`
- PR #923 fix index for negative slicing for cudf dataframe and series
- PR #927 CSV Reader: Fix category GDF_CATEGORY hashes not being computed properly
- PR #921 CSV Reader: Fix parsing errors with delim_whitespace, quotations in the header row, unnamed columns
- PR #933 Fix handling objects of all nulls in series creation
- PR #940 CSV Reader: Fix an issue where the last data row is missing when using byte_range
- PR #945 CSV Reader: Fix incorrect datetime64 when milliseconds or space separator are used
- PR #959 Groupby: Problem with column name lookup
- PR #950 Converting dataframe/recarry with non-contiguous arrays
- PR #963 CSV Reader: Fix another issue with missing data rows when using byte_range
- PR #999 Fix 0 sized kernel launches and empty sort_index exception
- PR #993 Fix dtype in selecting 0 rows from objects
- PR #1009 Fix performance regression in `to_pandas` method on DataFrame
- PR #1008 Remove custom dask communication approach
- PR #1001 CSV Reader: Fix a memory access error when reading a large (>2GB) file with date columns
- PR #1019 Binary Ops: Fix error when one input column has null mask but other doesn't
- PR #1014 CSV Reader: Fix false positives in bool value detection
- PR #1034 CSV Reader: Fix parsing floating point precision and leading zero exponents
- PR #1044 CSV Reader: Fix a segfault when byte range aligns with a page
- PR #1058 Added support for `DataFrame.loc[scalar]`
- PR #1060 Fix column creation with all valid nan values
- PR #1073 CSV Reader: Fix an issue where a column name includes the return character
- PR #1090 Updating Doxygen Comments
- PR #1080 Fix dtypes returned from loc / iloc because of lists
- PR #1102 CSV Reader: Minor fixes and memory usage improvements
- PR #1174: Fix release script typo
- PR #1137 Add prebuild script for CI
- PR #1118 Enhanced the `DataFrame.from_records()` feature
- PR #1129 Fix join performance with index parameter from using numpy array
- PR #1145 Issue with .agg call on multi-column dataframes
- PR #908 Some testing code cleanup
- PR #1167 Fix issue with null_count not being set after inplace fillna()
- PR #1184 Fix iloc performance regression
- PR #1185 Support left_on/right_on and also on=str in merge
- PR #1200 Fix allocating bitmasks with numba instead of rmm in allocate_mask function
- PR #1213 Fix bug with csv reader requesting subset of columns using wrong datatype
- PR #1223 gpuCI: Fix label on rapidsai channel on gpu build scripts
- PR #1242 Add explicit Thrust exec policy to fix NVCATEGORY_TEST segfault on some platforms
- PR #1246 Fix categorical tests that failed due to bad implicit type conversion
- PR #1255 Fix overwriting conda package main label uploads
- PR #1259 Add dlpack includes to pip build


# cuDF 0.5.1 (05 Feb 2019)

## Bug Fixes

- PR #842 Avoid using numpy via cimport to prevent ABI issues in Cython compilation


# cuDF 0.5.0 (28 Jan 2019)

## New Features

- PR #722 Add bzip2 decompression support to `read_csv()`
- PR #693 add ZLIB-based GZIP/ZIP support to `read_csv_strings()`
- PR #411 added null support to gdf_order_by (new API) and cudf_table::sort
- PR #525 Added GitHub Issue templates for bugs, documentation, new features, and questions
- PR #501 CSV Reader: Add support for user-specified decimal point and thousands separator to read_csv_strings()
- PR #455 CSV Reader: Add support for user-specified decimal point and thousands separator to read_csv()
- PR #439 add `DataFrame.drop` method similar to pandas
- PR #356 add `DataFrame.transpose` method and `DataFrame.T` property similar to pandas
- PR #505 CSV Reader: Add support for user-specified boolean values
- PR #350 Implemented Series replace function
- PR #490 Added print_env.sh script to gather relevant environment details when reporting cuDF issues
- PR #474 add ZLIB-based GZIP/ZIP support to `read_csv()`
- PR #547 Added melt similar to `pandas.melt()`
- PR #491 Add CI test script to check for updates to CHANGELOG.md in PRs
- PR #550 Add CI test script to check for style issues in PRs
- PR #558 Add CI scripts for cpu-based conda and gpu-based test builds
- PR #524 Add Boolean Indexing
- PR #564 Update python `sort_values` method to use updated libcudf `gdf_order_by` API
- PR #509 CSV Reader: Input CSV file can now be passed in as a text or a binary buffer
- PR #607 Add `__iter__` and iteritems to DataFrame class
- PR #643 added a new api gdf_replace_nulls that allows a user to replace nulls in a column

## Improvements

- PR #426 Removed sort-based groupby and refactored existing groupby APIs. Also improves C++/CUDA compile time.
- PR #461 Add `CUDF_HOME` variable in README.md to replace relative pathing.
- PR #472 RMM: Created centralized rmm::device_vector alias and rmm::exec_policy
- PR #500 Improved the concurrent hash map class to support partitioned (multi-pass) hash table building.
- PR #454 Improve CSV reader docs and examples
- PR #465 Added templated C++ API for RMM to avoid explicit cast to `void**`
- PR #513 `.gitignore` tweaks
- PR #521 Add `assert_eq` function for testing
- PR #502 Simplify Dockerfile for local dev, eliminate old conda/pip envs
- PR #549 Adds `-rdynamic` compiler flag to nvcc for Debug builds
- PR #472 RMM: Created centralized rmm::device_vector alias and rmm::exec_policy
- PR #577 Added external C++ API for scatter/gather functions
- PR #500 Improved the concurrent hash map class to support partitioned (multi-pass) hash table building
- PR #583 Updated `gdf_size_type` to `int`
- PR #500 Improved the concurrent hash map class to support partitioned (multi-pass) hash table building
- PR #617 Added .dockerignore file. Prevents adding stale cmake cache files to the docker container
- PR #658 Reduced `JOIN_TEST` time by isolating overflow test of hash table size computation
- PR #664 Added Debuging instructions to README
- PR #651 Remove noqa marks in `__init__.py` files
- PR #671 CSV Reader: uncompressed buffer input can be parsed without explicitly specifying compression as None
- PR #684 Make RMM a submodule
- PR #718 Ensure sum, product, min, max methods pandas compatibility on empty datasets
- PR #720 Refactored Index classes to make them more Pandas-like, added CategoricalIndex
- PR #749 Improve to_arrow and from_arrow Pandas compatibility
- PR #766 Remove TravisCI references, remove unused variables from CMake, fix ARROW_VERSION in Cmake
- PR #773 Add build-args back to Dockerfile and handle dependencies based on environment yml file
- PR #781 Move thirdparty submodules to root and symlink in /cpp
- PR #843 Fix broken cudf/python API examples, add new methods to the API index

## Bug Fixes

- PR #569 CSV Reader: Fix days being off-by-one when parsing some dates
- PR #531 CSV Reader: Fix incorrect parsing of quoted numbers
- PR #465 Added templated C++ API for RMM to avoid explicit cast to `void**`
- PR #473 Added missing <random> include
- PR #478 CSV Reader: Add api support for auto column detection, header, mangle_dupe_cols, usecols
- PR #495 Updated README to correct where cffi pytest should be executed
- PR #501 Fix the intermittent segfault caused by the `thousands` and `compression` parameters in the csv reader
- PR #502 Simplify Dockerfile for local dev, eliminate old conda/pip envs
- PR #512 fix bug for `on` parameter in `DataFrame.merge` to allow for None or single column name
- PR #511 Updated python/cudf/bindings/join.pyx to fix cudf merge printing out dtypes
- PR #513 `.gitignore` tweaks
- PR #521 Add `assert_eq` function for testing
- PR #537 Fix CMAKE_CUDA_STANDARD_REQURIED typo in CMakeLists.txt
- PR #447 Fix silent failure in initializing DataFrame from generator
- PR #545 Temporarily disable csv reader thousands test to prevent segfault (test re-enabled in PR #501)
- PR #559 Fix Assertion error while using `applymap` to change the output dtype
- PR #575 Update `print_env.sh` script to better handle missing commands
- PR #612 Prevent an exception from occuring with true division on integer series.
- PR #630 Fix deprecation warning for `pd.core.common.is_categorical_dtype`
- PR #622 Fix Series.append() behaviour when appending values with different numeric dtype
- PR #603 Fix error while creating an empty column using None.
- PR #673 Fix array of strings not being caught in from_pandas
- PR #644 Fix return type and column support of dataframe.quantile()
- PR #634 Fix create `DataFrame.from_pandas()` with numeric column names
- PR #654 Add resolution check for GDF_TIMESTAMP in Join
- PR #648 Enforce one-to-one copy required when using `numba>=0.42.0`
- PR #645 Fix cmake build type handling not setting debug options when CMAKE_BUILD_TYPE=="Debug"
- PR #669 Fix GIL deadlock when launching multiple python threads that make Cython calls
- PR #665 Reworked the hash map to add a way to report the destination partition for a key
- PR #670 CMAKE: Fix env include path taking precedence over libcudf source headers
- PR #674 Check for gdf supported column types
- PR #677 Fix 'gdf_csv_test_Dates' gtest failure due to missing nrows parameter
- PR #604 Fix the parsing errors while reading a csv file using `sep` instead of `delimiter`.
- PR #686 Fix converting nulls to NaT values when converting Series to Pandas/Numpy
- PR #689 CSV Reader: Fix behavior with skiprows+header to match pandas implementation
- PR #691 Fixes Join on empty input DFs
- PR #706 CSV Reader: Fix broken dtype inference when whitespace is in data
- PR #717 CSV reader: fix behavior when parsing a csv file with no data rows
- PR #724 CSV Reader: fix build issue due to parameter type mismatch in a std::max call
- PR #734 Prevents reading undefined memory in gpu_expand_mask_bits numba kernel
- PR #747 CSV Reader: fix an issue where CUDA allocations fail with some large input files
- PR #750 Fix race condition for handling NVStrings in CMake
- PR #719 Fix merge column ordering
- PR #770 Fix issue where RMM submodule pointed to wrong branch and pin other to correct branches
- PR #778 Fix hard coded ABI off setting
- PR #784 Update RMM submodule commit-ish and pip paths
- PR #794 Update `rmm::exec_policy` usage to fix segmentation faults when used as temprory allocator.
- PR #800 Point git submodules to branches of forks instead of exact commits


# cuDF 0.4.0 (05 Dec 2018)

## New Features

- PR #398 add pandas-compatible `DataFrame.shape()` and `Series.shape()`
- PR #394 New documentation feature "10 Minutes to cuDF"
- PR #361 CSV Reader: Add support for strings with delimiters

## Improvements

 - PR #436 Improvements for type_dispatcher and wrapper structs
 - PR #429 Add CHANGELOG.md (this file)
 - PR #266 use faster CUDA-accelerated DataFrame column/Series concatenation.
 - PR #379 new C++ `type_dispatcher` reduces code complexity in supporting many data types.
 - PR #349 Improve performance for creating columns from memoryview objects
 - PR #445 Update reductions to use type_dispatcher. Adds integer types support to sum_of_squares.
 - PR #448 Improve installation instructions in README.md
 - PR #456 Change default CMake build to Release, and added option for disabling compilation of tests

## Bug Fixes

 - PR #444 Fix csv_test CUDA too many resources requested fail.
 - PR #396 added missing output buffer in validity tests for groupbys.
 - PR #408 Dockerfile updates for source reorganization
 - PR #437 Add cffi to Dockerfile conda env, fixes "cannot import name 'librmm'"
 - PR #417 Fix `map_test` failure with CUDA 10
 - PR #414 Fix CMake installation include file paths
 - PR #418 Properly cast string dtypes to programmatic dtypes when instantiating columns
 - PR #427 Fix and tests for Concatenation illegal memory access with nulls


# cuDF 0.3.0 (23 Nov 2018)

## New Features

 - PR #336 CSV Reader string support

## Improvements

 - PR #354 source code refactored for better organization. CMake build system overhaul. Beginning of transition to Cython bindings.
 - PR #290 Add support for typecasting to/from datetime dtype
 - PR #323 Add handling pyarrow boolean arrays in input/out, add tests
 - PR #325 GDF_VALIDITY_UNSUPPORTED now returned for algorithms that don't support non-empty valid bitmasks
 - PR #381 Faster InputTooLarge Join test completes in ms rather than minutes.
 - PR #373 .gitignore improvements
 - PR #367 Doc cleanup & examples for DataFrame methods
 - PR #333 Add Rapids Memory Manager documentation
 - PR #321 Rapids Memory Manager adds file/line location logging and convenience macros
 - PR #334 Implement DataFrame `__copy__` and `__deepcopy__`
 - PR #271 Add NVTX ranges to pygdf
 - PR #311 Document system requirements for conda install

## Bug Fixes

 - PR #337 Retain index on `scale()` function
 - PR #344 Fix test failure due to PyArrow 0.11 Boolean handling
 - PR #364 Remove noexcept from managed_allocator;  CMakeLists fix for NVstrings
 - PR #357 Fix bug that made all series be considered booleans for indexing
 - PR #351 replace conda env configuration for developers
 - PRs #346 #360 Fix CSV reading of negative numbers
 - PR #342 Fix CMake to use conda-installed nvstrings
 - PR #341 Preserve categorical dtype after groupby aggregations
 - PR #315 ReadTheDocs build update to fix missing libcuda.so
 - PR #320 FIX out-of-bounds access error in reductions.cu
 - PR #319 Fix out-of-bounds memory access in libcudf count_valid_bits
 - PR #303 Fix printing empty dataframe


# cuDF 0.2.0 and cuDF 0.1.0

These were initial releases of cuDF based on previously separate pyGDF and libGDF libraries.<|MERGE_RESOLUTION|>--- conflicted
+++ resolved
@@ -15,16 +15,13 @@
 - PR #2109 added name to Python column classes
 - PR #1947 Cleanup serialization code
 - PR #2125 More aggregate in java API
-<<<<<<< HEAD
 - PR #2127 Add in java Scalar tests
-=======
 - PR #2088 Refactor of Python groupby code
 - PR #2131 Chunk rows logic added to csv_writer
 - PR #2129 Add functions in the Java API to support nullable column filtering
 - PR #2165 made changes to get_dummies api for it to be available in MethodCache
 - PR #2186 Add `getitem` and `getattr` style access to Rolling objects
 - PR #2168 Use cudf.Column for CategoricalColumn's categories instead of a tuple
->>>>>>> 72369ea9
 
 ## Bug Fixes
 
