# cuDF 0.12.0 (Date TBD)

## New Features

- PR #3284 Add gpu-accelerated parquet writer
- PR #3336 Add `from_dlpack` and `to_dlpack`
- PR #3555 Add column names support to libcudf++ io readers and writers

## Improvements

- PR #3502 ORC reader: add option to read DECIMALs as INT64
- PR #3461 Add a new overload to allocate_like() that takes explicit type and size params.
- PR #3569 Use `np.asarray` in `StringColumn.deserialize`
- PR #3553 Support Python NoneType in numeric binops

## Bug Fixes

- PR #3550 Update Java package to 0.12
- PR #3549 Fix index name issue with iloc with RangeIndex
- PR #3562 Fix 4GB limit for gzipped-compressed csv files
<<<<<<< HEAD
- PR #3588 Remove avro reader column order reversal
=======
- PR #3563 Use `__cuda_array_interface__` for serialization
- PR #3548 Replaced CUDA_RT_CALL with CUDA_TRY
>>>>>>> f1650d66


# cuDF 0.11.0 (11 Dec 2019)

## New Features

- PR #2905 Added `Series.median()` and null support for `Series.quantile()`
- PR #2930 JSON Reader: Support ARROW_RANDOM_FILE input
- PR #2956 Add `cudf::stack` and `cudf::tile`
- PR #2980 Added nvtext is_vowel/is_consonant functions
- PR #2987 Add `inplace` arg to `DataFrame.reset_index` and `Series`
- PR #3011 Added libcudf++ transition guide
- PR #3129 Add strings column factory from `std::vector`s
- PR #3054 Add parquet reader support for decimal data types
- PR #3022 adds DataFrame.astype for cuDF dataframes
- PR #2962 Add isnull(), notnull() and related functions
- PR #3025 Move search files to legacy
- PR #3068 Add `scalar` class
- PR #3094 Adding `any` and `all` support from libcudf
- PR #3130 Define and implement new `column_wrapper`
- PR #3143 Define and implement new copying APIs `slice` and `split`
- PR #3161 Move merge files to legacy
- PR #3079 Added support to write ORC files given a local path
- PR #3192 Add dtype param to cast `DataFrame` on init
- PR #3213 Port cuIO to libcudf++
- PR #3222 Add nvtext character tokenizer
- PR #3223 Java expose underlying buffers
- PR #3300 Add `DataFrame.insert`
- PR #3263 Define and implement new `valid_if`
- PR #3278 Add `to_host` utility to copy `column_view` to host
- PR #3087 Add new cudf::experimental bool8 wrapper
- PR #3219 Construct column from column_view
- PR #3250 Define and implement new merge APIs
- PR #3144 Define and implement new hashing APIs `hash` and `hash_partition`
- PR #3229 Define and implement new search APIs
- PR #3308 java add API for memory usage callbacks
- PR #2691 Row-wise reduction and scan operations via CuPy
- PR #3291 Add normalize_nans_and_zeros
- PR #3187 Define and implement new replace APIs
- PR #3356 Add vertical concatenation for table/columns
- PR #3344 java split API
- PR #2791 Add `groupby.std()`
- PR #3368 Enable dropna argument in dask_cudf groupby
- PR #3298 add null replacement iterator for column_device_view
- PR #3297 Define and implement new groupby API.
- PR #3396 Update device_atomics with new bool8 and timestamp specializations
- PR #3411 Java host memory management API
- PR #3393 Implement df.cov and enable covariance/correlation in dask_cudf
- PR #3401 Add dask_cudf ORC writer (to_orc)
- PR #3331 Add copy_if_else
- PR #3427 Define and Implement new multi-search API
- PR #3442 Add Bool-index + Multi column + DataFrame support for set-item
- PR #3172 Define and implement new fill/repeat/copy_range APIs
- PR #3497 Add DataFrame.drop(..., inplace=False) argument
- PR #3469 Add string functionality for replace API

## Improvements

- PR #2904 Move gpu decompressors to cudf::io namespace
- PR #2977 Moved old C++ test utilities to legacy directory.
- PR #2965 Fix slow orc reader perf with large uncompressed blocks
- PR #2995 Move JIT type utilities to legacy directory
- PR #2927 Add ``Table`` and ``TableView`` extension classes that wrap legacy cudf::table
- PR #3005 Renames `cudf::exp` namespace to `cudf::experimental`
- PR #3008 Make safe versions of `is_null` and `is_valid` in `column_device_view`
- PR #3026 Move fill and repeat files to legacy
- PR #3027 Move copying.hpp and related source to legacy folder
- PR #3014 Snappy decompression optimizations
- PR #3032 Use `asarray` to coerce indices to a NumPy array
- PR #2996 IO Readers: Replace `cuio::device_buffer` with `rmm::device_buffer`
- PR #3051 Specialized hash function for strings column
- PR #3065 Select and Concat for cudf::experimental::table
- PR #3080 Move `valid_if.cuh` to `legacy/`
- PR #3052 Moved replace.hpp functionality to legacy
- PR #3091 Move join files to legacy
- PR #3092 Implicitly init RMM if Java allocates before init
- PR #3029 Update gdf_ numeric types with stdint and move to cudf namespace
- PR #3052 Moved replace.hpp functionality to legacy
- PR #2955 Add cmake option to only build for present GPU architecture
- PR #3070 Move functions.h and related source to legacy
- PR #2951 Allow set_index to handle a list of column names
- PR #3093 Move groupby files to legacy
- PR #2988 Removing GIS functionality (now part of cuSpatial library)
- PR #3067 Java method to return size of device memory buffer
- PR #3083 Improved some binary operation tests to include null testing.
- PR #3084 Update to arrow-cpp and pyarrow 0.15.0
- PR #3071 Move cuIO to legacy
- PR #3126 Round 2 of snappy decompression optimizations
- PR #3046 Define and implement new copying APIs `empty_like` and `allocate_like`
- PR #3128 Support MultiIndex in DataFrame.join
- PR #2971 Added initial gather and scatter methods for strings_column_view
- PR #3133 Port NVStrings to cudf column: count_characters and count_bytes
- PR #2991 Added strings column functions concatenate and join_strings
- PR #3028 Define and implement new `gather` APIs.
- PR #3135 Add nvtx utilities to cudf::nvtx namespace
- PR #3021 Java host side concat of serialized buffers
- PR #3138 Move unary files to legacy
- PR #3170 Port NVStrings substring functions to cudf strings column
- PR #3159 Port NVStrings is-chars-types function to cudf strings column
- PR #3154 Make `table_view_base.column()` const and add `mutable_table_view.column()`
- PR #3175 Set cmake cuda version variables
- PR #3171 Move deprecated error macros to legacy
- PR #3191 Port NVStrings integer convert ops to cudf column
- PR #3189 Port NVStrings find ops to cudf column
- PR #3352 Port NVStrings convert float functions to cudf strings column
- PR #3193 Add cuPy as a formal dependency
- PR #3195 Support for zero columned `table_view`
- PR #3165 Java device memory size for string category
- PR #3205 Move transform files to legacy
- PR #3202 Rename and move error.hpp to public headers
- PR #2878 Use upstream merge code in dask_cudf
- PR #3217 Port NVStrings upper and lower case conversion functions
- PR #3350 Port NVStrings booleans convert functions
- PR #3231 Add `column::release()` to give up ownership of contents.
- PR #3157 Use enum class rather than enum for mask_allocation_policy
- PR #3232 Port NVStrings datetime conversion to cudf strings column
- PR #3136 Define and implement new transpose API
- PR #3237 Define and implement new transform APIs
- PR #3245 Move binaryop files to legacy
- PR #3241 Move stream_compaction files to legacy
- PR #3166 Move reductions to legacy
- PR #3261 Small cleanup: remove `== true`
- PR #3271 Update rmm API based on `rmm.reinitialize(...)` change
- PR #3266 Remove optional checks for CuPy
- PR #3268 Adding null ordering per column feature when sorting
- PR #3239 Adding floating point specialization to comparators for NaNs
- PR #3270 Move predicates files to legacy
- PR #3281 Add to_host specialization for strings in column test utilities
- PR #3282 Add `num_bitmask_words`
- PR #3252 Add new factory methods to include passing an existing null mask
- PR #3288 Make `bit.cuh` utilities usable from host code.
- PR #3287 Move rolling windows files to legacy
- PR #3182 Define and implement new unary APIs `is_null` and `is_not_null`
- PR #3314 Drop `cython` from run requirements
- PR #3301 Add tests for empty column wrapper.
- PR #3294 Update to arrow-cpp and pyarrow 0.15.1
- PR #3310 Add `row_hasher` and `element_hasher` utilities
- PR #3272 Support non-default streams when creating/destroying hash maps
- PR #3286 Clean up the starter code on README
- PR #3332 Port NVStrings replace to cudf strings column
- PR #3354 Define and implement new `scatter` APIs
- PR #3322 Port NVStrings pad operations to cudf strings column
- PR #3345 Add cache member for number of characters in string_view class
- PR #3299 Define and implement new `is_sorted` APIs
- PR #3328 Partition by stripes in dask_cudf ORC reader
- PR #3243 Use upstream join code in dask_cudf
- PR #3371 Add `select` method to `table_view`
- PR #3309 Add java and JNI bindings for search bounds
- PR #3305 Define and implement new rolling window APIs
- PR #3380 Concatenate columns of strings
- PR #3382 Add fill function for strings column
- PR #3391 Move device_atomics_tests.cu files to legacy
- PR #3303 Define and implement new stream compaction APIs `copy_if`, `drop_nulls`,
           `apply_boolean_mask`, `drop_duplicate` and `unique_count`.
- PR #3387 Strings column gather function
- PR #3440 Strings column scatter function
- PR #3389 Move quantiles.hpp + group_quantiles.hpp files to legacy
- PR #3397 Port unary cast to libcudf++
- PR #3398 Move reshape.hpp files to legacy
- PR #3423 Port NVStrings htoi to cudf strings column
- PR #3425 Strings column copy_if_else implementation
- PR #3422 Move utilities to legacy
- PR #3201 Define and implement new datetime_ops APIs
- PR #3421 Port NVStrings find_multiple to cudf strings column
- PR #3448 Port scatter_to_tables to libcudf++
- PR #3458 Update strings sections in the transition guide
- PR #3462 Add `make_empty_column` and update `empty_like`.
- PR #3465 Port `aggregation` traits and utilities.
- PR #3214 Define and implement new unary operations APIs
- PR #3475 Add `bitmask_to_host` column utility
- PR #3487 Add is_boolean trait and random timestamp generator for testing
- PR #3492 Small cleanup (remove std::abs) and comment
- PR #3407 Allow multiple row-groups per task in dask_cudf read_parquet
- PR #3512 Remove unused CUDA conda labels
- PR #3500 cudf::fill()/cudf::repeat() support for strings columns.
- PR #3438 Update scalar and scalar_device_view to better support strings
- PR #3414 Add copy_range function for strings column

## Bug Fixes

- PR #2895 Fixed dask_cudf group_split behavior to handle upstream rearrange_by_divisions
- PR #3048 Support for zero columned tables
- PR #3030 Fix snappy decoding regression in PR #3014
- PR #3041 Fixed exp to experimental namespace name change issue
- PR #3056 Add additional cmake hint for finding local build of RMM files
- PR #3060 Move copying.hpp includes to legacy
- PR #3139 Fixed java RMM auto initalization
- PR #3141 Java fix for relocated IO headers
- PR #3149 Rename column_wrapper.cuh to column_wrapper.hpp
- PR #3168 Fix mutable_column_device_view head const_cast
- PR #3199 Update JNI includes for legacy moves
- PR #3204 ORC writer: Fix ByteRLE encoding of NULLs
- PR #2994 Fix split_out-support but with hash_object_dispatch
- PR #3212 Fix string to date casting when format is not specified
- PR #3218 Fixes `row_lexicographic_comparator` issue with handling two tables
- PR #3228 Default initialize RMM when Java native dependencies are loaded
- PR #3012 replacing instances of `to_gpu_array` with `mem`
- PR #3236 Fix Numba 0.46+/CuPy 6.3 interface compatibility
- PR #3276 Update JNI includes for legacy moves
- PR #3256 Fix orc writer crash with multiple string columns
- PR #3211 Fix breaking change caused by rapidsai/rmm#167
- PR #3265 Fix dangling pointer in `is_sorted`
- PR #3267 ORC writer: fix incorrect ByteRLE encoding of long literal runs
- PR #3277 Fix invalid reference to deleted temporary in `is_sorted`.
- PR #3274 ORC writer: fix integer RLEv2 mode2 unsigned base value encoding
- PR #3279 Fix shutdown hang issues with pinned memory pool init executor
- PR #3280 Invalid children check in mutable_column_device_view
- PR #3289 fix java memory usage API for empty columns
- PR #3293 Fix loading of csv files zipped on MacOS (disabled zip min version check)
- PR #3295 Fix storing storing invalid RMM exec policies.
- PR #3307 Add pd.RangeIndex to from_pandas to fix dask_cudf meta_nonempty bug
- PR #3313 Fix public headers including non-public headers
- PR #3318 Revert arrow to 0.15.0 temporarily to unblock downstream projects CI
- PR #3317 Fix index-argument bug in dask_cudf parquet reader
- PR #3323 Fix `insert` non-assert test case
- PR #3341 Fix `Series` constructor converting NoneType to "None"
- PR #3326 Fix and test for detail::gather map iterator type inference
- PR #3334 Remove zero-size exception check from make_strings_column factories
- PR #3333 Fix compilation issues with `constexpr` functions not marked `__device__`
- PR #3340 Make all benchmarks use cudf base fixture to initialize RMM pool
- PR #3337 Fix Java to pad validity buffers to 64-byte boundary
- PR #3362 Fix `find_and_replace` upcasting series for python scalars and lists
- PR #3357 Disabling `column_view` iterators for non fixed-width types
- PR #3383 Fix : properly compute null counts for rolling_window.
- PR #3386 Removing external includes from `column_view.hpp`
- PR #3369 Add write_partition to dask_cudf to fix to_parquet bug
- PR #3388 Support getitem with bools when DataFrame has a MultiIndex
- PR #3408 Fix String and Column (De-)Serialization
- PR #3372 Fix dask-distributed scatter_by_map bug
- PR #3419 Fix a bug in parse_into_parts (incomplete input causing walking past the end of string).
- PR #3413 Fix dask_cudf read_csv file-list bug
- PR #3416 Fix memory leak in ColumnVector when pulling strings off the GPU
- PR #3424 Fix benchmark build by adding libcudacxx to benchmark's CMakeLists.txt
- PR #3435 Fix diff and shift for empty series
- PR #3439 Fix index-name bug in StringColumn concat
- PR #3445 Fix ORC Writer default stripe size
- PR #3459 Fix printing of invalid entries
- PR #3466 Fix gather null mask allocation for invalid index
- PR #3468 Fix memory leak issue in `drop_duplicates`
- PR #3474 Fix small doc error in capitalize Docs
- PR #3491 Fix more doc errors in NVStrings
- PR #3478 Fix as_index deep copy via Index.rename inplace arg
- PR #3476 Fix ORC reader timezone conversion
- PR #3188 Repr slices up large DataFrames
- PR #3519 Fix strings column concatenate handling zero-sized columns
- PR #3530 Fix copy_if_else test case fail issue
- PR #3523 Fix lgenfe issue with debug build
- PR #3532 Fix potential use-after-free in cudf parquet reader
- PR #3540 Fix unary_op null_mask bug and add missing test cases
- PR #3559 Use HighLevelGraph api in DataFrame constructor (Fix upstream compatibility)
- PR #3572 Fix CI Issue with hypothesis tests that are flaky


# cuDF 0.10.0 (16 Oct 2019)

## New Features

- PR #2423 Added `groupby.quantile()`
- PR #2522 Add Java bindings for NVStrings backed upper and lower case mutators
- PR #2605 Added Sort based groupby in libcudf
- PR #2607 Add Java bindings for parsing JSON
- PR #2629 Add dropna= parameter to groupby
- PR #2585 ORC & Parquet Readers: Remove millisecond timestamp restriction
- PR #2507 Add GPU-accelerated ORC Writer
- PR #2559 Add Series.tolist()
- PR #2653 Add Java bindings for rolling window operations
- PR #2480 Merge `custreamz` codebase into `cudf` repo
- PR #2674 Add __contains__ for Index/Series/Column
- PR #2635 Add support to read from remote and cloud sources like s3, gcs, hdfs
- PR #2722 Add Java bindings for NVTX ranges
- PR #2702 Add make_bool to dataset generation functions
- PR #2394 Move `rapidsai/custrings` into `cudf`
- PR #2734 Final sync of custrings source into cudf
- PR #2724 Add libcudf support for __contains__
- PR #2777 Add python bindings for porter stemmer measure functionality
- PR #2781 Add issorted to is_monotonic
- PR #2685 Add cudf::scatter_to_tables and cython binding
- PR #2743 Add Java bindings for NVStrings timestamp2long as part of String ColumnVector casting
- PR #2785 Add nvstrings Python docs
- PR #2786 Add benchmarks option to root build.sh
- PR #2802 Add `cudf::repeat()` and `cudf.Series.repeat()`
- PR #2773 Add Fisher's unbiased kurtosis and skew for Series/DataFrame
- PR #2748 Parquet Reader: Add option to specify loading of PANDAS index
- PR #2807 Add scatter_by_map to DataFrame python API
- PR #2836 Add nvstrings.code_points method
- PR #2844 Add Series/DataFrame notnull
- PR #2858 Add GTest type list utilities
- PR #2870 Add support for grouping by Series of arbitrary length
- PR #2719 Series covariance and Pearson correlation
- PR #2207 Beginning of libcudf overhaul: introduce new column and table types
- PR #2869 Add `cudf.CategoricalDtype`
- PR #2838 CSV Reader: Support ARROW_RANDOM_FILE input
- PR #2655 CuPy-based Series and Dataframe .values property
- PR #2803 Added `edit_distance_matrix()` function to calculate pairwise edit distance for each string on a given nvstrings object.
- PR #2811 Start of cudf strings column work based on 2207
- PR #2872 Add Java pinned memory pool allocator
- PR #2969 Add findAndReplaceAll to ColumnVector
- PR #2814 Add Datetimeindex.weekday
- PR #2999 Add timestamp conversion support for string categories
- PR #2918 Add cudf::column timestamp wrapper types

## Improvements

- PR #2578 Update legacy_groupby to use libcudf group_by_without_aggregation
- PR #2581 Removed `managed` allocator from hash map classes.
- PR #2571 Remove unnecessary managed memory from gdf_column_concat
- PR #2648 Cython/Python reorg
- PR #2588 Update Series.append documentation
- PR #2632 Replace dask-cudf set_index code with upstream
- PR #2682 Add cudf.set_allocator() function for easier allocator init
- PR #2642 Improve null printing and testing
- PR #2747 Add missing Cython headers / cudftestutil lib to conda package for cuspatial build
- PR #2706 Compute CSV format in device code to speedup performance
- PR #2673 Add support for np.longlong type
- PR #2703 move dask serialization dispatch into cudf
- PR #2728 Add YYMMDD to version tag for nightly conda packages
- PR #2729 Handle file-handle input in to_csv
- PR #2741 CSV Reader: Move kernel functions into its own file
- PR #2766 Improve nvstrings python cmake flexibility
- PR #2756 Add out_time_unit option to csv reader, support timestamp resolutions
- PR #2771 Stopgap alias for to_gpu_matrix()
- PR #2783 Support mapping input columns to function arguments in apply kernels
- PR #2645 libcudf unique_count for Series.nunique
- PR #2817 Dask-cudf: `read_parquet` support for remote filesystems
- PR #2823 improve java data movement debugging
- PR #2806 CSV Reader: Clean-up row offset operations
- PR #2640 Add dask wait/persist exmaple to 10 minute guide
- PR #2828 Optimizations of kernel launch configuration for `DataFrame.apply_rows` and `DataFrame.apply_chunks`
- PR #2831 Add `column` argument to `DataFrame.drop`
- PR #2775 Various optimizations to improve __getitem__ and __setitem__ performance
- PR #2810 cudf::allocate_like can optionally always allocate a mask.
- PR #2833 Parquet reader: align page data allocation sizes to 4-bytes to satisfy cuda-memcheck
- PR #2832 Using the new Python bindings for UCX
- PR #2856 Update group_split_cudf to use scatter_by_map
- PR #2890 Optionally keep serialized table data on the host.
- PR #2778 Doc: Updated and fixed some docstrings that were formatted incorrectly.
- PR #2830 Use YYMMDD tag in custreamz nightly build
- PR #2875 Java: Remove synchronized from register methods in MemoryCleaner
- PR #2887 Minor snappy decompression optimization
- PR #2899 Use new RMM API based on Cython
- PR #2788 Guide to Python UDFs
- PR #2919 Change java API to use operators in groupby namespace
- PR #2909 CSV Reader: Avoid row offsets host vector default init
- PR #2834 DataFrame supports setting columns via attribute syntax `df.x = col`
- PR #3147 DataFrame can be initialized from rows via list of tuples
- PR #3539 Restrict CuPy to 6

## Bug Fixes

- PR #2584 ORC Reader: fix parsing of `DECIMAL` index positions
- PR #2619 Fix groupby serialization/deserialization
- PR #2614 Update Java version to match
- PR #2601 Fixes nlargest(1) issue in Series and Dataframe
- PR #2610 Fix a bug in index serialization (properly pass DeviceNDArray)
- PR #2621 Fixes the floordiv issue of not promoting float type when rhs is 0
- PR #2611 Types Test: fix static casting from negative int to string
- PR #2618 IO Readers: Fix datasource memory map failure for multiple reads
- PR #2628 groupby_without_aggregation non-nullable input table produces non-nullable output
- PR #2615 fix string category partitioning in java API
- PR #2641 fix string category and timeunit concat in the java API
- PR #2649 Fix groupby issue resulting from column_empty bug
- PR #2658 Fix astype() for null categorical columns
- PR #2660 fix column string category and timeunit concat in the java API
- PR #2664 ORC reader: fix `skip_rows` larger than first stripe
- PR #2654 Allow Java gdfOrderBy to work with string categories
- PR #2669 AVRO reader: fix non-deterministic output
- PR #2668 Update Java bindings to specify timestamp units for ORC and Parquet readers
- PR #2679 AVRO reader: fix cuda errors when decoding compressed streams
- PR #2692 Add concatenation for data-frame with different headers (empty and non-empty)
- PR #2651 Remove nvidia driver installation from ci/cpu/build.sh
- PR #2697 Ensure csv reader sets datetime column time units
- PR #2698 Return RangeIndex from contiguous slice of RangeIndex
- PR #2672 Fix null and integer handling in round
- PR #2704 Parquet Reader: Fix crash when loading string column with nulls
- PR #2725 Fix Jitify issue with running on Turing using CUDA version < 10
- PR #2731 Fix building of benchmarks
- PR #2738 Fix java to find new NVStrings locations
- PR #2736 Pin Jitify branch to v0.10 version
- PR #2742 IO Readers: Fix possible silent failures when creating `NvStrings` instance
- PR #2753 Fix java quantile API calls
- PR #2762 Fix validity processing for time in java
- PR #2796 Fix handling string slicing and other nvstrings delegated methods with dask
- PR #2769 Fix link to API docs in README.md
- PR #2772 Handle multiindex pandas Series #2772
- PR #2749 Fix apply_rows/apply_chunks pessimistic null mask to use in_cols null masks only
- PR #2752 CSV Reader: Fix exception when there's no rows to process
- PR #2716 Added Exception for `StringMethods` in string methods
- PR #2787 Fix Broadcasting `None` to `cudf-series`
- PR #2794 Fix async race in NVCategory::get_value and get_value_bounds
- PR #2795 Fix java build/cast error
- PR #2496 Fix improper merge of two dataframes when names differ
- PR #2824 Fix issue with incorrect result when Numeric Series replace is called several times
- PR #2751 Replace value with null
- PR #2765 Fix Java inequality comparisons for string category
- PR #2818 Fix java join API to use new C++ join API
- PR #2841 Fix nvstrings.slice and slice_from for range (0,0)
- PR #2837 Fix join benchmark
- PR #2809 Add hash_df and group_split dispatch functions for dask
- PR #2843 Parquet reader: fix skip_rows when not aligned with page or row_group boundaries
- PR #2851 Deleted existing dask-cudf/record.txt
- PR #2854 Fix column creation from ephemeral objects exposing __cuda_array_interface__
- PR #2860 Fix boolean indexing when the result is a single row
- PR #2859 Fix tail method issue for string columns
- PR #2852 Fixed `cumsum()` and `cumprod()` on boolean series.
- PR #2865 DaskIO: Fix `read_csv` and `read_orc` when input is list of files
- PR #2750 Fixed casting values to cudf::bool8 so non-zero values always cast to true
- PR #2873 Fixed dask_cudf read_partition bug by generating ParquetDatasetPiece
- PR #2850 Fixes dask_cudf.read_parquet on partitioned datasets
- PR #2896 Properly handle `axis` string keywords in `concat`
- PR #2926 Update rounding algorithm to avoid using fmod
- PR #2968 Fix Java dependency loading when using NVTX
- PR #2963 Fix ORC writer uncompressed block indexing
- PR #2928 CSV Reader: Fix using `byte_range` for large datasets
- PR #2983 Fix sm_70+ race condition in gpu_unsnap
- PR #2964 ORC Writer: Segfault when writing mixed numeric and string columns
- PR #3007 Java: Remove unit test that frees RMM invalid pointer
- PR #3009 Fix orc reader RLEv2 patch position regression from PR #2507
- PR #3002 Fix CUDA invalid configuration errors reported after loading an ORC file without data
- PR #3035 Update update-version.sh for new docs locations
- PR #3038 Fix uninitialized stream parameter in device_table deleter
- PR #3064 Fixes groupby performance issue
- PR #3061 Add rmmInitialize to nvstrings gtests
- PR #3058 Fix UDF doc markdown formatting
- PR #3059 Add nvstrings python build instructions to contributing.md


# cuDF 0.9.0 (21 Aug 2019)

## New Features

- PR #1993 Add CUDA-accelerated series aggregations: mean, var, std
- PR #2111 IO Readers: Support memory buffer, file-like object, and URL inputs
- PR #2012 Add `reindex()` to DataFrame and Series
- PR #2097 Add GPU-accelerated AVRO reader
- PR #2098 Support binary ops on DFs and Series with mismatched indices
- PR #2160 Merge `dask-cudf` codebase into `cudf` repo
- PR #2149 CSV Reader: Add `hex` dtype for explicit hexadecimal parsing
- PR #2156 Add `upper_bound()` and `lower_bound()` for libcudf tables and `searchsorted()` for cuDF Series
- PR #2158 CSV Reader: Support single, non-list/dict argument for `dtype`
- PR #2177 CSV Reader: Add `parse_dates` parameter for explicit date inference
- PR #1744 cudf::apply_boolean_mask and cudf::drop_nulls support for cudf::table inputs (multi-column)
- PR #2196 Add `DataFrame.dropna()`
- PR #2197 CSV Writer: add `chunksize` parameter for `to_csv`
- PR #2215 `type_dispatcher` benchmark
- PR #2179 Add Java quantiles
- PR #2157 Add __array_function__ to DataFrame and Series
- PR #2212 Java support for ORC reader
- PR #2224 Add DataFrame isna, isnull, notna functions
- PR #2236 Add Series.drop_duplicates
- PR #2105 Add hash-based join benchmark
- PR #2316 Add unique, nunique, and value_counts for datetime columns
- PR #2337 Add Java support for slicing a ColumnVector
- PR #2049 Add cudf::merge (sorted merge)
- PR #2368 Full cudf+dask Parquet Support
- PR #2380 New cudf::is_sorted checks whether cudf::table is sorted
- PR #2356 Java column vector standard deviation support
- PR #2221 MultiIndex full indexing - Support iloc and wildcards for loc
- PR #2429 Java support for getting length of strings in a ColumnVector
- PR #2415 Add `value_counts` for series of any type
- PR #2446 Add __array_function__ for index
- PR #2437 ORC reader: Add 'use_np_dtypes' option
- PR #2382 Add CategoricalAccessor add, remove, rename, and ordering methods
- PR #2464 Native implement `__cuda_array_interface__` for Series/Index/Column objects
- PR #2425 Rolling window now accepts array-based user-defined functions
- PR #2442 Add __setitem__
- PR #2449 Java support for getting byte count of strings in a ColumnVector
- PR #2492 Add groupby.size() method
- PR #2358 Add cudf::nans_to_nulls: convert floating point column into bitmask
- PR #2489 Add drop argument to set_index
- PR #2491 Add Java bindings for ORC reader 'use_np_dtypes' option
- PR #2213 Support s/ms/us/ns DatetimeColumn time unit resolutions
- PR #2536 Add _constructor properties to Series and DataFrame

## Improvements

- PR #2103 Move old `column` and `bitmask` files into `legacy/` directory
- PR #2109 added name to Python column classes
- PR #1947 Cleanup serialization code
- PR #2125 More aggregate in java API
- PR #2127 Add in java Scalar tests
- PR #2088 Refactor of Python groupby code
- PR #2130 Java serialization and deserialization of tables.
- PR #2131 Chunk rows logic added to csv_writer
- PR #2129 Add functions in the Java API to support nullable column filtering
- PR #2165 made changes to get_dummies api for it to be available in MethodCache
- PR #2171 Add CodeCov integration, fix doc version, make --skip-tests work when invoking with source
- PR #2184 handle remote orc files for dask-cudf
- PR #2186 Add `getitem` and `getattr` style access to Rolling objects
- PR #2168 Use cudf.Column for CategoricalColumn's categories instead of a tuple
- PR #2193 DOC: cudf::type_dispatcher documentation for specializing dispatched functors
- PR #2199 Better java support for appending strings
- PR #2176 Added column dtype support for datetime, int8, int16 to csv_writer
- PR #2209 Matching `get_dummies` & `select_dtypes` behavior to pandas
- PR #2217 Updated Java bindings to use the new groupby API
- PR #2214 DOC: Update doc instructions to build/install `cudf` and `dask-cudf`
- PR #2220 Update Java bindings for reduction rename
- PR #2232 Move CodeCov upload from build script to Jenkins
- PR #2225 refactor to use libcudf for gathering columns in dataframes
- PR #2293 Improve join performance (faster compute_join_output_size)
- PR #2300 Create separate dask codeowners for dask-cudf codebase
- PR #2304 gdf_group_by_without_aggregations returns gdf_column
- PR #2309 Java readers: remove redundant copy of result pointers
- PR #2307 Add `black` and `isort` to style checker script
- PR #2345 Restore removal of old groupby implementation
- PR #2342 Improve `astype()` to operate all ways
- PR #2329 using libcudf cudf::copy for column deep copy
- PR #2344 DOC: docs on code formatting for contributors
- PR #2376 Add inoperative axis= and win_type= arguments to Rolling()
- PR #2378 remove dask for (de-)serialization of cudf objects
- PR #2353 Bump Arrow and Dask versions
- PR #2377 Replace `standard_python_slice` with just `slice.indices()`
- PR #2373 cudf.DataFrame enchancements & Series.values support
- PR #2392 Remove dlpack submodule; make cuDF's Cython API externally accessible
- PR #2430 Updated Java bindings to use the new unary API
- PR #2406 Moved all existing `table` related files to a `legacy/` directory
- PR #2350 Performance related changes to get_dummies
- PR #2420 Remove `cudautils.astype` and replace with `typecast.apply_cast`
- PR #2456 Small improvement to typecast utility
- PR #2458 Fix handling of thirdparty packages in `isort` config
- PR #2459 IO Readers: Consolidate all readers to use `datasource` class
- PR #2475 Exposed type_dispatcher.hpp, nvcategory_util.hpp and wrapper_types.hpp in the include folder
- PR #2484 Enabled building libcudf as a static library
- PR #2453 Streamline CUDA_REL environment variable
- PR #2483 Bundle Boost filesystem dependency in the Java jar
- PR #2486 Java API hash functions
- PR #2481 Adds the ignore_null_keys option to the java api
- PR #2490 Java api: support multiple aggregates for the same column
- PR #2510 Java api: uses table based apply_boolean_mask
- PR #2432 Use pandas formatting for console, html, and latex output
- PR #2573 Bump numba version to 0.45.1
- PR #2606 Fix references to notebooks-contrib

## Bug Fixes

- PR #2086 Fixed quantile api behavior mismatch in series & dataframe
- PR #2128 Add offset param to host buffer readers in java API.
- PR #2145 Work around binops validity checks for java
- PR #2146 Work around unary_math validity checks for java
- PR #2151 Fixes bug in cudf::copy_range where null_count was invalid
- PR #2139 matching to pandas describe behavior & fixing nan values issue
- PR #2161 Implicitly convert unsigned to signed integer types in binops
- PR #2154 CSV Reader: Fix bools misdetected as strings dtype
- PR #2178 Fix bug in rolling bindings where a view of an ephemeral column was being taken
- PR #2180 Fix issue with isort reordering `importorskip` below imports depending on them
- PR #2187 fix to honor dtype when numpy arrays are passed to columnops.as_column
- PR #2190 Fix issue in astype conversion of string column to 'str'
- PR #2208 Fix issue with calling `head()` on one row dataframe
- PR #2229 Propagate exceptions from Cython cdef functions
- PR #2234 Fix issue with local build script not properly building
- PR #2223 Fix CUDA invalid configuration errors reported after loading small compressed ORC files
- PR #2162 Setting is_unique and is_monotonic-related attributes
- PR #2244 Fix ORC RLEv2 delta mode decoding with nonzero residual delta width
- PR #2297 Work around `var/std` unsupported only at debug build
- PR #2302 Fixed java serialization corner case
- PR #2355 Handle float16 in binary operations
- PR #2311 Fix copy behaviour for GenericIndex
- PR #2349 Fix issues with String filter in java API
- PR #2323 Fix groupby on categoricals
- PR #2328 Ensure order is preserved in CategoricalAccessor._set_categories
- PR #2202 Fix issue with unary ops mishandling empty input
- PR #2326 Fix for bug in DLPack when reading multiple columns
- PR #2324 Fix cudf Docker build
- PR #2325 Fix ORC RLEv2 patched base mode decoding with nonzero patch width
- PR #2235 Fix get_dummies to be compatible with dask
- PR #2332 Zero initialize gdf_dtype_extra_info
- PR #2355 Handle float16 in binary operations
- PR #2360 Fix missing dtype handling in cudf.Series & columnops.as_column
- PR #2364 Fix quantile api and other trivial issues around it
- PR #2361 Fixed issue with `codes` of CategoricalIndex
- PR #2357 Fixed inconsistent type of index created with from_pandas vs direct construction
- PR #2389 Fixed Rolling __getattr__ and __getitem__ for offset based windows
- PR #2402 Fixed bug in valid mask computation in cudf::copy_if (apply_boolean_mask)
- PR #2401 Fix to a scalar datetime(of type Days) issue
- PR #2386 Correctly allocate output valids in groupby
- PR #2411 Fixed failures on binary op on single element string column
- PR #2422 Fix Pandas logical binary operation incompatibilites
- PR #2447 Fix CodeCov posting build statuses temporarily
- PR #2450 Fix erroneous null handling in `cudf.DataFrame`'s `apply_rows`
- PR #2470 Fix issues with empty strings and string categories (Java)
- PR #2471 Fix String Column Validity.
- PR #2481 Fix java validity buffer serialization
- PR #2485 Updated bytes calculation to use size_t to avoid overflow in column concat
- PR #2461 Fix groupby multiple aggregations same column
- PR #2514 Fix cudf::drop_nulls threshold handling in Cython
- PR #2516 Fix utilities include paths and meta.yaml header paths
- PR #2517 Fix device memory leak in to_dlpack tensor deleter
- PR #2431 Fix local build generated file ownerships
- PR #2511 Added import of orc, refactored exception handlers to not squash fatal exceptions
- PR #2527 Fix index and column input handling in dask_cudf read_parquet
- PR #2466 Fix `dataframe.query` returning null rows erroneously
- PR #2548 Orc reader: fix non-deterministic data decoding at chunk boundaries
- PR #2557 fix cudautils import in string.py
- PR #2521 Fix casting datetimes from/to the same resolution
- PR #2545 Fix MultiIndexes with datetime levels
- PR #2560 Remove duplicate `dlpack` definition in conda recipe
- PR #2567 Fix ColumnVector.fromScalar issues while dealing with null scalars
- PR #2565 Orc reader: fix incorrect data decoding of int64 data types
- PR #2577 Fix search benchmark compilation error by adding necessary header
- PR #2604 Fix a bug in copying.pyx:_normalize_types that upcasted int32 to int64


# cuDF 0.8.0 (27 June 2019)

## New Features

- PR #1524 Add GPU-accelerated JSON Lines parser with limited feature set
- PR #1569 Add support for Json objects to the JSON Lines reader
- PR #1622 Add Series.loc
- PR #1654 Add cudf::apply_boolean_mask: faster replacement for gdf_apply_stencil
- PR #1487 cython gather/scatter
- PR #1310 Implemented the slice/split functionality.
- PR #1630 Add Python layer to the GPU-accelerated JSON reader
- PR #1745 Add rounding of numeric columns via Numba
- PR #1772 JSON reader: add support for BytesIO and StringIO input
- PR #1527 Support GDF_BOOL8 in readers and writers
- PR #1819 Logical operators (AND, OR, NOT) for libcudf and cuDF
- PR #1813 ORC Reader: Add support for stripe selection
- PR #1828 JSON Reader: add suport for bool8 columns
- PR #1833 Add column iterator with/without nulls
- PR #1665 Add the point-in-polygon GIS function
- PR #1863 Series and Dataframe methods for all and any
- PR #1908 cudf::copy_range and cudf::fill for copying/assigning an index or range to a constant
- PR #1921 Add additional formats for typecasting to/from strings
- PR #1807 Add Series.dropna()
- PR #1987 Allow user defined functions in the form of ptx code to be passed to binops
- PR #1948 Add operator functions like `Series.add()` to DataFrame and Series
- PR #1954 Add skip test argument to GPU build script
- PR #2018 Add bindings for new groupby C++ API
- PR #1984 Add rolling window operations Series.rolling() and DataFrame.rolling()
- PR #1542 Python method and bindings for to_csv
- PR #1995 Add Java API
- PR #1998 Add google benchmark to cudf
- PR #1845 Add cudf::drop_duplicates, DataFrame.drop_duplicates
- PR #1652 Added `Series.where()` feature
- PR #2074 Java Aggregates, logical ops, and better RMM support
- PR #2140 Add a `cudf::transform` function
- PR #2068 Concatenation of different typed columns

## Improvements

- PR #1538 Replacing LesserRTTI with inequality_comparator
- PR #1703 C++: Added non-aggregating `insert` to `concurrent_unordered_map` with specializations to store pairs with a single atomicCAS when possible.
- PR #1422 C++: Added a RAII wrapper for CUDA streams
- PR #1701 Added `unique` method for stringColumns
- PR #1713 Add documentation for Dask-XGBoost
- PR #1666 CSV Reader: Improve performance for files with large number of columns
- PR #1725 Enable the ability to use a single column groupby as its own index
- PR #1759 Add an example showing simultaneous rolling averages to `apply_grouped` documentation
- PR #1746 C++: Remove unused code: `windowed_ops.cu`, `sorting.cu`, `hash_ops.cu`
- PR #1748 C++: Add `bool` nullability flag to `device_table` row operators
- PR #1764 Improve Numerical column: `mean_var` and `mean`
- PR #1767 Speed up Python unit tests
- PR #1770 Added build.sh script, updated CI scripts and documentation
- PR #1739 ORC Reader: Add more pytest coverage
- PR #1696 Added null support in `Series.replace()`.
- PR #1390 Added some basic utility functions for `gdf_column`'s
- PR #1791 Added general column comparison code for testing
- PR #1795 Add printing of git submodule info to `print_env.sh`
- PR #1796 Removing old sort based group by code and gdf_filter
- PR #1811 Added funtions for copying/allocating `cudf::table`s
- PR #1838 Improve columnops.column_empty so that it returns typed columns instead of a generic Column
- PR #1890 Add utils.get_dummies- a pandas-like wrapper around one_hot-encoding
- PR #1823 CSV Reader: default the column type to string for empty dataframes
- PR #1827 Create bindings for scalar-vector binops, and update one_hot_encoding to use them
- PR #1817 Operators now support different sized dataframes as long as they don't share different sized columns
- PR #1855 Transition replace_nulls to new C++ API and update corresponding Cython/Python code
- PR #1858 Add `std::initializer_list` constructor to `column_wrapper`
- PR #1846 C++ type-erased gdf_equal_columns test util; fix gdf_equal_columns logic error
- PR #1390 Added some basic utility functions for `gdf_column`s
- PR #1391 Tidy up bit-resolution-operation and bitmask class code
- PR #1882 Add iloc functionality to MultiIndex dataframes
- PR #1884 Rolling windows: general enhancements and better coverage for unit tests
- PR #1886 support GDF_STRING_CATEGORY columns in apply_boolean_mask, drop_nulls and other libcudf functions
- PR #1896 Improve performance of groupby with levels specified in dask-cudf
- PR #1915 Improve iloc performance for non-contiguous row selection
- PR #1859 Convert read_json into a C++ API
- PR #1919 Rename libcudf namespace gdf to namespace cudf
- PR #1850 Support left_on and right_on for DataFrame merge operator
- PR #1930 Specialize constructor for `cudf::bool8` to cast argument to `bool`
- PR #1938 Add default constructor for `column_wrapper`
- PR #1930 Specialize constructor for `cudf::bool8` to cast argument to `bool`
- PR #1952 consolidate libcudf public API headers in include/cudf
- PR #1949 Improved selection with boolmask using libcudf `apply_boolean_mask`
- PR #1956 Add support for nulls in `query()`
- PR #1973 Update `std::tuple` to `std::pair` in top-most libcudf APIs and C++ transition guide
- PR #1981 Convert read_csv into a C++ API
- PR #1868 ORC Reader: Support row index for speed up on small/medium datasets
- PR #1964 Added support for list-like types in Series.str.cat
- PR #2005 Use HTML5 details tag in bug report issue template
- PR #2003 Removed few redundant unit-tests from test_string.py::test_string_cat
- PR #1944 Groupby design improvements
- PR #2017 Convert `read_orc()` into a C++ API
- PR #2011 Convert `read_parquet()` into a C++ API
- PR #1756 Add documentation "10 Minutes to cuDF and dask_cuDF"
- PR #2034 Adding support for string columns concatenation using "add" binary operator
- PR #2042 Replace old "10 Minutes" guide with new guide for docs build process
- PR #2036 Make library of common test utils to speed up tests compilation
- PR #2022 Facilitating get_dummies to be a high level api too
- PR #2050 Namespace IO readers and add back free-form `read_xxx` functions
- PR #2104 Add a functional ``sort=`` keyword argument to groupby
- PR #2108 Add `find_and_replace` for StringColumn for replacing single values
- PR #1803 cuDF/CuPy interoperability documentation

## Bug Fixes

- PR #1465 Fix for test_orc.py and test_sparse_df.py test failures
- PR #1583 Fix underlying issue in `as_index()` that was causing `Series.quantile()` to fail
- PR #1680 Add errors= keyword to drop() to fix cudf-dask bug
- PR #1651 Fix `query` function on empty dataframe
- PR #1616 Fix CategoricalColumn to access categories by index instead of iteration
- PR #1660 Fix bug in `loc` when indexing with a column name (a string)
- PR #1683 ORC reader: fix timestamp conversion to UTC
- PR #1613 Improve CategoricalColumn.fillna(-1) performance
- PR #1642 Fix failure of CSV_TEST gdf_csv_test.SkiprowsNrows on multiuser systems
- PR #1709 Fix handling of `datetime64[ms]` in `dataframe.select_dtypes`
- PR #1704 CSV Reader: Add support for the plus sign in number fields
- PR #1687 CSV reader: return an empty dataframe for zero size input
- PR #1757 Concatenating columns with null columns
- PR #1755 Add col_level keyword argument to melt
- PR #1758 Fix df.set_index() when setting index from an empty column
- PR #1749 ORC reader: fix long strings of NULL values resulting in incorrect data
- PR #1742 Parquet Reader: Fix index column name to match PANDAS compat
- PR #1782 Update libcudf doc version
- PR #1783 Update conda dependencies
- PR #1786 Maintain the original series name in series.unique output
- PR #1760 CSV Reader: fix segfault when dtype list only includes columns from usecols list
- PR #1831 build.sh: Assuming python is in PATH instead of using PYTHON env var
- PR #1839 Raise an error instead of segfaulting when transposing a DataFrame with StringColumns
- PR #1840 Retain index correctly during merge left_on right_on
- PR #1825 cuDF: Multiaggregation Groupby Failures
- PR #1789 CSV Reader: Fix missing support for specifying `int8` and `int16` dtypes
- PR #1857 Cython Bindings: Handle `bool` columns while calling `column_view_from_NDArrays`
- PR #1849 Allow DataFrame support methods to pass arguments to the methods
- PR #1847 Fixed #1375 by moving the nvstring check into the wrapper function
- PR #1864 Fixing cudf reduction for POWER platform
- PR #1869 Parquet reader: fix Dask timestamps not matching with Pandas (convert to milliseconds)
- PR #1876 add dtype=bool for `any`, `all` to treat integer column correctly
- PR #1875 CSV reader: take NaN values into account in dtype detection
- PR #1873 Add column dtype checking for the all/any methods
- PR #1902 Bug with string iteration in _apply_basic_agg
- PR #1887 Fix for initialization issue in pq_read_arg,orc_read_arg
- PR #1867 JSON reader: add support for null/empty fields, including the 'null' literal
- PR #1891 Fix bug #1750 in string column comparison
- PR #1909 Support of `to_pandas()` of boolean series with null values
- PR #1923 Use prefix removal when two aggs are called on a SeriesGroupBy
- PR #1914 Zero initialize gdf_column local variables
- PR #1959 Add support for comparing boolean Series to scalar
- PR #1966 Ignore index fix in series append
- PR #1967 Compute index __sizeof__ only once for DataFrame __sizeof__
- PR #1977 Support CUDA installation in default system directories
- PR #1982 Fixes incorrect index name after join operation
- PR #1985 Implement `GDF_PYMOD`, a special modulo that follows python's sign rules
- PR #1991 Parquet reader: fix decoding of NULLs
- PR #1990 Fixes a rendering bug in the `apply_grouped` documentation
- PR #1978 Fix for values being filled in an empty dataframe
- PR #2001 Correctly create MultiColumn from Pandas MultiColumn
- PR #2006 Handle empty dataframe groupby construction for dask
- PR #1965 Parquet Reader: Fix duplicate index column when it's already in `use_cols`
- PR #2033 Add pip to conda environment files to fix warning
- PR #2028 CSV Reader: Fix reading of uncompressed files without a recognized file extension
- PR #2073 Fix an issue when gathering columns with NVCategory and nulls
- PR #2053 cudf::apply_boolean_mask return empty column for empty boolean mask
- PR #2066 exclude `IteratorTest.mean_var_output` test from debug build
- PR #2069 Fix JNI code to use read_csv and read_parquet APIs
- PR #2071 Fix bug with unfound transitive dependencies for GTests in Ubuntu 18.04
- PR #2089 Configure Sphinx to render params correctly
- PR #2091 Fix another bug with unfound transitive dependencies for `cudftestutils` in Ubuntu 18.04
- PR #2115 Just apply `--disable-new-dtags` instead of trying to define all the transitive dependencies
- PR #2106 Fix errors in JitCache tests caused by sharing of device memory between processes
- PR #2120 Fix errors in JitCache tests caused by running multiple threads on the same data
- PR #2102 Fix memory leak in groupby
- PR #2113 fixed typo in to_csv code example


# cudf 0.7.2 (16 May 2019)

## New Features

- PR #1735 Added overload for atomicAdd on int64. Streamlined implementation of custom atomic overloads.
- PR #1741 Add MultiIndex concatenation

## Bug Fixes

- PR #1718 Fix issue with SeriesGroupBy MultiIndex in dask-cudf
- PR #1734 Python: fix performance regression for groupby count() aggregations
- PR #1768 Cython: fix handling read only schema buffers in gpuarrow reader


# cudf 0.7.1 (11 May 2019)

## New Features

- PR #1702 Lazy load MultiIndex to return groupby performance to near optimal.

## Bug Fixes

- PR #1708 Fix handling of `datetime64[ms]` in `dataframe.select_dtypes`


# cuDF 0.7.0 (10 May 2019)

## New Features

- PR #982 Implement gdf_group_by_without_aggregations and gdf_unique_indices functions
- PR #1142 Add `GDF_BOOL` column type
- PR #1194 Implement overloads for CUDA atomic operations
- PR #1292 Implemented Bitwise binary ops AND, OR, XOR (&, |, ^)
- PR #1235 Add GPU-accelerated Parquet Reader
- PR #1335 Added local_dict arg in `DataFrame.query()`.
- PR #1282 Add Series and DataFrame.describe()
- PR #1356 Rolling windows
- PR #1381 Add DataFrame._get_numeric_data
- PR #1388 Add CODEOWNERS file to auto-request reviews based on where changes are made
- PR #1396 Add DataFrame.drop method
- PR #1413 Add DataFrame.melt method
- PR #1412 Add DataFrame.pop()
- PR #1419 Initial CSV writer function
- PR #1441 Add Series level cumulative ops (cumsum, cummin, cummax, cumprod)
- PR #1420 Add script to build and test on a local gpuCI image
- PR #1440 Add DatetimeColumn.min(), DatetimeColumn.max()
- PR #1455 Add Series.Shift via Numba kernel
- PR #1441 Add Series level cumulative ops (cumsum, cummin, cummax, cumprod)
- PR #1461 Add Python coverage test to gpu build
- PR #1445 Parquet Reader: Add selective reading of rows and row group
- PR #1532 Parquet Reader: Add support for INT96 timestamps
- PR #1516 Add Series and DataFrame.ndim
- PR #1556 Add libcudf C++ transition guide
- PR #1466 Add GPU-accelerated ORC Reader
- PR #1565 Add build script for nightly doc builds
- PR #1508 Add Series isna, isnull, and notna
- PR #1456 Add Series.diff() via Numba kernel
- PR #1588 Add Index `astype` typecasting
- PR #1301 MultiIndex support
- PR #1599 Level keyword supported in groupby
- PR #929 Add support operations to dataframe
- PR #1609 Groupby accept list of Series
- PR #1658 Support `group_keys=True` keyword in groupby method

## Improvements

- PR #1531 Refactor closures as private functions in gpuarrow
- PR #1404 Parquet reader page data decoding speedup
- PR #1076 Use `type_dispatcher` in join, quantiles, filter, segmented sort, radix sort and hash_groupby
- PR #1202 Simplify README.md
- PR #1149 CSV Reader: Change convertStrToValue() functions to `__device__` only
- PR #1238 Improve performance of the CUDA trie used in the CSV reader
- PR #1245 Use file cache for JIT kernels
- PR #1278 Update CONTRIBUTING for new conda environment yml naming conventions
- PR #1163 Refactored UnaryOps. Reduced API to two functions: `gdf_unary_math` and `gdf_cast`. Added `abs`, `-`, and `~` ops. Changed bindings to Cython
- PR #1284 Update docs version
- PR #1287 add exclude argument to cudf.select_dtype function
- PR #1286 Refactor some of the CSV Reader kernels into generic utility functions
- PR #1291 fillna in `Series.to_gpu_array()` and `Series.to_array()` can accept the scalar too now.
- PR #1005 generic `reduction` and `scan` support
- PR #1349 Replace modernGPU sort join with thrust.
- PR #1363 Add a dataframe.mean(...) that raises NotImplementedError to satisfy `dask.dataframe.utils.is_dataframe_like`
- PR #1319 CSV Reader: Use column wrapper for gdf_column output alloc/dealloc
- PR #1376 Change series quantile default to linear
- PR #1399 Replace CFFI bindings for NVTX functions with Cython bindings
- PR #1389 Refactored `set_null_count()`
- PR #1386 Added macros `GDF_TRY()`, `CUDF_TRY()` and `ASSERT_CUDF_SUCCEEDED()`
- PR #1435 Rework CMake and conda recipes to depend on installed libraries
- PR #1391 Tidy up bit-resolution-operation and bitmask class code
- PR #1439 Add cmake variable to enable compiling CUDA code with -lineinfo
- PR #1462 Add ability to read parquet files from arrow::io::RandomAccessFile
- PR #1453 Convert CSV Reader CFFI to Cython
- PR #1479 Convert Parquet Reader CFFI to Cython
- PR #1397 Add a utility function for producing an overflow-safe kernel launch grid configuration
- PR #1382 Add GPU parsing of nested brackets to cuIO parsing utilities
- PR #1481 Add cudf::table constructor to allocate a set of `gdf_column`s
- PR #1484 Convert GroupBy CFFI to Cython
- PR #1463 Allow and default melt keyword argument var_name to be None
- PR #1486 Parquet Reader: Use device_buffer rather than device_ptr
- PR #1525 Add cudatoolkit conda dependency
- PR #1520 Renamed `src/dataframe` to `src/table` and moved `table.hpp`. Made `types.hpp` to be type declarations only.
- PR #1492 Convert transpose CFFI to Cython
- PR #1495 Convert binary and unary ops CFFI to Cython
- PR #1503 Convert sorting and hashing ops CFFI to Cython
- PR #1522 Use latest release version in update-version CI script
- PR #1533 Remove stale join CFFI, fix memory leaks in join Cython
- PR #1521 Added `row_bitmask` to compute bitmask for rows of a table. Merged `valids_ops.cu` and `bitmask_ops.cu`
- PR #1553 Overload `hash_row` to avoid using intial hash values. Updated `gdf_hash` to select between overloads
- PR #1585 Updated `cudf::table` to maintain own copy of wrapped `gdf_column*`s
- PR #1559 Add `except +` to all Cython function definitions to catch C++ exceptions properly
- PR #1617 `has_nulls` and `column_dtypes` for `cudf::table`
- PR #1590 Remove CFFI from the build / install process entirely
- PR #1536 Convert gpuarrow CFFI to Cython
- PR #1655 Add `Column._pointer` as a way to access underlying `gdf_column*` of a `Column`
- PR #1655 Update readme conda install instructions for cudf version 0.6 and 0.7


## Bug Fixes

- PR #1233 Fix dtypes issue while adding the column to `str` dataframe.
- PR #1254 CSV Reader: fix data type detection for floating-point numbers in scientific notation
- PR #1289 Fix looping over each value instead of each category in concatenation
- PR #1293 Fix Inaccurate error message in join.pyx
- PR #1308 Add atomicCAS overload for `int8_t`, `int16_t`
- PR #1317 Fix catch polymorphic exception by reference in ipc.cu
- PR #1325 Fix dtype of null bitmasks to int8
- PR #1326 Update build documentation to use -DCMAKE_CXX11_ABI=ON
- PR #1334 Add "na_position" argument to CategoricalColumn sort_by_values
- PR #1321 Fix out of bounds warning when checking Bzip2 header
- PR #1359 Add atomicAnd/Or/Xor for integers
- PR #1354 Fix `fillna()` behaviour when replacing values with different dtypes
- PR #1347 Fixed core dump issue while passing dict_dtypes without column names in `cudf.read_csv()`
- PR #1379 Fixed build failure caused due to error: 'col_dtype' may be used uninitialized
- PR #1392 Update cudf Dockerfile and package_versions.sh
- PR #1385 Added INT8 type to `_schema_to_dtype` for use in GpuArrowReader
- PR #1393 Fixed a bug in `gdf_count_nonzero_mask()` for the case of 0 bits to count
- PR #1395 Update CONTRIBUTING to use the environment variable CUDF_HOME
- PR #1416 Fix bug at gdf_quantile_exact and gdf_quantile_appox
- PR #1421 Fix remove creation of series multiple times during `add_column()`
- PR #1405 CSV Reader: Fix memory leaks on read_csv() failure
- PR #1328 Fix CategoricalColumn to_arrow() null mask
- PR #1433 Fix NVStrings/categories includes
- PR #1432 Update NVStrings to 0.7.* to coincide with 0.7 development
- PR #1483 Modify CSV reader to avoid cropping blank quoted characters in non-string fields
- PR #1446 Merge 1275 hotfix from master into branch-0.7
- PR #1447 Fix legacy groupby apply docstring
- PR #1451 Fix hash join estimated result size is not correct
- PR #1454 Fix local build script improperly change directory permissions
- PR #1490 Require Dask 1.1.0+ for `is_dataframe_like` test or skip otherwise.
- PR #1491 Use more specific directories & groups in CODEOWNERS
- PR #1497 Fix Thrust issue on CentOS caused by missing default constructor of host_vector elements
- PR #1498 Add missing include guard to device_atomics.cuh and separated DEVICE_ATOMICS_TEST
- PR #1506 Fix csv-write call to updated NVStrings method
- PR #1510 Added nvstrings `fillna()` function
- PR #1507 Parquet Reader: Default string data to GDF_STRING
- PR #1535 Fix doc issue to ensure correct labelling of cudf.series
- PR #1537 Fix `undefined reference` link error in HashPartitionTest
- PR #1548 Fix ci/local/build.sh README from using an incorrect image example
- PR #1551 CSV Reader: Fix integer column name indexing
- PR #1586 Fix broken `scalar_wrapper::operator==`
- PR #1591 ORC/Parquet Reader: Fix missing import for FileNotFoundError exception
- PR #1573 Parquet Reader: Fix crash due to clash with ORC reader datasource
- PR #1607 Revert change of `column.to_dense_buffer` always return by copy for performance concerns
- PR #1618 ORC reader: fix assert & data output when nrows/skiprows isn't aligned to stripe boundaries
- PR #1631 Fix failure of TYPES_TEST on some gcc-7 based systems.
- PR #1641 CSV Reader: Fix skip_blank_lines behavior with Windows line terminators (\r\n)
- PR #1648 ORC reader: fix non-deterministic output when skiprows is non-zero
- PR #1676 Fix groupby `as_index` behaviour with `MultiIndex`
- PR #1659 Fix bug caused by empty groupbys and multiindex slicing throwing exceptions
- PR #1656 Correct Groupby failure in dask when un-aggregable columns are left in dataframe.
- PR #1689 Fix groupby performance regression
- PR #1694 Add Cython as a runtime dependency since it's required in `setup.py`


# cuDF 0.6.1 (25 Mar 2019)

## Bug Fixes

- PR #1275 Fix CentOS exception in DataFrame.hash_partition from using value "returned" by a void function


# cuDF 0.6.0 (22 Mar 2019)

## New Features

- PR #760 Raise `FileNotFoundError` instead of `GDF_FILE_ERROR` in `read_csv` if the file does not exist
- PR #539 Add Python bindings for replace function
- PR #823 Add Doxygen configuration to enable building HTML documentation for libcudf C/C++ API
- PR #807 CSV Reader: Add byte_range parameter to specify the range in the input file to be read
- PR #857 Add Tail method for Series/DataFrame and update Head method to use iloc
- PR #858 Add series feature hashing support
- PR #871 CSV Reader: Add support for NA values, including user specified strings
- PR #893 Adds PyArrow based parquet readers / writers to Python, fix category dtype handling, fix arrow ingest buffer size issues
- PR #867 CSV Reader: Add support for ignoring blank lines and comment lines
- PR #887 Add Series digitize method
- PR #895 Add Series groupby
- PR #898 Add DataFrame.groupby(level=0) support
- PR #920 Add feather, JSON, HDF5 readers / writers from PyArrow / Pandas
- PR #888 CSV Reader: Add prefix parameter for column names, used when parsing without a header
- PR #913 Add DLPack support: convert between cuDF DataFrame and DLTensor
- PR #939 Add ORC reader from PyArrow
- PR #918 Add Series.groupby(level=0) support
- PR #906 Add binary and comparison ops to DataFrame
- PR #958 Support unary and binary ops on indexes
- PR #964 Add `rename` method to `DataFrame`, `Series`, and `Index`
- PR #985 Add `Series.to_frame` method
- PR #985 Add `drop=` keyword to reset_index method
- PR #994 Remove references to pygdf
- PR #990 Add external series groupby support
- PR #988 Add top-level merge function to cuDF
- PR #992 Add comparison binaryops to DateTime columns
- PR #996 Replace relative path imports with absolute paths in tests
- PR #995 CSV Reader: Add index_col parameter to specify the column name or index to be used as row labels
- PR #1004 Add `from_gpu_matrix` method to DataFrame
- PR #997 Add property index setter
- PR #1007 Replace relative path imports with absolute paths in cudf
- PR #1013 select columns with df.columns
- PR #1016 Rename Series.unique_count() to nunique() to match pandas API
- PR #947 Prefixsum to handle nulls and float types
- PR #1029 Remove rest of relative path imports
- PR #1021 Add filtered selection with assignment for Dataframes
- PR #872 Adding NVCategory support to cudf apis
- PR #1052 Add left/right_index and left/right_on keywords to merge
- PR #1091 Add `indicator=` and `suffixes=` keywords to merge
- PR #1107 Add unsupported keywords to Series.fillna
- PR #1032 Add string support to cuDF python
- PR #1136 Removed `gdf_concat`
- PR #1153 Added function for getting the padded allocation size for valid bitmask
- PR #1148 Add cudf.sqrt for dataframes and Series
- PR #1159 Add Python bindings for libcudf dlpack functions
- PR #1155 Add __array_ufunc__ for DataFrame and Series for sqrt
- PR #1168 to_frame for series accepts a name argument


## Improvements

- PR #1218 Add dask-cudf page to API docs
- PR #892 Add support for heterogeneous types in binary ops with JIT
- PR #730 Improve performance of `gdf_table` constructor
- PR #561 Add Doxygen style comments to Join CUDA functions
- PR #813 unified libcudf API functions by replacing gpu_ with gdf_
- PR #822 Add support for `__cuda_array_interface__` for ingest
- PR #756 Consolidate common helper functions from unordered map and multimap
- PR #753 Improve performance of groupby sum and average, especially for cases with few groups.
- PR #836 Add ingest support for arrow chunked arrays in Column, Series, DataFrame creation
- PR #763 Format doxygen comments for csv_read_arg struct
- PR #532 CSV Reader: Use type dispatcher instead of switch block
- PR #694 Unit test utilities improvements
- PR #878 Add better indexing to Groupby
- PR #554 Add `empty` method and `is_monotonic` attribute to `Index`
- PR #1040 Fixed up Doxygen comment tags
- PR #909 CSV Reader: Avoid host->device->host copy for header row data
- PR #916 Improved unit testing and error checking for `gdf_column_concat`
- PR #941 Replace `numpy` call in `Series.hash_encode` with `numba`
- PR #942 Added increment/decrement operators for wrapper types
- PR #943 Updated `count_nonzero_mask` to return `num_rows` when the mask is null
- PR #952 Added trait to map C++ type to `gdf_dtype`
- PR #966 Updated RMM submodule.
- PR #998 Add IO reader/writer modules to API docs, fix for missing cudf.Series docs
- PR #1017 concatenate along columns for Series and DataFrames
- PR #1002 Support indexing a dataframe with another boolean dataframe
- PR #1018 Better concatenation for Series and Dataframes
- PR #1036 Use Numpydoc style docstrings
- PR #1047 Adding gdf_dtype_extra_info to gdf_column_view_augmented
- PR #1054 Added default ctor to SerialTrieNode to overcome Thrust issue in CentOS7 + CUDA10
- PR #1024 CSV Reader: Add support for hexadecimal integers in integral-type columns
- PR #1033 Update `fillna()` to use libcudf function `gdf_replace_nulls`
- PR #1066 Added inplace assignment for columns and select_dtypes for dataframes
- PR #1026 CSV Reader: Change the meaning and type of the quoting parameter to match Pandas
- PR #1100 Adds `CUDF_EXPECTS` error-checking macro
- PR #1092 Fix select_dtype docstring
- PR #1111 Added cudf::table
- PR #1108 Sorting for datetime columns
- PR #1120 Return a `Series` (not a `Column`) from `Series.cat.set_categories()`
- PR #1128 CSV Reader: The last data row does not need to be line terminated
- PR #1183 Bump Arrow version to 0.12.1
- PR #1208 Default to CXX11_ABI=ON
- PR #1252 Fix NVStrings dependencies for cuda 9.2 and 10.0
- PR #2037 Optimize the existing `gather` and `scatter` routines in `libcudf`

## Bug Fixes

- PR #821 Fix flake8 issues revealed by flake8 update
- PR #808 Resolved renamed `d_columns_valids` variable name
- PR #820 CSV Reader: fix the issue where reader adds additional rows when file uses \r\n as a line terminator
- PR #780 CSV Reader: Fix scientific notation parsing and null values for empty quotes
- PR #815 CSV Reader: Fix data parsing when tabs are present in the input CSV file
- PR #850 Fix bug where left joins where the left df has 0 rows causes a crash
- PR #861 Fix memory leak by preserving the boolean mask index
- PR #875 Handle unnamed indexes in to/from arrow functions
- PR #877 Fix ingest of 1 row arrow tables in from arrow function
- PR #876 Added missing `<type_traits>` include
- PR #889 Deleted test_rmm.py which has now moved to RMM repo
- PR #866 Merge v0.5.1 numpy ABI hotfix into 0.6
- PR #917 value_counts return int type on empty columns
- PR #611 Renamed `gdf_reduce_optimal_output_size()` -> `gdf_reduction_get_intermediate_output_size()`
- PR #923 fix index for negative slicing for cudf dataframe and series
- PR #927 CSV Reader: Fix category GDF_CATEGORY hashes not being computed properly
- PR #921 CSV Reader: Fix parsing errors with delim_whitespace, quotations in the header row, unnamed columns
- PR #933 Fix handling objects of all nulls in series creation
- PR #940 CSV Reader: Fix an issue where the last data row is missing when using byte_range
- PR #945 CSV Reader: Fix incorrect datetime64 when milliseconds or space separator are used
- PR #959 Groupby: Problem with column name lookup
- PR #950 Converting dataframe/recarry with non-contiguous arrays
- PR #963 CSV Reader: Fix another issue with missing data rows when using byte_range
- PR #999 Fix 0 sized kernel launches and empty sort_index exception
- PR #993 Fix dtype in selecting 0 rows from objects
- PR #1009 Fix performance regression in `to_pandas` method on DataFrame
- PR #1008 Remove custom dask communication approach
- PR #1001 CSV Reader: Fix a memory access error when reading a large (>2GB) file with date columns
- PR #1019 Binary Ops: Fix error when one input column has null mask but other doesn't
- PR #1014 CSV Reader: Fix false positives in bool value detection
- PR #1034 CSV Reader: Fix parsing floating point precision and leading zero exponents
- PR #1044 CSV Reader: Fix a segfault when byte range aligns with a page
- PR #1058 Added support for `DataFrame.loc[scalar]`
- PR #1060 Fix column creation with all valid nan values
- PR #1073 CSV Reader: Fix an issue where a column name includes the return character
- PR #1090 Updating Doxygen Comments
- PR #1080 Fix dtypes returned from loc / iloc because of lists
- PR #1102 CSV Reader: Minor fixes and memory usage improvements
- PR #1174: Fix release script typo
- PR #1137 Add prebuild script for CI
- PR #1118 Enhanced the `DataFrame.from_records()` feature
- PR #1129 Fix join performance with index parameter from using numpy array
- PR #1145 Issue with .agg call on multi-column dataframes
- PR #908 Some testing code cleanup
- PR #1167 Fix issue with null_count not being set after inplace fillna()
- PR #1184 Fix iloc performance regression
- PR #1185 Support left_on/right_on and also on=str in merge
- PR #1200 Fix allocating bitmasks with numba instead of rmm in allocate_mask function
- PR #1213 Fix bug with csv reader requesting subset of columns using wrong datatype
- PR #1223 gpuCI: Fix label on rapidsai channel on gpu build scripts
- PR #1242 Add explicit Thrust exec policy to fix NVCATEGORY_TEST segfault on some platforms
- PR #1246 Fix categorical tests that failed due to bad implicit type conversion
- PR #1255 Fix overwriting conda package main label uploads
- PR #1259 Add dlpack includes to pip build


# cuDF 0.5.1 (05 Feb 2019)

## Bug Fixes

- PR #842 Avoid using numpy via cimport to prevent ABI issues in Cython compilation


# cuDF 0.5.0 (28 Jan 2019)

## New Features

- PR #722 Add bzip2 decompression support to `read_csv()`
- PR #693 add ZLIB-based GZIP/ZIP support to `read_csv_strings()`
- PR #411 added null support to gdf_order_by (new API) and cudf_table::sort
- PR #525 Added GitHub Issue templates for bugs, documentation, new features, and questions
- PR #501 CSV Reader: Add support for user-specified decimal point and thousands separator to read_csv_strings()
- PR #455 CSV Reader: Add support for user-specified decimal point and thousands separator to read_csv()
- PR #439 add `DataFrame.drop` method similar to pandas
- PR #356 add `DataFrame.transpose` method and `DataFrame.T` property similar to pandas
- PR #505 CSV Reader: Add support for user-specified boolean values
- PR #350 Implemented Series replace function
- PR #490 Added print_env.sh script to gather relevant environment details when reporting cuDF issues
- PR #474 add ZLIB-based GZIP/ZIP support to `read_csv()`
- PR #547 Added melt similar to `pandas.melt()`
- PR #491 Add CI test script to check for updates to CHANGELOG.md in PRs
- PR #550 Add CI test script to check for style issues in PRs
- PR #558 Add CI scripts for cpu-based conda and gpu-based test builds
- PR #524 Add Boolean Indexing
- PR #564 Update python `sort_values` method to use updated libcudf `gdf_order_by` API
- PR #509 CSV Reader: Input CSV file can now be passed in as a text or a binary buffer
- PR #607 Add `__iter__` and iteritems to DataFrame class
- PR #643 added a new api gdf_replace_nulls that allows a user to replace nulls in a column

## Improvements

- PR #426 Removed sort-based groupby and refactored existing groupby APIs. Also improves C++/CUDA compile time.
- PR #461 Add `CUDF_HOME` variable in README.md to replace relative pathing.
- PR #472 RMM: Created centralized rmm::device_vector alias and rmm::exec_policy
- PR #500 Improved the concurrent hash map class to support partitioned (multi-pass) hash table building.
- PR #454 Improve CSV reader docs and examples
- PR #465 Added templated C++ API for RMM to avoid explicit cast to `void**`
- PR #513 `.gitignore` tweaks
- PR #521 Add `assert_eq` function for testing
- PR #502 Simplify Dockerfile for local dev, eliminate old conda/pip envs
- PR #549 Adds `-rdynamic` compiler flag to nvcc for Debug builds
- PR #472 RMM: Created centralized rmm::device_vector alias and rmm::exec_policy
- PR #577 Added external C++ API for scatter/gather functions
- PR #500 Improved the concurrent hash map class to support partitioned (multi-pass) hash table building
- PR #583 Updated `gdf_size_type` to `int`
- PR #500 Improved the concurrent hash map class to support partitioned (multi-pass) hash table building
- PR #617 Added .dockerignore file. Prevents adding stale cmake cache files to the docker container
- PR #658 Reduced `JOIN_TEST` time by isolating overflow test of hash table size computation
- PR #664 Added Debuging instructions to README
- PR #651 Remove noqa marks in `__init__.py` files
- PR #671 CSV Reader: uncompressed buffer input can be parsed without explicitly specifying compression as None
- PR #684 Make RMM a submodule
- PR #718 Ensure sum, product, min, max methods pandas compatibility on empty datasets
- PR #720 Refactored Index classes to make them more Pandas-like, added CategoricalIndex
- PR #749 Improve to_arrow and from_arrow Pandas compatibility
- PR #766 Remove TravisCI references, remove unused variables from CMake, fix ARROW_VERSION in Cmake
- PR #773 Add build-args back to Dockerfile and handle dependencies based on environment yml file
- PR #781 Move thirdparty submodules to root and symlink in /cpp
- PR #843 Fix broken cudf/python API examples, add new methods to the API index

## Bug Fixes

- PR #569 CSV Reader: Fix days being off-by-one when parsing some dates
- PR #531 CSV Reader: Fix incorrect parsing of quoted numbers
- PR #465 Added templated C++ API for RMM to avoid explicit cast to `void**`
- PR #473 Added missing <random> include
- PR #478 CSV Reader: Add api support for auto column detection, header, mangle_dupe_cols, usecols
- PR #495 Updated README to correct where cffi pytest should be executed
- PR #501 Fix the intermittent segfault caused by the `thousands` and `compression` parameters in the csv reader
- PR #502 Simplify Dockerfile for local dev, eliminate old conda/pip envs
- PR #512 fix bug for `on` parameter in `DataFrame.merge` to allow for None or single column name
- PR #511 Updated python/cudf/bindings/join.pyx to fix cudf merge printing out dtypes
- PR #513 `.gitignore` tweaks
- PR #521 Add `assert_eq` function for testing
- PR #537 Fix CMAKE_CUDA_STANDARD_REQURIED typo in CMakeLists.txt
- PR #447 Fix silent failure in initializing DataFrame from generator
- PR #545 Temporarily disable csv reader thousands test to prevent segfault (test re-enabled in PR #501)
- PR #559 Fix Assertion error while using `applymap` to change the output dtype
- PR #575 Update `print_env.sh` script to better handle missing commands
- PR #612 Prevent an exception from occuring with true division on integer series.
- PR #630 Fix deprecation warning for `pd.core.common.is_categorical_dtype`
- PR #622 Fix Series.append() behaviour when appending values with different numeric dtype
- PR #603 Fix error while creating an empty column using None.
- PR #673 Fix array of strings not being caught in from_pandas
- PR #644 Fix return type and column support of dataframe.quantile()
- PR #634 Fix create `DataFrame.from_pandas()` with numeric column names
- PR #654 Add resolution check for GDF_TIMESTAMP in Join
- PR #648 Enforce one-to-one copy required when using `numba>=0.42.0`
- PR #645 Fix cmake build type handling not setting debug options when CMAKE_BUILD_TYPE=="Debug"
- PR #669 Fix GIL deadlock when launching multiple python threads that make Cython calls
- PR #665 Reworked the hash map to add a way to report the destination partition for a key
- PR #670 CMAKE: Fix env include path taking precedence over libcudf source headers
- PR #674 Check for gdf supported column types
- PR #677 Fix 'gdf_csv_test_Dates' gtest failure due to missing nrows parameter
- PR #604 Fix the parsing errors while reading a csv file using `sep` instead of `delimiter`.
- PR #686 Fix converting nulls to NaT values when converting Series to Pandas/Numpy
- PR #689 CSV Reader: Fix behavior with skiprows+header to match pandas implementation
- PR #691 Fixes Join on empty input DFs
- PR #706 CSV Reader: Fix broken dtype inference when whitespace is in data
- PR #717 CSV reader: fix behavior when parsing a csv file with no data rows
- PR #724 CSV Reader: fix build issue due to parameter type mismatch in a std::max call
- PR #734 Prevents reading undefined memory in gpu_expand_mask_bits numba kernel
- PR #747 CSV Reader: fix an issue where CUDA allocations fail with some large input files
- PR #750 Fix race condition for handling NVStrings in CMake
- PR #719 Fix merge column ordering
- PR #770 Fix issue where RMM submodule pointed to wrong branch and pin other to correct branches
- PR #778 Fix hard coded ABI off setting
- PR #784 Update RMM submodule commit-ish and pip paths
- PR #794 Update `rmm::exec_policy` usage to fix segmentation faults when used as temprory allocator.
- PR #800 Point git submodules to branches of forks instead of exact commits


# cuDF 0.4.0 (05 Dec 2018)

## New Features

- PR #398 add pandas-compatible `DataFrame.shape()` and `Series.shape()`
- PR #394 New documentation feature "10 Minutes to cuDF"
- PR #361 CSV Reader: Add support for strings with delimiters

## Improvements

 - PR #436 Improvements for type_dispatcher and wrapper structs
 - PR #429 Add CHANGELOG.md (this file)
 - PR #266 use faster CUDA-accelerated DataFrame column/Series concatenation.
 - PR #379 new C++ `type_dispatcher` reduces code complexity in supporting many data types.
 - PR #349 Improve performance for creating columns from memoryview objects
 - PR #445 Update reductions to use type_dispatcher. Adds integer types support to sum_of_squares.
 - PR #448 Improve installation instructions in README.md
 - PR #456 Change default CMake build to Release, and added option for disabling compilation of tests

## Bug Fixes

 - PR #444 Fix csv_test CUDA too many resources requested fail.
 - PR #396 added missing output buffer in validity tests for groupbys.
 - PR #408 Dockerfile updates for source reorganization
 - PR #437 Add cffi to Dockerfile conda env, fixes "cannot import name 'librmm'"
 - PR #417 Fix `map_test` failure with CUDA 10
 - PR #414 Fix CMake installation include file paths
 - PR #418 Properly cast string dtypes to programmatic dtypes when instantiating columns
 - PR #427 Fix and tests for Concatenation illegal memory access with nulls


# cuDF 0.3.0 (23 Nov 2018)

## New Features

 - PR #336 CSV Reader string support

## Improvements

 - PR #354 source code refactored for better organization. CMake build system overhaul. Beginning of transition to Cython bindings.
 - PR #290 Add support for typecasting to/from datetime dtype
 - PR #323 Add handling pyarrow boolean arrays in input/out, add tests
 - PR #325 GDF_VALIDITY_UNSUPPORTED now returned for algorithms that don't support non-empty valid bitmasks
 - PR #381 Faster InputTooLarge Join test completes in ms rather than minutes.
 - PR #373 .gitignore improvements
 - PR #367 Doc cleanup & examples for DataFrame methods
 - PR #333 Add Rapids Memory Manager documentation
 - PR #321 Rapids Memory Manager adds file/line location logging and convenience macros
 - PR #334 Implement DataFrame `__copy__` and `__deepcopy__`
 - PR #271 Add NVTX ranges to pygdf
 - PR #311 Document system requirements for conda install

## Bug Fixes

 - PR #337 Retain index on `scale()` function
 - PR #344 Fix test failure due to PyArrow 0.11 Boolean handling
 - PR #364 Remove noexcept from managed_allocator;  CMakeLists fix for NVstrings
 - PR #357 Fix bug that made all series be considered booleans for indexing
 - PR #351 replace conda env configuration for developers
 - PRs #346 #360 Fix CSV reading of negative numbers
 - PR #342 Fix CMake to use conda-installed nvstrings
 - PR #341 Preserve categorical dtype after groupby aggregations
 - PR #315 ReadTheDocs build update to fix missing libcuda.so
 - PR #320 FIX out-of-bounds access error in reductions.cu
 - PR #319 Fix out-of-bounds memory access in libcudf count_valid_bits
 - PR #303 Fix printing empty dataframe


# cuDF 0.2.0 and cuDF 0.1.0

These were initial releases of cuDF based on previously separate pyGDF and libGDF libraries.<|MERGE_RESOLUTION|>--- conflicted
+++ resolved
@@ -18,12 +18,9 @@
 - PR #3550 Update Java package to 0.12
 - PR #3549 Fix index name issue with iloc with RangeIndex
 - PR #3562 Fix 4GB limit for gzipped-compressed csv files
-<<<<<<< HEAD
-- PR #3588 Remove avro reader column order reversal
-=======
 - PR #3563 Use `__cuda_array_interface__` for serialization
 - PR #3548 Replaced CUDA_RT_CALL with CUDA_TRY
->>>>>>> f1650d66
+- PR #3588 Remove avro reader column order reversal
 
 
 # cuDF 0.11.0 (11 Dec 2019)
