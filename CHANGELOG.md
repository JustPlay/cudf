--- conflicted
+++ resolved
@@ -60,12 +60,8 @@
 - PR #1915 Improve iloc performance for non-contiguous row selection
 - PR #1859 Convert read_json into a C++ API
 - PR #1919 Rename libcudf namespace gdf to namespace cudf
-<<<<<<< HEAD
 - PR #1850 Support left_on and right_on for DataFrame merge operator  
 - PR #1938 Add default constructor for `column_wrapper`
-=======
-- PR #1850 Support left_on and right_on for DataFrame merge operator
->>>>>>> 55251024
 - PR #1930 Specialize constructor for `cudf::bool8` to cast argument to `bool`
 - PR #1952 consolidate libcudf public API headers in include/cudf
 - PR #1949 Improved selection with boolmask using libcudf `apply_boolean_mask`
