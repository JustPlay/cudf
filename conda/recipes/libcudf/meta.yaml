# Copyright (c) 2018, NVIDIA CORPORATION.

{% set version = environ.get('GIT_DESCRIBE_TAG', '0.0.0.dev').lstrip('v') + environ.get('VERSION_SUFFIX', '') %}
{% set minor_version =  version.split('.')[0] + '.' + version.split('.')[1] %}
{% set git_revision_count=environ.get('GIT_DESCRIBE_NUMBER', 0) %}
{% set cuda_version='.'.join(environ.get('CUDA_VERSION', '9.2').split('.')[:2]) %}

package:
  name: libcudf
  version: {{ version }}

source:
  path: ../../..

build:
  number: {{ git_revision_count }}
  string: cuda{{ cuda_version }}_{{ git_revision_count }}
  script_env:
    - CC
    - CXX
    - CUDAHOSTCXX
    - PARALLEL_LEVEL
    - VERSION_SUFFIX
  run_exports:
    - {{ pin_subpackage("libcudf", max_pin="x.x") }}

requirements:
  build:
    - cmake >=3.12.4
  host:
    - librmm {{ minor_version }}.*
    - libnvstrings {{ minor_version }}.*
    - cudatoolkit {{ cuda_version }}.*
    - arrow-cpp 0.15.0.*
    - double-conversion
    - rapidjson
    - flatbuffers
    - boost-cpp
    - dlpack
  run:
    - {{ pin_compatible('cudatoolkit', max_pin='x.x') }}
    - arrow-cpp 0.15.0.*
    - dlpack

test:
  commands:
    - test -f $PREFIX/lib/libcudf.so
    - test -f $PREFIX/lib/libcudftestutil.a
    - test -f $PREFIX/include/cudf/legacy/bitmask.hpp
    - test -f $PREFIX/include/cudf/legacy/column.hpp
    - test -f $PREFIX/include/cudf/legacy/table.hpp
    - test -f $PREFIX/include/cudf/utilities/legacy/nvcategory_util.hpp
    - test -f $PREFIX/include/cudf/utilities/legacy/type_dispatcher.hpp
    - test -f $PREFIX/include/cudf/utilities/legacy/wrapper_types.hpp
    - test -f $PREFIX/include/cudf/utilities/error.hpp
    - test -f $PREFIX/include/cudf/binaryop.hpp
    - test -f $PREFIX/include/cudf/convert_types.h
    - test -f $PREFIX/include/cudf/copying.hpp
    - test -f $PREFIX/include/cudf/legacy/copying.hpp
    - test -f $PREFIX/include/cudf/cudf.h
    - test -f $PREFIX/include/cudf/datetime.hpp
    - test -f $PREFIX/include/cudf/legacy/filling.hpp
    - test -f $PREFIX/include/cudf/legacy/functions.h
    - test -f $PREFIX/include/cudf/legacy/groupby.hpp
    - test -f $PREFIX/include/cudf/legacy/io_functions.h
    - test -f $PREFIX/include/cudf/legacy/io_functions.hpp
    - test -f $PREFIX/include/cudf/legacy/io_readers.hpp
    - test -f $PREFIX/include/cudf/legacy/io_types.h
    - test -f $PREFIX/include/cudf/legacy/io_types.hpp
    - test -f $PREFIX/include/cudf/legacy/io_writers.hpp
    - test -f $PREFIX/include/cudf/ipc.hpp
    - test -f $PREFIX/include/cudf/legacy/merge.hpp
    - test -f $PREFIX/include/cudf/legacy/join.hpp
    - test -f $PREFIX/include/cudf/predicates.hpp
    - test -f $PREFIX/include/cudf/reduction.hpp
    - test -f $PREFIX/include/cudf/legacy/replace.hpp
    - test -f $PREFIX/include/cudf/rolling.hpp
    - test -f $PREFIX/include/cudf/legacy/search.hpp
    - test -f $PREFIX/include/cudf/stream_compaction.hpp
<<<<<<< HEAD
    - test -f $PREFIX/include/cudf/transform.hpp
    - test -f $PREFIX/include/cudf/transpose.hpp
=======
    - test -f $PREFIX/include/cudf/legacy/transform.hpp
>>>>>>> 71b2e8de
    - test -f $PREFIX/include/cudf/types.h
    - test -f $PREFIX/include/cudf/types.hpp
    - test -f $PREFIX/include/cudf/legacy/unary.hpp

about:
  home: http://rapids.ai/
  license: Apache-2.0
  license_family: Apache
  license_file: LICENSE
  summary: libcudf library<|MERGE_RESOLUTION|>--- conflicted
+++ resolved
@@ -77,12 +77,8 @@
     - test -f $PREFIX/include/cudf/rolling.hpp
     - test -f $PREFIX/include/cudf/legacy/search.hpp
     - test -f $PREFIX/include/cudf/stream_compaction.hpp
-<<<<<<< HEAD
-    - test -f $PREFIX/include/cudf/transform.hpp
     - test -f $PREFIX/include/cudf/transpose.hpp
-=======
     - test -f $PREFIX/include/cudf/legacy/transform.hpp
->>>>>>> 71b2e8de
     - test -f $PREFIX/include/cudf/types.h
     - test -f $PREFIX/include/cudf/types.hpp
     - test -f $PREFIX/include/cudf/legacy/unary.hpp
