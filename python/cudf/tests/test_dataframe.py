--- conflicted
+++ resolved
@@ -1544,9 +1544,6 @@
     assert_eq(pdf2, gdf2)
 
 
-<<<<<<< HEAD
-@pytest.mark.parametrize('nelem', [0, 100])
-=======
 @pytest.mark.parametrize('nrows', [1, 8, 100, 1000, 100000])
 def test_series_hash_encode(nrows):
     data = np.asarray(range(nrows))
@@ -1589,53 +1586,11 @@
 
 @pytest.mark.parametrize('nelem', [0, 2, 3, 100])
 @pytest.mark.parametrize('nchunks', [1, 2, 5, 10])
->>>>>>> c63c3fad
 @pytest.mark.parametrize(
     'data_type',
     ['bool', 'int8', 'int16', 'int32', 'int64',
      'float32', 'float64', 'datetime64[ms]']
 )
-<<<<<<< HEAD
-def test_head_tail(nelem, data_type):
-
-    def check_index_equality(left, right):
-        assert left.index == right.index
-
-    def check_values_equality(left, right):
-        if len(left) == 0 and len(right) == 0:
-            return None
-
-        np.testing.assert_array_equal(left.to_pandas(), right.to_pandas())
-
-    def check_frame_series_equality(left, right):
-        check_index_equality(left, right)
-        check_values_equality(left, right)
-
-    gdf = gd.DataFrame(
-        {
-            'a': np.random.randint(0, 1000, nelem).astype(data_type),
-            'b': np.random.randint(0, 1000, nelem).astype(data_type)
-        }
-    )
-
-    check_frame_series_equality(gdf.head(), gdf[:5])
-    check_frame_series_equality(gdf.head(3), gdf[:3])
-    check_frame_series_equality(gdf.head(-2), gdf[:-2])
-    check_frame_series_equality(gdf.head(0), gdf[0:0])
-
-    check_frame_series_equality(gdf['a'].head(), gdf['a'][:5])
-    check_frame_series_equality(gdf['a'].head(3), gdf['a'][:3])
-    check_frame_series_equality(gdf['a'].head(-2), gdf['a'][:-2])
-
-    check_frame_series_equality(gdf.tail(), gdf[-5:])
-    check_frame_series_equality(gdf.tail(3), gdf[-3:])
-    check_frame_series_equality(gdf.tail(-2), gdf[2:])
-    check_frame_series_equality(gdf.tail(0), gdf[0:0])
-
-    check_frame_series_equality(gdf['a'].tail(), gdf['a'][-5:])
-    check_frame_series_equality(gdf['a'].tail(3), gdf['a'][-3:])
-    check_frame_series_equality(gdf['a'].tail(-2), gdf['a'][2:])
-=======
 def test_from_arrow_chunked_arrays(nelem, nchunks, data_type):
     np_list_data = [np.random.randint(0, 100, nelem).astype(data_type) for
                     i in range(nchunks)]
@@ -1747,4 +1702,50 @@
     got = Series(data)
 
     assert_eq(expect, got)
->>>>>>> c63c3fad
+
+
+@pytest.mark.parametrize(
+    'data_type',
+    ['bool', 'int8', 'int16', 'int32', 'int64',
+     'float32', 'float64', 'datetime64[ms]']
+)
+@pytest.mark.parametrize('nelem', [0, 100])
+def test_head_tail(nelem, data_type):
+
+    def check_index_equality(left, right):
+        assert left.index == right.index
+
+    def check_values_equality(left, right):
+        if len(left) == 0 and len(right) == 0:
+            return None
+
+        np.testing.assert_array_equal(left.to_pandas(), right.to_pandas())
+
+    def check_frame_series_equality(left, right):
+        check_index_equality(left, right)
+        check_values_equality(left, right)
+
+    gdf = gd.DataFrame(
+        {
+            'a': np.random.randint(0, 1000, nelem).astype(data_type),
+            'b': np.random.randint(0, 1000, nelem).astype(data_type)
+        }
+    )
+
+    check_frame_series_equality(gdf.head(), gdf[:5])
+    check_frame_series_equality(gdf.head(3), gdf[:3])
+    check_frame_series_equality(gdf.head(-2), gdf[:-2])
+    check_frame_series_equality(gdf.head(0), gdf[0:0])
+
+    check_frame_series_equality(gdf['a'].head(), gdf['a'][:5])
+    check_frame_series_equality(gdf['a'].head(3), gdf['a'][:3])
+    check_frame_series_equality(gdf['a'].head(-2), gdf['a'][:-2])
+
+    check_frame_series_equality(gdf.tail(), gdf[-5:])
+    check_frame_series_equality(gdf.tail(3), gdf[-3:])
+    check_frame_series_equality(gdf.tail(-2), gdf[2:])
+    check_frame_series_equality(gdf.tail(0), gdf[0:0])
+
+    check_frame_series_equality(gdf['a'].tail(), gdf['a'][-5:])
+    check_frame_series_equality(gdf['a'].tail(3), gdf['a'][-3:])
+    check_frame_series_equality(gdf['a'].tail(-2), gdf['a'][2:])