--- conflicted
+++ resolved
@@ -363,24 +363,16 @@
         device : int
             Device number to query
 
-    This function automatically raises CUDARuntimeError with error message
-    and status code.
-    """
-
-<<<<<<< HEAD
-    cdef char* device_name = <char*> malloc(256 * sizeof(char))
-    cdef CUresult status = cuDeviceGetName(device_name, 256, device)
+    This function automatically raises CUDADriverError with error message
+    and status code.
+    """
+
+    cdef char[256] device_name
+    cdef CUresult status = cuDeviceGetName(
+      device_name,
+      sizeof(device_name),
+      device
+    )
     if status != 0:
         raise CUDADriverError(status)
-    return device_name
-=======
-    cdef char[256] device_name
-    cdef int status = cuDeviceGetName(
-        device_name,
-        sizeof(device_name),
-        device
-    )
-    if status != 0:
-        raise CUDARuntimeError(status)
-    return device_name.decode()
->>>>>>> 42521dcc
+    return device_name.decode()