--- conflicted
+++ resolved
@@ -5,11 +5,8 @@
 from . import (
     avro,
     copying,
-<<<<<<< HEAD
     filling,
-=======
     gpuarrow,
->>>>>>> eb075b4f
     hash,
     join,
     merge,
