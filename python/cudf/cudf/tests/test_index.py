# Copyright (c) 2018-2020, NVIDIA CORPORATION.

"""
Test related to Index
"""
import re

import numpy as np
import pandas as pd
import pytest

import cudf
from cudf.core import DataFrame
from cudf.core.index import (
    CategoricalIndex,
    DatetimeIndex,
    GenericIndex,
    Int64Index,
    RangeIndex,
    as_index,
)
from cudf.tests.utils import (
    FLOAT_TYPES,
    NUMERIC_TYPES,
    OTHER_TYPES,
    SIGNED_INTEGER_TYPES,
    UNSIGNED_TYPES,
    assert_eq,
)


def test_df_set_index_from_series():
    df = DataFrame()
    df["a"] = list(range(10))
    df["b"] = list(range(0, 20, 2))

    # Check set_index(Series)
    df2 = df.set_index(df["b"])
    assert list(df2.columns) == ["a", "b"]
    sliced_strided = df2.loc[2:6]
    print(sliced_strided)
    assert len(sliced_strided) == 3
    assert list(sliced_strided.index.values) == [2, 4, 6]


def test_df_set_index_from_name():
    df = DataFrame()
    df["a"] = list(range(10))
    df["b"] = list(range(0, 20, 2))

    # Check set_index(column_name)
    df2 = df.set_index("b")
    print(df2)
    # 1 less column because 'b' is used as index
    assert list(df2.columns) == ["a"]
    sliced_strided = df2.loc[2:6]
    print(sliced_strided)
    assert len(sliced_strided) == 3
    assert list(sliced_strided.index.values) == [2, 4, 6]


def test_df_slice_empty_index():
    df = DataFrame()
    assert isinstance(df.index, RangeIndex)
    assert isinstance(df.index[:1], RangeIndex)
    with pytest.raises(IndexError):
        df.index[1]


def test_index_find_label_range():
    # Monotonic Index
    idx = Int64Index(np.asarray([4, 5, 6, 10]))
    assert idx.find_label_range(4, 6) == (0, 3)
    assert idx.find_label_range(5, 10) == (1, 4)
    assert idx.find_label_range(0, 6) == (0, 3)
    assert idx.find_label_range(4, 11) == (0, 4)

    # Non-monotonic Index
    idx_nm = Int64Index(np.asarray([5, 4, 6, 10]))
    assert idx_nm.find_label_range(4, 6) == (1, 3)
    assert idx_nm.find_label_range(5, 10) == (0, 4)
    # Last value not found
    with pytest.raises(ValueError) as raises:
        idx_nm.find_label_range(0, 6)
    raises.match("value not found")
    # Last value not found
    with pytest.raises(ValueError) as raises:
        idx_nm.find_label_range(4, 11)
    raises.match("value not found")


def test_index_comparision():
    start, stop = 10, 34
    rg = RangeIndex(start, stop)
    gi = Int64Index(np.arange(start, stop))
    assert rg.equals(gi)
    assert gi.equals(rg)
    assert not rg[:-1].equals(gi)
    assert rg[:-1].equals(gi[:-1])


@pytest.mark.parametrize(
    "func", [lambda x: x.min(), lambda x: x.max(), lambda x: x.sum()]
)
def test_reductions(func):
    x = np.asarray([4, 5, 6, 10])
    idx = Int64Index(np.asarray([4, 5, 6, 10]))

    assert func(x) == func(idx)


def test_name():
    idx = Int64Index(np.asarray([4, 5, 6, 10]), name="foo")
    assert idx.name == "foo"


def test_index_immutable():
    start, stop = 10, 34
    rg = RangeIndex(start, stop)
    with pytest.raises(TypeError):
        rg[1] = 5
    gi = Int64Index(np.arange(start, stop))
    with pytest.raises(TypeError):
        gi[1] = 5


def test_categorical_index():
    pdf = pd.DataFrame()
    pdf["a"] = [1, 2, 3]
    pdf["index"] = pd.Categorical(["a", "b", "c"])
    initial_df = DataFrame.from_pandas(pdf)
    pdf = pdf.set_index("index")
    gdf1 = DataFrame.from_pandas(pdf)
    gdf2 = DataFrame()
    gdf2["a"] = [1, 2, 3]
    gdf2["index"] = pd.Categorical(["a", "b", "c"])
    assert_eq(initial_df.index, gdf2.index)
    gdf2 = gdf2.set_index("index")

    assert isinstance(gdf1.index, CategoricalIndex)
    assert_eq(pdf, gdf1)
    assert_eq(pdf.index, gdf1.index)
    assert_eq(
        pdf.index.codes,
        gdf1.index.codes.astype(pdf.index.codes.dtype).to_array(),
    )

    assert isinstance(gdf2.index, CategoricalIndex)
    assert_eq(pdf, gdf2)
    assert_eq(pdf.index, gdf2.index)
    assert_eq(
        pdf.index.codes,
        gdf2.index.codes.astype(pdf.index.codes.dtype).to_array(),
    )


def test_pandas_as_index():
    # Define Pandas Indexes
    pdf_int_index = pd.Int64Index([1, 2, 3, 4, 5])
    pdf_uint_index = pd.UInt64Index([1, 2, 3, 4, 5])
    pdf_float_index = pd.Float64Index([1.0, 2.0, 3.0, 4.0, 5.0])
    pdf_datetime_index = pd.DatetimeIndex(
        [1000000, 2000000, 3000000, 4000000, 5000000]
    )
    pdf_category_index = pd.CategoricalIndex(["a", "b", "c", "b", "a"])

    # Define cudf Indexes
    gdf_int_index = as_index(pdf_int_index)
    gdf_uint_index = as_index(pdf_uint_index)
    gdf_float_index = as_index(pdf_float_index)
    gdf_datetime_index = as_index(pdf_datetime_index)
    gdf_category_index = as_index(pdf_category_index)

    # Check instance types
    assert isinstance(gdf_int_index, GenericIndex)
    assert isinstance(gdf_uint_index, GenericIndex)
    assert isinstance(gdf_float_index, GenericIndex)
    assert isinstance(gdf_datetime_index, DatetimeIndex)
    assert isinstance(gdf_category_index, CategoricalIndex)

    # Check equality
    assert_eq(pdf_int_index, gdf_int_index)
    assert_eq(pdf_uint_index, gdf_uint_index)
    assert_eq(pdf_float_index, gdf_float_index)
    assert_eq(pdf_datetime_index, gdf_datetime_index)
    assert_eq(pdf_category_index, gdf_category_index)

    assert_eq(
        pdf_category_index.codes,
        gdf_category_index.codes.astype(
            pdf_category_index.codes.dtype
        ).to_array(),
    )


def test_index_rename():
    pds = pd.Index([1, 2, 3], name="asdf")
    gds = as_index(pds)

    expect = pds.rename("new_name")
    got = gds.rename("new_name")

    assert_eq(expect, got)
    """
    From here on testing recursive creation
    and if name is being handles in recursive creation.
    """
    pds = pd.Index(expect)
    gds = as_index(got)

    assert_eq(pds, gds)

    pds = pd.Index(pds, name="abc")
    gds = as_index(gds, name="abc")
    assert_eq(pds, gds)


def test_index_rename_inplace():
    pds = pd.Index([1, 2, 3], name="asdf")
    gds = as_index(pds)

    # inplace=False should yield a deep copy
    gds_renamed_deep = gds.rename("new_name", inplace=False)

    assert gds_renamed_deep._values.data_ptr != gds._values.data_ptr

    # inplace=True returns none
    expected_ptr = gds._values.data_ptr
    gds.rename("new_name", inplace=True)

    assert expected_ptr == gds._values.data_ptr


def test_index_rename_preserves_arg():
    idx1 = Int64Index([1, 2, 3], name="orig_name")

    # this should be an entirely new object
    idx2 = idx1.rename("new_name", inplace=False)

    assert idx2.name == "new_name"
    assert idx1.name == "orig_name"

    # a new object but referencing the same data
    idx3 = as_index(idx1, name="last_name")

    assert idx3.name == "last_name"
    assert idx1.name == "orig_name"


def test_set_index_as_property():
    cdf = DataFrame()
    col1 = np.arange(10)
    col2 = np.arange(0, 20, 2)
    cdf["a"] = col1
    cdf["b"] = col2

    # Check set_index(Series)
    cdf.index = cdf["b"]

    assert_eq(cdf.index._values.to_array(), col2)

    with pytest.raises(ValueError):
        cdf.index = [list(range(10))]

    idx = pd.Index(np.arange(0, 1000, 100))
    cdf.index = idx
    assert_eq(cdf.index.to_pandas(), idx)

    df = cdf.to_pandas()
    assert_eq(df.index, idx)

    head = cdf.head().to_pandas()
    assert_eq(head.index, idx[:5])


@pytest.mark.parametrize(
    "idx",
    [
        cudf.core.index.RangeIndex(1, 5),
        cudf.core.index.DatetimeIndex(["2001", "2003", "2003"]),
        cudf.core.index.StringIndex(["a", "b", "c"]),
        cudf.core.index.Int64Index([1, 2, 3]),
        cudf.core.index.CategoricalIndex(["a", "b", "c"]),
    ],
)
@pytest.mark.parametrize("deep", [True, False])
def test_index_copy(idx, deep):
    idx_copy = idx.copy(deep=deep)
    assert_eq(idx, idx_copy)
    assert type(idx) == type(idx_copy)


@pytest.mark.parametrize("idx", [[1, None, 3, None, 5]])
def test_index_isna(idx):
    pidx = pd.Index(idx, name="idx")
    gidx = cudf.core.index.Int64Index(idx, name="idx")
    assert_eq(gidx.isna().to_array(), pidx.isna())


@pytest.mark.parametrize("idx", [[1, None, 3, None, 5]])
def test_index_notna(idx):
    pidx = pd.Index(idx, name="idx")
    gidx = cudf.core.index.Int64Index(idx, name="idx")
    assert_eq(gidx.notna().to_array(), pidx.notna())


def test_rangeindex_slice_attr_name():
    start, stop = 0, 10
    rg = RangeIndex(start, stop, name="myindex")
    sliced_rg = rg[0:9]
    assert_eq(rg.name, sliced_rg.name)


def test_from_pandas_str():
    idx = ["a", "b", "c"]
    pidx = pd.Index(idx, name="idx")
    gidx_1 = cudf.core.index.StringIndex(idx, name="idx")
    gidx_2 = cudf.from_pandas(pidx)

    assert_eq(gidx_1, gidx_2)


def test_from_pandas_gen():
    idx = [2, 4, 6]
    pidx = pd.Index(idx, name="idx")
    gidx_1 = cudf.core.index.Int64Index(idx, name="idx")
    gidx_2 = cudf.from_pandas(pidx)

    assert_eq(gidx_1, gidx_2)


def test_index_names():
    idx = cudf.core.index.as_index([1, 2, 3], name="idx")
    assert idx.names == ("idx",)


@pytest.mark.parametrize(
    "data",
    [
        range(0),
        range(1),
        range(0, 1),
        range(0, 5),
        range(1, 10),
        range(1, 10, 1),
        range(-5, 10),
    ],
)
def test_range_index_from_range(data):
    assert_eq(pd.Index(data), cudf.core.index.as_index(data))


@pytest.mark.parametrize(
    "n", [-10, -5, -2, 0, 1, 0, 2, 5, 10],
)
def test_empty_df_head_tail_index(n):
    df = cudf.DataFrame()
    pdf = pd.DataFrame()
    assert_eq(df.head(n).index.values, pdf.head(n).index.values)
    assert_eq(df.tail(n).index.values, pdf.tail(n).index.values)

    df = cudf.DataFrame({"a": [11, 2, 33, 44, 55]})
    pdf = pd.DataFrame({"a": [11, 2, 33, 44, 55]})
    assert_eq(df.head(n).index.values, pdf.head(n).index.values)
    assert_eq(df.tail(n).index.values, pdf.tail(n).index.values)

    df = cudf.DataFrame(index=[1, 2, 3])
    pdf = pd.DataFrame(index=[1, 2, 3])
    assert_eq(df.head(n).index.values, pdf.head(n).index.values)
    assert_eq(df.tail(n).index.values, pdf.tail(n).index.values)


@pytest.mark.parametrize(
    "data,condition,other,error",
    [
        (pd.Index(range(5)), pd.Index(range(5)) > 0, None, None),
        (pd.Index([1, 2, 3]), pd.Index([1, 2, 3]) != 2, None, None),
        (pd.Index(list("abc")), pd.Index(list("abc")) == "c", None, None),
        (
            pd.Index(list("abc")),
            pd.Index(list("abc")) == "c",
            pd.Index(list("xyz")),
            None,
        ),
        (pd.Index(range(5)), pd.Index(range(4)) > 0, None, ValueError),
        (pd.Index(range(5)), pd.Index(range(5)) > 1, 10, None),
        (
            pd.Index(np.arange(10)),
            (pd.Index(np.arange(10)) % 3) == 0,
            -pd.Index(np.arange(10)),
            None,
        ),
        (pd.Index([1, 2, np.nan]), pd.Index([1, 2, np.nan]) == 4, None, None,),
        (pd.Index([1, 2, np.nan]), pd.Index([1, 2, np.nan]) != 4, None, None,),
        (pd.Index([-2, 3, -4, -79]), [True, True, True], None, ValueError,),
        (pd.Index([-2, 3, -4, -79]), [True, True, True, False], None, None,),
        (pd.Index([-2, 3, -4, -79]), [True, True, True, False], 17, None,),
        (pd.Index(list("abcdgh")), pd.Index(list("abcdgh")) != "g", "3", None),
        (
            pd.Index(list("abcdgh")),
            pd.Index(list("abcdg")) != "g",
            "3",
            ValueError,
        ),
        (
            pd.CategoricalIndex(["a", "b", "c", "a", "b", "c"]),
            pd.CategoricalIndex(["a", "b", "c", "a", "b", "c"]) != "a",
            "h",
            None,
        ),
        (
            pd.CategoricalIndex(["a", "b", "c", "a", "b", "c"]),
            pd.CategoricalIndex(["a", "b", "c", "a", "b", "c"]) != "a",
            "b",
            None,
        ),
        (
            pd.MultiIndex.from_tuples(
                list(
                    zip(
                        *[
                            [
                                "bar",
                                "bar",
                                "baz",
                                "baz",
                                "foo",
                                "foo",
                                "qux",
                                "qux",
                            ],
                            [
                                "one",
                                "two",
                                "one",
                                "two",
                                "one",
                                "two",
                                "one",
                                "two",
                            ],
                        ]
                    )
                )
            ),
            pd.MultiIndex.from_tuples(
                list(
                    zip(
                        *[
                            [
                                "bar",
                                "bar",
                                "baz",
                                "baz",
                                "foo",
                                "foo",
                                "qux",
                                "qux",
                            ],
                            [
                                "one",
                                "two",
                                "one",
                                "two",
                                "one",
                                "two",
                                "one",
                                "two",
                            ],
                        ]
                    )
                )
            )
            != "a",
            None,
            NotImplementedError,
        ),
    ],
)
def test_index_where(data, condition, other, error):
    ps = data
    gs = cudf.from_pandas(data)

    ps_condition = condition
    if type(condition).__module__.split(".")[0] == "pandas":
        gs_condition = cudf.from_pandas(condition)
    else:
        gs_condition = condition

    ps_other = other
    if type(other).__module__.split(".")[0] == "pandas":
        gs_other = cudf.from_pandas(other)
    else:
        gs_other = other

    if error is None:
        if pd.api.types.is_categorical_dtype(ps):
            expect = ps.where(ps_condition, other=ps_other)
            got = gs.where(gs_condition, other=gs_other)
            np.testing.assert_array_equal(
                expect.codes,
                got.codes.astype(expect.codes.dtype).fillna(-1).to_array(),
            )
            assert tuple(expect.categories) == tuple(got.categories)
        else:
            assert_eq(
                ps.where(ps_condition, other=ps_other)
                .fillna(gs._columns[0].default_na_value())
                .values,
                gs.where(gs_condition, other=gs_other)
                .to_pandas()
                .fillna(gs._columns[0].default_na_value())
                .values,
            )
    else:
        with pytest.raises(error):
            ps.where(ps_condition, other=ps_other)
        with pytest.raises(error):
            gs.where(gs_condition, other=gs_other)


@pytest.mark.parametrize("dtype", NUMERIC_TYPES + OTHER_TYPES)
@pytest.mark.parametrize("copy", [True, False])
def test_index_astype(dtype, copy):
    pdi = pd.Index([1, 2, 3])
    gdi = cudf.from_pandas(pdi)

    actual = gdi.astype(dtype=dtype, copy=copy)
    expected = pdi.astype(dtype=dtype, copy=copy)

    assert_eq(expected, actual)
    assert_eq(pdi, gdi)


@pytest.mark.parametrize(
    "data",
    [
        [1, 10, 2, 100, -10],
        ["z", "x", "a", "c", "b"],
        [-10.2, 100.1, -100.2, 0.0, 0.23],
    ],
)
def test_index_argsort(data):
    pdi = pd.Index(data)
    gdi = cudf.from_pandas(pdi)

    assert_eq(pdi.argsort(), gdi.argsort())


@pytest.mark.parametrize(
    "data",
    [
        [1, 10, 2, 100, -10],
        ["z", "x", "a", "c", "b"],
        [-10.2, 100.1, -100.2, 0.0, 0.23],
    ],
)
def test_index_to_series(data):
    pdi = pd.Index(data)
    gdi = cudf.from_pandas(pdi)

    assert_eq(pdi.to_series(), gdi.to_series())


@pytest.mark.parametrize(
    "data",
    [
        [1, 2, 3, 4, 5, 6],
        [4, 5, 6, 10, 20, 30],
        [10, 20, 30, 40, 50, 60],
        ["1", "2", "3", "4", "5", "6"],
        ["5", "6", "2", "a", "b", "c"],
        [1.0, 2.0, 3.0, 4.0, 5.0, 6.0],
        [1.0, 5.0, 6.0, 0.0, 1.3],
    ],
)
@pytest.mark.parametrize(
    "other",
    [
        [1, 2, 3, 4, 5, 6],
        [4, 5, 6, 10, 20, 30],
        [10, 20, 30, 40, 50, 60],
        ["1", "2", "3", "4", "5", "6"],
        ["5", "6", "2", "a", "b", "c"],
        [1.0, 2.0, 3.0, 4.0, 5.0, 6.0],
        [1.0, 5.0, 6.0, 0.0, 1.3],
        [],
    ],
)
@pytest.mark.parametrize("sort", [None, False])
def test_index_difference(data, other, sort):
    pd_data = pd.Index(data)
    pd_other = pd.Index(other)

    gd_data = cudf.core.index.as_index(data)
    gd_other = cudf.core.index.as_index(other)

    expected = pd_data.difference(pd_other, sort=sort)
    actual = gd_data.difference(gd_other, sort=sort)
    assert_eq(expected, actual)


@pytest.mark.parametrize(
    "data",
    [
        [1, 2, 3, 4, 5, 6],
        [10, 20, 30, 40, 50, 60],
        ["1", "2", "3", "4", "5", "6"],
        [1.0, 2.0, 3.0, 4.0, 5.0, 6.0],
        ["a"],
        ["b", "c", "d"],
        [1],
        [2, 3, 4],
        [],
        [10.0],
        [1100.112, 2323.2322, 2323.2322],
        ["abcd", "defgh", "werty", "poiu"],
    ],
)
@pytest.mark.parametrize(
    "other",
    [
        [1, 2, 3, 4, 5, 6],
        [10, 20, 30, 40, 50, 60],
        ["1", "2", "3", "4", "5", "6"],
        [1.0, 2.0, 3.0, 4.0, 5.0, 6.0],
        ["a"],
        [],
        ["b", "c", "d"],
        [1],
        [2, 3, 4],
        [10.0],
        [1100.112, 2323.2322, 2323.2322],
        ["abcd", "defgh", "werty", "poiu"],
    ],
)
def test_index_equals(data, other):
    pd_data = pd.Index(data)
    pd_other = pd.Index(other)

    gd_data = cudf.core.index.as_index(data)
    gd_other = cudf.core.index.as_index(other)

    expected = pd_data.equals(pd_other)
    actual = gd_data.equals(gd_other)
    assert_eq(expected, actual)


@pytest.mark.parametrize(
    "data",
    [
        [1, 2, 3, 4, 5, 6],
        [10, 20, 30, 40, 50, 60],
        ["1", "2", "3", "4", "5", "6"],
        [1.0, 2.0, 3.0, 4.0, 5.0, 6.0],
        ["a"],
        ["b", "c", "d"],
        [1],
        [2, 3, 4],
        [],
        [10.0],
        [1100.112, 2323.2322, 2323.2322],
        ["abcd", "defgh", "werty", "poiu"],
    ],
)
@pytest.mark.parametrize(
    "other",
    [
        [1, 2, 3, 4, 5, 6],
        [10, 20, 30, 40, 50, 60],
        ["1", "2", "3", "4", "5", "6"],
        [1.0, 2.0, 3.0, 4.0, 5.0, 6.0],
        ["a"],
        ["b", "c", "d"],
        [1],
        [2, 3, 4],
        [],
        [10.0],
        [1100.112, 2323.2322, 2323.2322],
        ["abcd", "defgh", "werty", "poiu"],
    ],
)
def test_index_categories_equal(data, other):
    pd_data = pd.Index(data).astype("category")
    pd_other = pd.Index(other)

    gd_data = cudf.core.index.as_index(data).astype("category")
    gd_other = cudf.core.index.as_index(other)

    expected = pd_data.equals(pd_other)
    actual = gd_data.equals(gd_other)
    assert_eq(expected, actual)

    expected = pd_other.equals(pd_data)
    actual = gd_other.equals(gd_data)
    assert_eq(expected, actual)


@pytest.mark.parametrize(
    "data",
    [
        [1, 2, 3, 4, 5, 6],
        [10, 20, 30, 40, 50, 60],
        ["1", "2", "3", "4", "5", "6"],
        [1.0, 2.0, 3.0, 4.0, 5.0, 6.0],
        ["a"],
        ["b", "c", "d"],
        [1],
        [2, 3, 4],
        [],
        [10.0],
        [1100.112, 2323.2322, 2323.2322],
        ["abcd", "defgh", "werty", "poiu"],
    ],
)
@pytest.mark.parametrize(
    "other",
    [
        [1, 2, 3, 4, 5, 6],
        [10, 20, 30, 40, 50, 60],
        ["1", "2", "3", "4", "5", "6"],
        [1.0, 2.0, 3.0, 4.0, 5.0, 6.0],
        ["a"],
        ["b", "c", "d"],
        [1],
        [2, 3, 4],
        [],
        [10.0],
        [1100.112, 2323.2322, 2323.2322],
        ["abcd", "defgh", "werty", "poiu"],
    ],
)
def test_index_equal_misc(data, other):
    pd_data = pd.Index(data)
    pd_other = other

    gd_data = cudf.core.index.as_index(data)
    gd_other = other

    expected = pd_data.equals(pd_other)
    actual = gd_data.equals(gd_other)
    assert_eq(expected, actual)

    expected = pd_data.equals(np.array(pd_other))
    actual = gd_data.equals(np.array(gd_other))
    assert_eq(expected, actual)

    expected = pd_data.equals(pd.Series(pd_other))
    actual = gd_data.equals(cudf.Series(gd_other))
    assert_eq(expected, actual)

    expected = pd_data.astype("category").equals(pd_other)
    actual = gd_data.astype("category").equals(gd_other)
    assert_eq(expected, actual)


@pytest.mark.parametrize(
    "data",
    [
        [1, 2, 3, 4, 5, 6],
        [10, 20, 30, 40, 50, 60],
        ["1", "2", "3", "4", "5", "6"],
        [1.0, 2.0, 3.0, 4.0, 5.0, 6.0],
        ["a"],
        ["b", "c", "d"],
        [1],
        [2, 3, 4],
        [],
        [10.0],
        [1100.112, 2323.2322, 2323.2322],
        ["abcd", "defgh", "werty", "poiu"],
    ],
)
@pytest.mark.parametrize(
    "other",
    [
        [1, 2, 3, 4, 5, 6],
        [10, 20, 30, 40, 50, 60],
        ["1", "2", "3", "4", "5", "6"],
        [1.0, 2.0, 3.0, 4.0, 5.0, 6.0],
        ["a"],
        ["b", "c", "d"],
        [1],
        [2, 3, 4],
        [],
        [10.0],
        [1100.112, 2323.2322, 2323.2322],
        ["abcd", "defgh", "werty", "poiu"],
    ],
)
def test_index_append(data, other):
    pd_data = pd.Index(data)
    pd_other = pd.Index(other)

    gd_data = cudf.core.index.as_index(data)
    gd_other = cudf.core.index.as_index(other)

    if (gd_data.dtype == "object" and gd_other.dtype != "object") or (
        gd_other.dtype == "object" and gd_data.dtype != "object"
    ):
        gd_data = gd_data.astype("str")
        gd_other = gd_other.astype("str")

    expected = pd_data.append(pd_other)

    actual = gd_data.append(gd_other)
    if len(data) == 0 and len(other) == 0:
        # Pandas default dtype to "object" for empty list
        # cudf default dtype to "float" for empty list
        assert_eq(expected, actual.astype("str"))
    elif actual.dtype == "object":
        assert_eq(expected.astype("str"), actual)
    else:
        assert_eq(expected, actual)


@pytest.mark.parametrize(
    "data",
    [
        [1, 2, 3, 4, 5, 6],
        [10, 20, 30, 40, 50, 60],
        [1.0, 2.0, 3.0, 4.0, 5.0, 6.0],
        [1],
        [2, 3, 4],
        [10.0],
        [1100.112, 2323.2322, 2323.2322],
    ],
)
@pytest.mark.parametrize(
    "other",
    [
        ["1", "2", "3", "4", "5", "6"],
        ["a"],
        ["b", "c", "d"],
        ["abcd", "defgh", "werty", "poiu"],
    ],
)
def test_index_append_error(data, other):
    gd_data = cudf.core.index.as_index(data)
    gd_other = cudf.core.index.as_index(other)

    with pytest.raises(
        TypeError,
        match=re.escape(
            "cudf does not support mixed types, please type-cast "
            "both index to same dtypes."
        ),
    ):
        gd_data.append(gd_other)

    with pytest.raises(
        TypeError,
        match=re.escape(
            "cudf does not support mixed types, please type-cast "
            "both index to same dtypes."
        ),
    ):
        gd_other.append(gd_data)

    sr = gd_other.to_series()
    with pytest.raises(TypeError, match=r"all inputs must be Index"):
        gd_data.append([sr])


@pytest.mark.parametrize(
    "data,other",
    [
        (
            pd.Index([1, 2, 3, 4, 5, 6]),
            [
                pd.Index([1, 2, 3, 4, 5, 6]),
                pd.Index([1, 2, 3, 4, 5, 6, 10]),
                pd.Index([]),
            ],
        ),
        (
            pd.Index([]),
            [
                pd.Index([1, 2, 3, 4, 5, 6]),
                pd.Index([1, 2, 3, 4, 5, 6, 10]),
                pd.Index([1, 4, 5, 6]),
            ],
        ),
        (
            pd.Index([10, 20, 30, 40, 50, 60]),
            [
                pd.Index([10, 20, 30, 40, 50, 60]),
                pd.Index([10, 20, 30]),
                pd.Index([40, 50, 60]),
                pd.Index([10, 60]),
                pd.Index([60]),
            ],
        ),
        (
            pd.Index([]),
            [
                pd.Index([10, 20, 30, 40, 50, 60]),
                pd.Index([10, 20, 30]),
                pd.Index([40, 50, 60]),
                pd.Index([10, 60]),
                pd.Index([60]),
            ],
        ),
        (
            pd.Index(["1", "2", "3", "4", "5", "6"]),
            [
                pd.Index(["1", "2", "3", "4", "5", "6"]),
                pd.Index(["1", "2", "3"]),
                pd.Index(["6"]),
                pd.Index(["1", "6"]),
            ],
        ),
        (
            pd.Index([]),
            [
                pd.Index(["1", "2", "3", "4", "5", "6"]),
                pd.Index(["1", "2", "3"]),
                pd.Index(["6"]),
                pd.Index(["1", "6"]),
            ],
        ),
        (
            pd.Index([1.0, 2.0, 3.0, 4.0, 5.0, 6.0]),
            [
                pd.Index([1.0, 2.0, 3.0, 4.0, 5.0, 6.0]),
                pd.Index([1.0, 6.0]),
                pd.Index([]),
                pd.Index([6.0]),
            ],
        ),
        (
            pd.Index([]),
            [
                pd.Index([1.0, 2.0, 3.0, 4.0, 5.0, 6.0]),
                pd.Index([1.0, 6.0]),
                pd.Index([1.0, 2.0, 6.0]),
                pd.Index([6.0]),
            ],
        ),
        (
            pd.Index(["a"]),
            [
                pd.Index(["a"]),
                pd.Index(["a", "b", "c"]),
                pd.Index(["c"]),
                pd.Index(["d"]),
                pd.Index(["ae", "hello", "world"]),
            ],
        ),
        (
            pd.Index([]),
            [
                pd.Index(["a"]),
                pd.Index(["a", "b", "c"]),
                pd.Index(["c"]),
                pd.Index(["d"]),
                pd.Index(["ae", "hello", "world"]),
                pd.Index([]),
            ],
        ),
    ],
)
def test_index_append_list(data, other):
    pd_data = data
    pd_other = other

    gd_data = cudf.from_pandas(data)
    gd_other = [cudf.from_pandas(i) for i in other]

    expected = pd_data.append(pd_other)
    actual = gd_data.append(gd_other)

    assert_eq(expected, actual)


@pytest.mark.parametrize("data", [[1, 2, 3, 4], []])
@pytest.mark.parametrize(
    "dtype", NUMERIC_TYPES + ["str", "category", "datetime64[ns]"]
)
@pytest.mark.parametrize("name", [1, "a", None])
def test_index_basic(data, dtype, name):
    pdi = pd.Index(data, dtype=dtype, name=name)
    gdi = cudf.Index(data, dtype=dtype, name=name)

    assert_eq(pdi, gdi)


@pytest.mark.parametrize("data", [[1, 2, 3, 4], []])
@pytest.mark.parametrize(
    "dtype", NUMERIC_TYPES + ["str", "category", "datetime64[ns]"]
)
@pytest.mark.parametrize("name", [1, "a", None])
def test_index_empty(data, dtype, name):
    pdi = pd.Index(data, dtype=dtype, name=name)
    gdi = cudf.Index(data, dtype=dtype, name=name)

    assert_eq(pdi.empty, gdi.empty)


@pytest.mark.parametrize("data", [[1, 2, 3, 4], []])
@pytest.mark.parametrize("name", [1, "a", None])
@pytest.mark.parametrize("dtype", SIGNED_INTEGER_TYPES)
def test_integer_index_apis(data, name, dtype):
    pindex = pd.Int64Index(data, dtype=dtype, name=name)
    # Int8Index
    gindex = cudf.Int8Index(data, dtype=dtype, name=name)

    assert_eq(pindex, gindex)
    assert gindex.dtype == np.dtype("int8")

    # Int16Index
    gindex = cudf.Int16Index(data, dtype=dtype, name=name)

    assert_eq(pindex, gindex)
    assert gindex.dtype == np.dtype("int16")

    # Int32Index
    gindex = cudf.Int32Index(data, dtype=dtype, name=name)

    assert_eq(pindex, gindex)
    assert gindex.dtype == np.dtype("int32")

    # Int64Index
    gindex = cudf.Int64Index(data, dtype=dtype, name=name)

    assert_eq(pindex, gindex)
    assert gindex.dtype == np.dtype("int64")


@pytest.mark.parametrize("data", [[1, 2, 3, 4], []])
@pytest.mark.parametrize("name", [1, "a", None])
@pytest.mark.parametrize("dtype", UNSIGNED_TYPES)
def test_unisgned_integer_index_apis(data, name, dtype):
    pindex = pd.UInt64Index(data, dtype=dtype, name=name)
    # UInt8Index
    gindex = cudf.UInt8Index(data, dtype=dtype, name=name)

    assert_eq(pindex, gindex)
    assert gindex.dtype == np.dtype("uint8")

    # UInt16Index
    gindex = cudf.UInt16Index(data, dtype=dtype, name=name)

    assert_eq(pindex, gindex)
    assert gindex.dtype == np.dtype("uint16")

    # UInt32Index
    gindex = cudf.UInt32Index(data, dtype=dtype, name=name)

    assert_eq(pindex, gindex)
    assert gindex.dtype == np.dtype("uint32")

    # UInt64Index
    gindex = cudf.UInt64Index(data, dtype=dtype, name=name)

    assert_eq(pindex, gindex)
    assert gindex.dtype == np.dtype("uint64")


@pytest.mark.parametrize("data", [[1, 2, 3, 4], []])
@pytest.mark.parametrize("name", [1, "a", None])
@pytest.mark.parametrize("dtype", FLOAT_TYPES)
def test_float_index_apis(data, name, dtype):
    pindex = pd.Float64Index(data, dtype=dtype, name=name)
    # Float32Index
    gindex = cudf.Float32Index(data, dtype=dtype, name=name)

    assert_eq(pindex, gindex)
    assert gindex.dtype == np.dtype("float32")

    # Float64Index
    gindex = cudf.Float64Index(data, dtype=dtype, name=name)

    assert_eq(pindex, gindex)
    assert gindex.dtype == np.dtype("float64")


@pytest.mark.parametrize("data", [[1, 2, 3, 4], []])
@pytest.mark.parametrize("categories", [[1, 2], None])
@pytest.mark.parametrize(
    "dtype",
    [
        pd.CategoricalDtype([1, 2, 3], ordered=True),
        pd.CategoricalDtype([1, 2, 3], ordered=False),
        None,
    ],
)
@pytest.mark.parametrize("ordered", [True, False])
@pytest.mark.parametrize("name", [1, "a", None])
def test_categorical_index_basic(data, categories, dtype, ordered, name):

    # can't have both dtype and categories/ordered
    if dtype is not None:
        categories = None
        ordered = None
    pindex = pd.CategoricalIndex(
        data=data,
        categories=categories,
        dtype=dtype,
        ordered=ordered,
        name=name,
    )
    gindex = CategoricalIndex(
        data=data,
        categories=categories,
        dtype=dtype,
        ordered=ordered,
        name=name,
    )

    assert_eq(pindex, gindex)


<<<<<<< HEAD
@pytest.mark.parametrize(
    "data",
    [
        pd.MultiIndex.from_arrays(
            [[1, 1, 2, 2], ["red", "blue", "red", "blue"]],
            names=("number", "color"),
        ),
        pd.MultiIndex.from_arrays(
            [[1, 2, 3, 4], ["yellow", "violet", "pink", "white"]],
            names=("number1", "color2"),
        ),
    ],
)
@pytest.mark.parametrize(
    "other",
    [
        pd.MultiIndex.from_arrays(
            [[1, 1, 2, 2], ["red", "blue", "red", "blue"]],
            names=("number", "color"),
        ),
        pd.MultiIndex.from_arrays(
            [[1, 2, 3, 4], ["yellow", "violet", "pink", "white"]],
            names=("number1", "color2"),
        ),
    ],
)
def test_multiindex_append(data, other):
    pdi = data
    other_pd = other

    gdi = cudf.from_pandas(data)
    other_gd = cudf.from_pandas(other)

    expected = pdi.append(other_pd)
    actual = gdi.append(other_gd)

    assert_eq(expected, actual)
=======
@pytest.mark.parametrize("data", [[1, 2, 3, 4], []])
@pytest.mark.parametrize(
    "dtype", NUMERIC_TYPES + ["str", "category", "datetime64[ns]"]
)
def test_index_empty(data, dtype):
    pdi = pd.Index(data, dtype=dtype)
    gdi = cudf.Index(data, dtype=dtype)

    assert_eq(pdi.empty, gdi.empty)


@pytest.mark.parametrize(
    "pdi",
    [
        pd.MultiIndex(
            levels=[[], [], []],
            codes=[[], [], []],
            names=["one", "two", "three"],
        ),
        pd.MultiIndex.from_tuples(
            list(
                zip(
                    *[
                        [
                            "bar",
                            "bar",
                            "baz",
                            "baz",
                            "foo",
                            "foo",
                            "qux",
                            "qux",
                        ],
                        [
                            "one",
                            "two",
                            "one",
                            "two",
                            "one",
                            "two",
                            "one",
                            "two",
                        ],
                    ]
                )
            )
        ),
    ],
)
def test_multiIndex_empty(pdi):
    gdi = cudf.from_pandas(pdi)

    assert_eq(pdi.empty, gdi.empty)
>>>>>>> 754f292c
<|MERGE_RESOLUTION|>--- conflicted
+++ resolved
@@ -986,18 +986,6 @@
 
 
 @pytest.mark.parametrize("data", [[1, 2, 3, 4], []])
-@pytest.mark.parametrize(
-    "dtype", NUMERIC_TYPES + ["str", "category", "datetime64[ns]"]
-)
-@pytest.mark.parametrize("name", [1, "a", None])
-def test_index_empty(data, dtype, name):
-    pdi = pd.Index(data, dtype=dtype, name=name)
-    gdi = cudf.Index(data, dtype=dtype, name=name)
-
-    assert_eq(pdi.empty, gdi.empty)
-
-
-@pytest.mark.parametrize("data", [[1, 2, 3, 4], []])
 @pytest.mark.parametrize("name", [1, "a", None])
 @pytest.mark.parametrize("dtype", SIGNED_INTEGER_TYPES)
 def test_integer_index_apis(data, name, dtype):
@@ -1111,7 +1099,6 @@
     assert_eq(pindex, gindex)
 
 
-<<<<<<< HEAD
 @pytest.mark.parametrize(
     "data",
     [
@@ -1149,7 +1136,8 @@
     actual = gdi.append(other_gd)
 
     assert_eq(expected, actual)
-=======
+
+
 @pytest.mark.parametrize("data", [[1, 2, 3, 4], []])
 @pytest.mark.parametrize(
     "dtype", NUMERIC_TYPES + ["str", "category", "datetime64[ns]"]
@@ -1202,5 +1190,4 @@
 def test_multiIndex_empty(pdi):
     gdi = cudf.from_pandas(pdi)
 
-    assert_eq(pdi.empty, gdi.empty)
->>>>>>> 754f292c
+    assert_eq(pdi.empty, gdi.empty)