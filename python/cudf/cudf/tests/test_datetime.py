--- conflicted
+++ resolved
@@ -531,8 +531,7 @@
 
     assert_eq(ps.isnull(), gs.isnull())
 
-
-<<<<<<< HEAD
+    
 def test_datetime_can_cast_safely():
 
     sr = cudf.Series(
@@ -545,7 +544,8 @@
     )
 
     assert sr._column.can_cast_safely(np.dtype("datetime64[ns]")) is False
-=======
+
+
 # Cudf autocasts unsupported time_units
 @pytest.mark.parametrize(
     "dtype",
@@ -594,5 +594,4 @@
     pdf["a"] = np.arange(5)
     pdf["b"] = testscalar
 
-    assert_eq(pdf, gdf)
->>>>>>> 40341244
+    assert_eq(pdf, gdf)