# Copyright (c) 2018, NVIDIA CORPORATION.
from __future__ import division, print_function

import pickle

import cupy
import numpy as np
import pandas as pd

import cudf
from cudf._lib.nvtx import annotate
from cudf.core.abc import Serializable
from cudf.core.column import (
    CategoricalColumn,
    ColumnBase,
    DatetimeColumn,
    NumericalColumn,
    StringColumn,
    column,
)
from cudf.core.column.string import StringMethods as StringMethods
from cudf.core.frame import Frame
from cudf.utils import ioutils, utils
from cudf.utils.docutils import copy_docstring
from cudf.utils.dtypes import (
    is_categorical_dtype,
    is_list_like,
    is_mixed_with_object_dtype,
    is_scalar,
    numeric_normalize_types,
)
from cudf.utils.utils import cached_property


def _to_frame(this_index, index=True, name=None):
    """Create a DataFrame with a column containing this Index

    Parameters
    ----------
    index : boolean, default True
        Set the index of the returned DataFrame as the original Index
    name : str, default None
        Name to be used for the column

    Returns
    -------
    DataFrame
        cudf DataFrame
    """

    from cudf import DataFrame

    if name is not None:
        col_name = name
    elif this_index.name is None:
        col_name = 0
    else:
        col_name = this_index.name

    return DataFrame(
        {col_name: this_index._values}, index=this_index if index else None
    )


class Index(Frame, Serializable):
    def __new__(
        cls,
        data=None,
        dtype=None,
        copy=False,
        name=None,
        tupleize_cols=True,
        **kwargs,
    ):
        if tupleize_cols is not True:
            raise NotImplementedError(
                "tupleize_cols != True is not yet supported"
            )

        return as_index(data, copy=copy, dtype=dtype, name=name, **kwargs)

    def __init__(
        self,
        data=None,
        dtype=None,
        copy=False,
        name=None,
        tupleize_cols=True,
        **kwargs,
    ):
        """Immutable, ordered and sliceable sequence of integer labels.
        The basic object storing row labels for all cuDF objects.

        Parameters:
        -----------
        data : array-like (1-dimensional)/ DataFrame
            If it is a DataFrame, it will return a MultiIndex
        dtype : NumPy dtype (default: object)
            If dtype is None, we find the dtype that best fits the data.
        copy : bool
            Make a copy of input data.
        name : object
            Name to be stored in the index.
        tupleize_cols : bool (default: True)
            When True, attempt to create a MultiIndex if possible.
            tupleize_cols == False is not yet supported.

        Returns
        -------
        Index
            cudf Index

        Examples
        --------
        >>> import cudf
        >>> cudf.Index([1, 2, 3], dtype="uint64", name="a")
        UInt64Index([1, 2, 3], dtype='uint64', name='a')

        >>> cudf.Index(cudf.DataFrame({"a":[1, 2], "b":[2, 3]}))
        MultiIndex(levels=[0    1
        1    2
        dtype: int64, 0    2
        1    3
        dtype: int64],
        codes=   a  b
        0  0  0
        1  1  1)
        """
        pass

    def serialize(self):
        """Serialize into pickle format suitable for file storage or network
        transmission.
        """
        header = {}
        header["index_column"] = {}
        # store metadata values of index separately
        # Indexes: Numerical/DateTime/String are often GPU backed
        header["index_column"], frames = self._values.serialize()

        header["name"] = pickle.dumps(self.name)
        header["dtype"] = pickle.dumps(self.dtype)
        header["type-serialized"] = pickle.dumps(type(self))
        header["frame_count"] = len(frames)
        return header, frames

    def __contains__(self, item):
        return item in self._values

    def get_level_values(self, level):
        """
        Return an Index of values for requested level.

        This is primarily useful to get an individual level of values from a
        MultiIndex, but is provided on Index as well for compatibility.

        Parameters
        ----------
        level : int or str
            It is either the integer position or the name of the level.

        Returns
        -------
        Index
            Calling object, as there is only one level in the Index.

        See Also
        --------
        cudf.core.multiindex.get_level_values : Get values for a level
            of a MultiIndex.

        Notes
        -----
        For Index, level should be 0, since there are no multiple levels.

        Examples
        --------
        >>> import cudf
        >>> idx = cudf.core.index.StringIndex(["a","b","c"])
        >>> idx.get_level_values(0)
        StringIndex(['a' 'b' 'c'], dtype='object')
        """

        if level == self.name:
            return self
        elif pd.api.types.is_integer(level):
            if level != 0:
                raise IndexError(
                    f"Cannot get level: {level} " f"for index with 1 level"
                )
            return self
        else:
            raise KeyError(f"Requested level with name {level} " "not found")

    def _mimic_inplace(self, other, inplace=False):
        if inplace is True:
            col = self._data[self.name]
            col._mimic_inplace(other._data[other.name], inplace=True)
        else:
            return other

    @classmethod
    def deserialize(cls, header, frames):
        """
        """
        h = header["index_column"]
        idx_typ = pickle.loads(header["type-serialized"])
        name = pickle.loads(header["name"])

        col_typ = pickle.loads(h["type-serialized"])
        index = col_typ.deserialize(h, frames[: header["frame_count"]])
        return idx_typ(index, name=name)

    @property
    def ndim(self):
        """Dimension of the data. Apart from MultiIndex ndim is always 1.
        """
        return 1

    @property
    def names(self):
        """
        Returns a tuple containing the name of the Index.
        """
        return (self.name,)

    @names.setter
    def names(self, values):
        if not is_list_like(values):
            raise ValueError("Names must be a list-like")

        num_values = len(values)
        if num_values > 1:
            raise ValueError(
                "Length of new names must be 1, got %d" % num_values
            )

        self.name = values[0]

    @property
    def name(self):
        """
        Returns the name of the Index.
        """
        return next(iter(self._data.names))

    @name.setter
    def name(self, value):
        col = self._data.pop(self.name)
        self._data[value] = col

    def dropna(self):
        """
        Return a Series with null values removed.
        """
        return super().dropna(subset=[self.name])

    def take(self, indices):
        """Gather only the specific subset of indices

        Parameters
        ----------
        indices: An array-like that maps to values contained in this Index.
        """
        return self[indices]

    def argsort(self, ascending=True, **kwargs):
        """
        Return the integer indices that would sort the index.

        Parameters
        ----------
        ascending : bool, default True
            If True, returns the indices for ascending order.
            If False, returns the indices for descending order.

        Returns
        -------
        array : A cupy array containing Integer indices that
            would sort the index if used as an indexer.
        """
        indices = self._values.argsort(ascending=ascending, **kwargs)
        return cupy.asarray(indices)

    @property
    def values(self):
        """
        Return an array representing the data in the Index.

        Returns
        -------
        array : A cupy array of data in the Index.
        """
        if is_categorical_dtype(self.dtype) or np.issubdtype(
            self.dtype, np.dtype("object")
        ):
            raise TypeError("Data must be numeric")
        if len(self) == 0:
            return cupy.asarray([], dtype=self.dtype)
        if self._values.null_count > 0:
            raise ValueError("Column must have no nulls.")

        return cupy.asarray(self._values.data_array_view)

    def any(self):
        """
        Return whether any elements is True in Index.
        """
        return self._values.any()

    def to_pandas(self):
        """
        Convert to a Pandas Index.

        Examples
        --------
        >>> import cudf
        >>> idx = cudf.core.index.as_index([-3, 10, 15, 20])
        >>> idx
        Int64Index([-3, 10, 15, 20], dtype='int64')
        >>> idx.to_pandas()
        Int64Index([-3, 10, 15, 20], dtype='int64')
        >>> type(idx.to_pandas())
        <class 'pandas.core.indexes.numeric.Int64Index'>
        >>> type(idx)
        <class 'cudf.core.index.GenericIndex'>
        """
        return pd.Index(self._values.data_array_view.copy_to_host(), name=self.name)

    def to_arrow(self):
        """
        Convert Index to a PyArrow Array.

        Examples
        --------
        >>> import cudf
        >>> idx = cudf.core.index.as_index([-3, 10, 15, 20])
        >>> idx.to_arrow()
        <pyarrow.lib.Int64Array object at 0x7fcaa6f53440>
        [
        -3,
        10,
        15,
        20
        ]
        """
        return self._values.to_arrow()

    @ioutils.doc_to_dlpack()
    def to_dlpack(self):
        """{docstring}"""
        from cudf.io import dlpack as dlpack

        return dlpack.to_dlpack(self)

    @property
    def gpu_values(self):
        """
        View the data as a numba device array object
        """
        return self._values.data_array_view

    def min(self):
        """
        Return the minimum value of the Index.

        Returns
        -------
        scalar
            Minimum value.

        See Also
        --------
        Index.max : Return the maximum value in an Index.
        cudf.core.series.Series.min : Return the minimum value in a Series.
        cudf.core.dataframe.DataFrame.min : Return the minimum values in
            a DataFrame.

        Examples
        --------
        >>> import cudf
        >>> idx = cudf.core.index.as_index([3, 2, 1])
        >>> idx.min()
        1
        """
        return self._values.min()

    def max(self):
        """
        Return the maximum value of the Index.

        Returns
        -------
        scalar
            Maximum value.

        See Also
        --------
        Index.min : Return the minimum value in an Index.
        cudf.core.series.Series.max : Return the maximum value in a Series.
        cudf.core.dataframe.Dataframe.max : Return the maximum values in
            a DataFrame.

        Examples
        --------
        >>> import cudf
        >>> idx = cudf.core.index.as_index([3, 2, 1])
        >>> idx.max()
        3
        """
        return self._values.max()

    def sum(self):
        """
        Return the sum of all values of the Index.

        Returns
        -------
        scalar
            Sum of all values.

        Examples
        --------
        >>> import cudf
        >>> idx = cudf.core.index.as_index([3, 2, 1])
        >>> idx.sum()
        6
        """
        return self._values.sum()

    @classmethod
    def _concat(cls, objs):
        data = ColumnBase._concat([o._values for o in objs])
        names = {obj.name for obj in objs}
        if len(names) == 1:
            [name] = names
        else:
            name = None
        result = as_index(data)
        result.name = name
        return result

    def append(self, other):
        """
        Append a collection of Index options together.

        Parameters
        ----------
        other : Index or list/tuple of indices

        Returns
        -------
        appended : Index

        Examples
        --------
        >>> import cudf
        >>> idx = cudf.Index([1, 2, 10, 100])
        >>> idx
        Int64Index([1, 2, 10, 100], dtype='int64')
        >>> other = cudf.Index([200, 400, 50])
        >>> other
        Int64Index([200, 400, 50], dtype='int64')
        >>> idx.append(other)
        Int64Index([1, 2, 10, 100, 200, 400, 50], dtype='int64')

        append accepts list of Index objects

        >>> idx.append([other, other])
        Int64Index([1, 2, 10, 100, 200, 400, 50, 200, 400, 50], dtype='int64')
        """

        if is_list_like(other):
            to_concat = [self]
            to_concat.extend(other)
        else:
            this = self
            if len(other) == 0:
                # short-circuit and return a copy
                to_concat = [self]

            other = as_index(other)

            if len(self) == 0:
                to_concat = [other]

            if len(self) and len(other):
                if is_mixed_with_object_dtype(this, other):
                    got_dtype = (
                        other.dtype
                        if this.dtype == np.dtype("object")
                        else this.dtype
                    )
                    raise TypeError(
                        f"cudf does not support appending an Index of "
                        f"dtype `{np.dtype('object')}` with an Index "
                        f"of dtype `{got_dtype}`, please type-cast "
                        f"either one of them to same dtypes."
                    )

                if isinstance(self._values, cudf.core.column.NumericalColumn):
                    if self.dtype != other.dtype:
                        this, other = numeric_normalize_types(self, other)
                to_concat = [this, other]

        for obj in to_concat:
            if not isinstance(obj, Index):
                raise TypeError("all inputs must be Index")

        return self._concat(to_concat)

    def difference(self, other, sort=None):
        """
        Return a new Index with elements from the index that are not in
        `other`.

        This is the set difference of two Index objects.

        Parameters
        ----------
        other : Index or array-like
        sort : False or None, default None
            Whether to sort the resulting index. By default, the
            values are attempted to be sorted, but any TypeError from
            incomparable elements is caught by cudf.
            * None : Attempt to sort the result, but catch any TypeErrors
              from comparing incomparable elements.
            * False : Do not sort the result.

        Returns
        -------
        difference : Index

        Examples
        --------
        >>> import cudf
        >>> idx1 = cudf.Index([2, 1, 3, 4])
        >>> idx1
        Int64Index([2, 1, 3, 4], dtype='int64')
        >>> idx2 = cudf.Index([3, 4, 5, 6])
        >>> idx2
        Int64Index([3, 4, 5, 6], dtype='int64')
        >>> idx1.difference(idx2)
        Int64Index([1, 2], dtype='int64')
        >>> idx1.difference(idx2, sort=False)
        Int64Index([2, 1], dtype='int64')
        """
        if sort not in {None, False}:
            raise ValueError(
                f"The 'sort' keyword only takes the values "
                f"of None or False; {sort} was passed."
            )

        other = as_index(other)

        if is_mixed_with_object_dtype(self, other):
            difference = self.copy()
        else:
            difference = self.join(other, how="leftanti")
            if self.dtype != other.dtype:
                difference = difference.astype(self.dtype)

        if sort is None:
            _, inds = difference._values.sort_by_values()
            return as_index(difference.take(inds))
        return difference

    def _apply_op(self, fn, other=None):

        idx_series = cudf.Series(self, name=self.name)
        op = getattr(idx_series, fn)
        if other is not None:
            return as_index(op(other))
        else:
            return as_index(op())

    def unique(self):
        """
        Return unique values in the index.

        Returns
        -------
        Index without duplicates
        """
        return as_index(self._values.unique(), name=self.name)

    def __add__(self, other):
        return self._apply_op("__add__", other)

    def __radd__(self, other):
        return self._apply_op("__radd__", other)

    def __sub__(self, other):
        return self._apply_op("__sub__", other)

    def __rsub__(self, other):
        return self._apply_op("__rsub__", other)

    def __mul__(self, other):
        return self._apply_op("__mul__", other)

    def __rmul__(self, other):
        return self._apply_op("__rmul__", other)

    def __mod__(self, other):
        return self._apply_op("__mod__", other)

    def __rmod__(self, other):
        return self._apply_op("__rmod__", other)

    def __pow__(self, other):
        return self._apply_op("__pow__", other)

    def __floordiv__(self, other):
        return self._apply_op("__floordiv__", other)

    def __rfloordiv__(self, other):
        return self._apply_op("__rfloordiv__", other)

    def __truediv__(self, other):
        return self._apply_op("__truediv__", other)

    def __rtruediv__(self, other):
        return self._apply_op("__rtruediv__", other)

    __div__ = __truediv__

    def __and__(self, other):
        return self._apply_op("__and__", other)

    def __or__(self, other):
        return self._apply_op("__or__", other)

    def __xor__(self, other):
        return self._apply_op("__xor__", other)

    def __eq__(self, other):
        return self._apply_op("__eq__", other)

    def __ne__(self, other):
        return self._apply_op("__ne__", other)

    def __lt__(self, other):
        return self._apply_op("__lt__", other)

    def __le__(self, other):
        return self._apply_op("__le__", other)

    def __gt__(self, other):
        return self._apply_op("__gt__", other)

    def __ge__(self, other):
        return self._apply_op("__ge__", other)

    @annotate("INDEX_EQUALS", color="green", domain="cudf_python")
    def equals(self, other):
        """
        Determine if two Index objects contain the same elements.

        Returns
        -------
        out: bool
            True if “other” is an Index and it has the same elements
            as calling index; False otherwise.
        """
        basic_equality = _check_basic_index_equality(self, other)

        if basic_equality is not None:
            return basic_equality
        elif len(self) == 1:
            val = self[0] == other[0]
            # when self is multiindex we need to checkall
            if isinstance(val, np.ndarray):
                return val.all()
            return bool(val)
        elif isinstance(other, CategoricalIndex):
            return other.equals(self)
        else:
            if is_mixed_with_object_dtype(self, other):
                return False

            result = self == other
            return result._values.all()

    def join(
        self, other, how="left", level=None, return_indexers=False, sort=False
    ):
        """
        Compute join_index and indexers to conform data structures
        to the new index.

        Parameters
        ----------
        other : Index.
        how : {'left', 'right', 'inner', 'outer'}
        return_indexers : bool, default False
        sort : bool, default False
            Sort the join keys lexicographically in the result Index. If False,
            the order of the join keys depends on the join type (how keyword).

        Returns: index

        Examples
        --------
        >>> import cudf
        >>> lhs = cudf.DataFrame(
        ...     {"a":[2, 3, 1], "b":[3, 4, 2]}).set_index(['a', 'b']
        ... ).index
        >>> rhs = cudf.DataFrame({"a":[1, 4, 3]}).set_index('a').index
        >>> lhs.join(rhs, how='inner')
        MultiIndex(levels=[0    1
        1    3
        dtype: int64, 0    2
        1    4
        dtype: int64],
        codes=   a  b
        0  1  1
        1  0  0)
        """

        if isinstance(self, cudf.MultiIndex) and isinstance(
            other, cudf.MultiIndex
        ):
            raise TypeError(
                "Join on level between two MultiIndex objects is ambiguous"
            )

        if level is not None and not is_scalar(level):
            raise ValueError("level should be an int or a label only")

        if isinstance(other, cudf.MultiIndex):
            if how == "left":
                how = "right"
            elif how == "right":
                how = "left"
            rhs = self.copy(deep=False)
            lhs = other.copy(deep=False)
        else:
            lhs = self.copy(deep=False)
            rhs = other.copy(deep=False)

        on = level
        # In case of MultiIndex, it will be None as
        # we don't need to update name
        left_names = lhs.names
        right_names = rhs.names
        # There should be no `None` values in Joined indices,
        # so essentially it would be `left/right` or 'inner'
        # in case of MultiIndex
        if isinstance(lhs, cudf.MultiIndex):
            if level is not None and isinstance(level, int):
                on = lhs._data.get_by_index(level).names[0]
            right_names = (on,) or right_names
            on = right_names[0]
            if how == "outer":
                how = "left"
            elif how == "right":
                how = "inner"
        else:
            # Both are nomal indices
            right_names = left_names
            on = right_names[0]

        lhs.names = left_names
        rhs.names = right_names

        output = lhs._merge(rhs, how=how, on=on, sort=sort)

        return output

    def rename(self, name, inplace=False):
        """
        Alter Index name.

        Defaults to returning new index.

        Parameters
        ----------
        name : label
            Name(s) to set.

        Returns
        -------
        Index

        """
        if inplace is True:
            self.name = name
            return None
        else:
            out = self.copy(deep=False)
            out.name = name
            return out.copy(deep=True)

    def astype(self, dtype, copy=False):
        """
        Create an Index with values cast to dtypes. The class of a new Index
        is determined by dtype. When conversion is impossible, a ValueError
        exception is raised.

        Parameters
        ----------
        dtype : numpy dtype
            Use a numpy.dtype to cast entire Index object to.
        copy : bool, default False
            By default, astype always returns a newly allocated object.
            If copy is set to False and internal requirements on dtype are
            satisfied, the original data is used to create a new Index
            or the original Index is returned.

        Returns
        -------
        Index
            Index with values cast to specified dtype.
        """
        if pd.api.types.is_dtype_equal(dtype, self.dtype):
            return self.copy(deep=copy)

        return as_index(
            self.copy(deep=copy)._values.astype(dtype), name=self.name
        )

    def to_array(self, fillna=None):
        """Get a dense numpy array for the data.

        Parameters
        ----------
        fillna : str or None
            Defaults to None, which will skip null values.
            If it equals "pandas", null values are filled with NaNs.
            Non integral dtype is promoted to np.float64.

        Notes
        -----

        if ``fillna`` is ``None``, null values are skipped.  Therefore, the
        output size could be smaller.
        """
        return self._values.to_array(fillna=fillna)

    def to_series(self, index=None, name=None):
        """
        Create a Series with both index and values equal to the index keys.
        Useful with map for returning an indexer based on an index.

        Parameters
        ----------
        index : Index, optional
            Index of resulting Series. If None, defaults to original index.
        name : str, optional
            Dame of resulting Series. If None, defaults to name of original
            index.

        Returns
        -------
        Series
            The dtype will be based on the type of the Index values.
        """

        return cudf.Series(
            self._values,
            index=self.copy(deep=False) if index is None else index,
            name=self.name if name is None else name,
        )

    @property
    def is_unique(self):
        """
        Return if the index has unique values.
        """
        raise (NotImplementedError)

    @property
    def is_monotonic(self):
        return self.is_monotonic_increasing

    @property
    def is_monotonic_increasing(self):
        raise (NotImplementedError)

    @property
    def is_monotonic_decreasing(self):
        raise (NotImplementedError)

    @property
    def empty(self):
        """
        Indicator whether Index is empty.

        True if Index is entirely empty (no items).

        Returns
        -------
        out : bool
            If Index is empty, return True, if not return False.
        """
        return not self.size

    def get_slice_bound(self, label, side, kind):
        """
        Calculate slice bound that corresponds to given label.
        Returns leftmost (one-past-the-rightmost if ``side=='right'``) position
        of given label.

        Parameters
        ----------
        label : object
        side : {'left', 'right'}
        kind : {'ix', 'loc', 'getitem'}

        Returns
        -------
        int
            Index of label.
        """
        raise (NotImplementedError)

    def __array_function__(self, func, types, args, kwargs):

        # check if the function is implemented for the current type
        cudf_index_module = type(self)
        for submodule in func.__module__.split(".")[1:]:
            # point cudf_index_module to the correct submodule
            if hasattr(cudf_index_module, submodule):
                cudf_index_module = getattr(cudf_index_module, submodule)
            else:
                return NotImplemented

        fname = func.__name__

        handled_types = [Index, cudf.Series]

        # check if  we don't handle any of the types (including sub-class)
        for t in types:
            if not any(
                issubclass(t, handled_type) for handled_type in handled_types
            ):
                return NotImplemented

        if hasattr(cudf_index_module, fname):
            cudf_func = getattr(cudf_index_module, fname)
            # Handle case if cudf_func is same as numpy function
            if cudf_func is func:
                return NotImplemented
            else:
                return cudf_func(*args, **kwargs)

        else:
            return NotImplemented

    def isin(self, values):
        """Return a boolean array where the index values are in values.

        Compute boolean array of whether each index value is found in
        the passed set of values. The length of the returned boolean
        array matches the length of the index.

        Parameters
        ----------
        values : set, list-like, Index
            Sought values.

        Returns
        -------
        is_contained : cupy array
            CuPy array of boolean values.

        """

        result = self.to_series().isin(values).values

        return result

    def where(self, cond, other=None):
        """
        Replace values where the condition is False.

        Parameters
        ----------
        cond : bool array-like with the same length as self
            Where cond is True, keep the original value.
            Where False, replace with corresponding value from other.
            Callables are not supported.
        other: scalar, or array-like
            Entries where cond is False are replaced with
            corresponding value from other. Callables are not
            supported. Default is None.

        Returns
        -------
        Same type as caller
        """
        return super().where(cond=cond, other=other)

    @property
    def __cuda_array_interface__(self):
        raise (NotImplementedError)

    def memory_usage(self, deep=False):
        """
        Memory usage of the values.

        Parameters
        ----------
            deep : bool
                Introspect the data deeply,
                interrogate `object` dtypes for system-level
                memory consumption.

        Returns
        -------
            bytes used
        """
        return self._values._memory_usage(deep=deep)

    @classmethod
    def from_pandas(cls, index, nan_as_null=None):
        """
        Convert from a Pandas Index.

        Parameters
        ----------
        index : Pandas Index object
            A Pandas Index object which has to be converted
            to cuDF Index.
        nan_as_null : bool, Default None
            If ``None``/``True``, converts ``np.nan`` values
            to ``null`` values.
            If ``False``, leaves ``np.nan`` values as is.

        Raises
        ------
        TypeError for invalid input type.

        Examples
        --------
        >>> import cudf
        >>> import pandas as pd
        >>> import numpy as np
        >>> data = [10, 20, 30, np.nan]
        >>> pdi = pd.Index(data)
        >>> cudf.core.index.Index.from_pandas(pdi)
        Index(['10.0', '20.0', '30.0', 'null'], dtype='object')
        >>> cudf.core.index.Index.from_pandas(pdi, nan_as_null=False)
        Float64Index([10.0, 20.0, 30.0, nan], dtype='float64')
        """
        if not isinstance(index, pd.Index):
            raise TypeError("not a pandas.Index")

        ind = as_index(column.as_column(index, nan_as_null=nan_as_null))
        ind.name = index.name
        return ind

    @classmethod
    def _from_table(cls, table):
        if not isinstance(table, RangeIndex):
            if table._num_columns == 0:
                raise ValueError("Cannot construct Index from any empty Table")
            if table._num_columns == 1:
                values = next(iter(table._data.values()))

                if isinstance(values, NumericalColumn):
                    try:
                        index_class_type = _dtype_to_index[values.dtype.type]
                    except KeyError:
                        index_class_type = GenericIndex
                    out = super(Index, index_class_type).__new__(
                        index_class_type
                    )
                elif isinstance(values, DatetimeColumn):
                    out = super(Index, DatetimeIndex).__new__(DatetimeIndex)
                elif isinstance(values, StringColumn):
                    out = super(Index, StringIndex).__new__(StringIndex)
                elif isinstance(values, CategoricalColumn):
                    out = super(Index, CategoricalIndex).__new__(
                        CategoricalIndex
                    )
                out._data = table._data
                out._index = None
                return out
            else:
                return cudf.MultiIndex._from_table(
                    table, names=table._data.names
                )
        else:
            return as_index(table)


class RangeIndex(Index):
    """
    Immutable Index implementing a monotonic integer range.

    This is the default index type used by DataFrame and Series
    when no explicit index is provided by the user.

    Parameters
    ----------
    start : int (default: 0), or other range instance
    stop : int (default: 0)
    step : int (default: 1)
        Not yet supported
    name : object, optional
        Name to be stored in the index.
    dtype : numpy dtype
        Unused, accepted for homogeneity with other index types.
    copy : bool, default False
        Unused, accepted for homogeneity with other index types.

    Returns
    -------
    RangeIndex

    Examples
    --------
    >>> import cudf
    >>> cudf.RangeIndex(0, 10, name="a")
    RangeIndex(start=0, stop=10, name='a')

    >>> cudf.RangeIndex(range(1, 10), name="a")
    RangeIndex(start=1, stop=10, name='a')
    """

    def __new__(
        cls, start, stop=None, step=None, dtype=None, copy=False, name=None
    ) -> "RangeIndex":

        if step is not None:
            raise NotImplementedError("step is not yet supported")

        out = Frame.__new__(cls)
        if isinstance(start, range):
            therange = start
            start = therange.start
            stop = therange.stop
        if stop is None:
            start, stop = 0, start
        out._start = int(start)
        out._stop = int(stop)
        out._cached_values = None
        out._index = None
        out._name = name

        return out

    @property
    def name(self):
        """
        Returns the name of the Index.
        """
        return self._name

    @name.setter
    def name(self, value):
        self._name = value

    @property
    def start(self):
        """
        The value of the `start` parameter (0 if this was not supplied).
        """
        return self._start

    @property
    def stop(self):
        """
        The value of the stop parameter.
        """
        return self._stop

    @property
    def _num_columns(self):
        return 1

    @property
    def _num_rows(self):
        return len(self)

    @cached_property
    def _values(self):
        if len(self) > 0:
            vals = cupy.arange(self._start, self._stop, dtype=self.dtype)
            return column.as_column(vals)
        else:
            return column.column_empty(0, masked=False, dtype=self.dtype)

    @property
    def _data(self):
        from cudf.core.column_accessor import ColumnAccessor

        return ColumnAccessor({self.name: self._values})

    def __contains__(self, item):
        if not isinstance(
            item, tuple(np.sctypes["int"] + np.sctypes["float"] + [int, float])
        ):
            return False
        if not item % 1 == 0:
            return False
        if self._start <= item < self._stop:
            return True
        else:
            return False

    def copy(self, deep=True):
        """
        Make a copy of this object.
        """
        return RangeIndex(start=self._start, stop=self._stop, name=self.name)

    def __repr__(self):
        return (
            "{}(start={}, stop={}".format(
                self.__class__.__name__, self._start, self._stop
            )
            + (
                ", name='{}'".format(str(self.name))
                if self.name is not None
                else ""
            )
            + ")"
        )

    def __len__(self):
        return max(0, self._stop - self._start)

    def __getitem__(self, index):
        from numbers import Number

        if isinstance(index, slice):
            start, stop, step = index.indices(len(self))
            sln = (stop - start) // step
            sln = max(0, sln)
            start += self._start
            stop += self._start
            if sln == 0:
                return RangeIndex(0, stop=None, name=self.name)
            elif step == 1:
                return RangeIndex(start, stop=stop, name=self.name)
            else:
                return index_from_range(start, stop, step)

        elif isinstance(index, Number):
            index = utils.normalize_index(index, len(self))
            index += self._start
            return index
        else:
            if is_scalar(index):
                index = np.min_scalar_type(index).type(index)
            index = column.as_column(index)

        return as_index(self._values[index], name=self.name)

    def __eq__(self, other):
        return super(type(self), self).__eq__(other)

    @annotate("RANGE_INDEX_EQUALS", color="green", domain="cudf_python")
    def equals(self, other):
        basic_equality = _check_basic_index_equality(self, other)

        if basic_equality is not None:
            return basic_equality
        elif isinstance(other, cudf.core.index.RangeIndex):
            return self._start == other._start and self._stop == other._stop
        else:
            return (self == other)._values.all()

    def serialize(self):
        """Serialize Index file storage or network transmission.
        """
        header = {}
        header["index_column"] = {}

        # store metadata values of index separately
        # We don't need to store the GPU buffer for RangeIndexes
        # cuDF only needs to store start/stop and rehydrate
        # during de-serialization
        header["index_column"]["start"] = self._start
        header["index_column"]["stop"] = self._stop
        frames = []

        header["name"] = pickle.dumps(self.name)
        header["dtype"] = pickle.dumps(self.dtype)
        header["type-serialized"] = pickle.dumps(type(self))
        header["frame_count"] = 0
        return header, frames

    @classmethod
    def deserialize(cls, header, frames):
        """
        """
        h = header["index_column"]
        name = pickle.loads(header["name"])
        start = h["start"]
        stop = h["stop"]
        return RangeIndex(start=start, stop=stop, name=name)

    @property
    def dtype(self):
        """
        `dtype` of the range of values in RangeIndex.
        """
        return np.dtype(np.int64)

    @property
    def is_contiguous(self):
        """
        Returns if the index is contiguous. `True` incase of RangeIndex.
        """
        return True

    @property
    def size(self):
        """
        Return the number of elements in the underlying data.
        """
        return max(0, self._stop - self._start)

    def find_label_range(self, first, last):
        """Find range that starts with `first` and ends with `last`,
        inclusively.

        Returns
        -------
        begin, end : 2-tuple of int
            The starting index and the ending index.
            The `last` value occurs at ``end - 1`` position.
        """
        # clip first to range
        if first is None or first < self._start:
            begin = self._start
        elif first < self._stop:
            begin = first
        else:
            begin = self._stop
        # clip last to range
        if last is None:
            end = self._stop
        elif last < self._start:
            end = begin
        elif last < self._stop:
            end = last + 1
        else:
            end = self._stop
        # shift to index
        return begin - self._start, end - self._start

    @copy_docstring(_to_frame)
    def to_frame(self, index=True, name=None):
        return _to_frame(self, index, name)

    def to_gpu_array(self, fillna=None):
        """Get a dense numba device array for the data.

        Parameters
        ----------
        fillna : str or None
            Replacement value to fill in place of nulls.

        Notes
        -----
        if ``fillna`` is ``None``, null values are skipped.  Therefore, the
        output size could be smaller.
        """
        return self._values.to_gpu_array(fillna=fillna)

    def to_pandas(self):
        return pd.RangeIndex(
            start=self._start,
            stop=self._stop,
            dtype=self.dtype,
            name=self.name,
        )

    @property
    def is_unique(self):
        """
        Return if the index has unique values.
        """
        return True

    @property
    def is_monotonic_increasing(self):
        """
        Return if the index is monotonic increasing
        (only equal or increasing) values.
        """
        return self._start <= self._stop

    @property
    def is_monotonic_decreasing(self):
        """
        Return if the index is monotonic decreasing
        (only equal or decreasing) values.
        """
        return self._start >= self._stop

    def get_slice_bound(self, label, side, kind):
        if label < self._start:
            return 0
        elif label >= self._stop:
            return len(self)
        else:
            if side == "left":
                return label - self._start
            elif side == "right":
                return (label - self._start) + 1

    @property
    def __cuda_array_interface__(self):
        return self._values.__cuda_array_interface__

    def memory_usage(self, **kwargs):
        return 0

    def unique(self):
        # RangeIndex always has unique values
        return self


def index_from_range(start, stop=None, step=None):
    vals = cupy.arange(start, stop, step, dtype=np.int64)
    return as_index(vals)


class GenericIndex(Index):
    """An array of orderable values that represent the indices of another Column

    Attributes
    ---
    _values: A Column object
    name: A string
    """

    def __new__(cls, values, **kwargs):
        """
        Parameters
        ----------
        values : Column
            The Column of values for this index
        name : str optional
            The name of the Index. If not provided, the Index adopts the value
            Column's name. Otherwise if this name is different from the value
            Column's, the values Column will be cloned to adopt this name.
        """
        out = Frame.__new__(cls)
        out._initialize(values, **kwargs)

        return out

    def _initialize(self, values, **kwargs):

        kwargs = _setdefault_name(values, **kwargs)

        # normalize the input
        if isinstance(values, cudf.Series):
            values = values._column
        elif isinstance(values, column.ColumnBase):
            values = values
        else:
            if isinstance(values, (list, tuple)):
                if len(values) == 0:
                    values = np.asarray([], dtype="int64")
                else:
                    values = np.asarray(values)
            values = column.as_column(values)
            assert isinstance(values, (NumericalColumn, StringColumn))

        name = kwargs.get("name")
        super(Index, self).__init__({name: values})

    @property
    def _values(self):
        return next(iter(self._data.columns))

    def copy(self, deep=True):
        """
        Make a copy of this object.

        Parameters
        ----------
        deep : bool, default True
            Make a deep copy of the data.
            With ``deep=False`` the is not copied.

        Returns
        -------
        copy : Index
        """
        result = as_index(self._values.copy(deep=deep))
        result.name = self.name
        return result

    def __sizeof__(self):
        return self._values.__sizeof__()

    def __len__(self):
        return len(self._values)

    @property
    def size(self):
        """
        Return the number of elements in the underlying data.
        """
        return len(self)

    def __repr__(self):
        from pandas._config import get_option

        max_seq_items = get_option("max_seq_items") or len(self)
        mr = 0
        if 2 * max_seq_items < len(self):
            mr = max_seq_items + 1

        if len(self) > mr and mr != 0:
            top = self[0:mr]
            bottom = self[-1 * mr :]
            from cudf import concat

            preprocess = concat([top, bottom])
        else:
            preprocess = self
        if preprocess._values.nullable:
            output = (
                self.__class__(preprocess._values.astype("O").fillna("null"))
                .to_pandas()
                .__repr__()
            )
        else:
            output = preprocess.to_pandas().__repr__()

        lines = output.split("\n")
        if len(lines) > 1:
            tmp_meta = lines[-1]
            prior_to_dtype = lines[-1].split("dtype")[0]
            lines = lines[:-1]
            lines.append(prior_to_dtype + "dtype='%s'" % self.dtype)
            if self.name is not None:
                lines[-1] = lines[-1] + ", name='%s'" % self.name
            if "length" in tmp_meta:
                lines[-1] = lines[-1] + ", length=%d)" % len(self)
            else:
                lines[-1] = lines[-1] + ")"

        return "\n".join(lines)

    def __getitem__(self, index):
        res = self._values[index]
        if not isinstance(index, int):
            res = as_index(res)
            res.name = self.name
            return res
        else:
            return res

    @copy_docstring(_to_frame)
    def to_frame(self, index=True, name=None):
        return _to_frame(self, index, name)

    @property
    def dtype(self):
        """
        `dtype` of the underlying values in GenericIndex.
        """
        return self._values.dtype

    def find_label_range(self, first, last):
        """Find range that starts with *first* and ends with *last*,
        inclusively.

        Returns
        -------
        begin, end : 2-tuple of int
            The starting index and the ending index.
            The *last* value occurs at ``end - 1`` position.
        """
        col = self._values
        begin, end = None, None
        if first is not None:
            begin = col.find_first_value(first, closest=True)
        if last is not None:
            end = col.find_last_value(last, closest=True)
            end += 1
        return begin, end

    @property
    def is_unique(self):
        """
        Return if the index has unique values.
        """
        return self._values.is_unique

    @property
    def is_monotonic(self):
        """
        Alias for is_monotonic_increasing.
        """
        return self._values.is_monotonic

    @property
    def is_monotonic_increasing(self):
        """
        Return if the index is monotonic increasing
        (only equal or increasing) values.
        """
        return self._values.is_monotonic_increasing

    @property
    def is_monotonic_decreasing(self):
        """
        Return if the index is monotonic decreasing
        (only equal or decreasing) values.
        """
        return self._values.is_monotonic_decreasing

    def get_slice_bound(self, label, side, kind):
        return self._values.get_slice_bound(label, side, kind)

    @property
    def __cuda_array_interface__(self):
        return self._values.__cuda_array_interface__


class NumericIndex(GenericIndex):
    """Immutable, ordered and sliceable sequence of labels.
    The basic object storing row labels for all cuDF objects.

    Parameters:
    -----------
    data : array-like (1-dimensional)
    dtype : NumPy dtype,
            but not used.
    copy : bool
        Make a copy of input data.
    name : object
        Name to be stored in the index.

    Returns
    -------
    Index
    """

    def __new__(cls, data=None, dtype=None, copy=False, name=None):

        out = Frame.__new__(cls)
        dtype = _index_to_dtype[cls]
        if copy:
            data = column.as_column(data, dtype=dtype).copy()

        kwargs = _setdefault_name(data, name=name)

        data = column.as_column(data, dtype=dtype)

        out._initialize(data, **kwargs)

        return out


class Int8Index(NumericIndex):
    def __init__(cls, data=None, dtype=None, copy=False, name=None):
        pass


class Int16Index(NumericIndex):
    def __init__(cls, data=None, dtype=None, copy=False, name=None):
        pass


class Int32Index(NumericIndex):
    def __init__(cls, data=None, dtype=None, copy=False, name=None):
        pass


class Int64Index(NumericIndex):
    def __init__(self, data=None, dtype=None, copy=False, name=None):
        pass


class UInt8Index(NumericIndex):
    def __init__(self, data=None, dtype=None, copy=False, name=None):
        pass


class UInt16Index(NumericIndex):
    def __init__(cls, data=None, dtype=None, copy=False, name=None):
        pass


class UInt32Index(NumericIndex):
    def __init__(cls, data=None, dtype=None, copy=False, name=None):
        pass


class UInt64Index(NumericIndex):
    def __init__(cls, data=None, dtype=None, copy=False, name=None):
        pass


class Float32Index(NumericIndex):
    def __init__(cls, data=None, dtype=None, copy=False, name=None):
        pass


class Float64Index(NumericIndex):
    def __init__(cls, data=None, dtype=None, copy=False, name=None):
        pass


class DatetimeIndex(GenericIndex):
    """
    Immutable , ordered and sliceable sequence of datetime64 data,
    represented internally as int64.

    Parameters
    ----------
    data : array-like (1-dimensional), optional
        Optional datetime-like data to construct index with.
    copy : bool
        Make a copy of input.
    freq : str, optional
        This is not yet supported
    tz : pytz.timezone or dateutil.tz.tzfile
        This is not yet supported
    ambiguous : ‘infer’, bool-ndarray, ‘NaT’, default ‘raise’
        This is not yet supported
    name : object
        Name to be stored in the index.
    dayfirst : bool, default False
        If True, parse dates in data with the day first order.
        This is not yet supported
    yearfirst : bool, default False
        If True parse dates in data with the year first order.
        This is not yet supported

    Returns:
    --------
    DatetimeIndex

    Examples
    --------
    >>> import cudf
    >>> cudf.DatetimeIndex([1, 2, 3, 4], name="a")
    DatetimeIndex(['1970-01-01 00:00:00.001000', '1970-01-01 00:00:00.002000',
                   '1970-01-01 00:00:00.003000', '1970-01-01 00:00:00.004000'],
                  dtype='datetime64[ms]', name='a')
    """

    def __new__(
        cls,
        data=None,
        freq=None,
        tz=None,
        normalize=False,
        closed=None,
        ambiguous="raise",
        dayfirst=False,
        yearfirst=False,
        dtype=None,
        copy=False,
        name=None,
    ) -> "DatetimeIndex":
        # we should be more strict on what we accept here but
        # we'd have to go and figure out all the semantics around
        # pandas dtindex creation first which.  For now
        # just make sure we handle np.datetime64 arrays
        # and then just dispatch upstream
        out = Frame.__new__(cls)

        if freq is not None:
            raise NotImplementedError("Freq is not yet supported")
        if tz is not None:
            raise NotImplementedError("tz is not yet supported")
        if normalize is not False:
            raise NotImplementedError("normalize == True is not yet supported")
        if closed is not None:
            raise NotImplementedError("closed is not yet supported")
        if ambiguous != "raise":
            raise NotImplementedError("ambiguous is not yet supported")
        if dayfirst is not False:
            raise NotImplementedError("dayfirst == True is not yet supported")
        if yearfirst is not False:
            raise NotImplementedError("yearfirst == True is not yet supported")

        if copy:
            data = column.as_column(data).copy()
        kwargs = _setdefault_name(data, name=name)
        if isinstance(data, np.ndarray) and data.dtype.kind == "M":
            data = column.as_column(data)
        elif isinstance(data, pd.DatetimeIndex):
            data = column.as_column(data.values)
        elif isinstance(data, (list, tuple)):
            data = column.as_column(np.array(data, dtype="<M8[ms]"))
        out._initialize(data, **kwargs)
        return out

    @property
    def year(self):
        return self.get_dt_field("year")

    @property
    def month(self):
        return self.get_dt_field("month")

    @property
    def day(self):
        return self.get_dt_field("day")

    @property
    def hour(self):
        return self.get_dt_field("hour")

    @property
    def minute(self):
        return self.get_dt_field("minute")

    @property
    def second(self):
        return self.get_dt_field("second")

    @property
    def weekday(self):
        return self.get_dt_field("weekday")

    def to_pandas(self):
        nanos = self._values.astype("datetime64[ns]")
        return pd.DatetimeIndex(nanos.to_pandas(), name=self.name)

    def get_dt_field(self, field):
        out_column = self._values.get_dt_field(field)
        # column.column_empty_like always returns a Column object
        # but we need a NumericalColumn for GenericIndex..
        # how should this be handled?
        out_column = column.build_column(
            data=out_column.base_data,
            dtype=out_column.dtype,
            mask=out_column.base_mask,
            offset=out_column.offset,
        )
        return as_index(out_column, name=self.name)


class CategoricalIndex(GenericIndex):
    """An categorical of orderable values that represent the indices of another
    Column

    Parameters
    ----------
    data : array-like (1-dimensional)
        The values of the categorical. If categories are given,
        values not in categories will be replaced with None/NaN.
    categories : list-like, optional
        The categories for the categorical. Items need to be unique.
        If the categories are not given here (and also not in dtype),
        they will be inferred from the data.
    ordered : bool, optional
        Whether or not this categorical is treated as an ordered categorical.
        If not given here or in dtype, the resulting categorical will be
        unordered.
    dtype : CategoricalDtype or “category”, optional
        If CategoricalDtype, cannot be used together with categories or
        ordered.
    copy : bool, default False
        Make a copy of input.
    name : object, optional
        Name to be stored in the index.

    Return
    ------
    CategoricalIndex

    Examples
    --------
    >>> import cudf
    >>> import pandas as pd
    >>> cudf.CategoricalIndex(
    ... data=[1, 2, 3, 4], categories=[1, 2], ordered=False, name="a")
    CategoricalIndex(['1', '2', 'null', 'null'],
            categories=['1', '2', 'null'],
            ordered=False,
            dtype='category')

    >>> cudf.CategoricalIndex(
    ... data=[1, 2, 3, 4], dtype=pd.CategoricalDtype([1, 2, 3]), name="a")
    CategoricalIndex(['1', '2', '3', 'null'],
            categories=['1', '2', '3', 'null'],
            ordered=False,
            dtype='category')
    """

    def __new__(
        cls,
        data=None,
        categories=None,
        ordered=None,
        dtype=None,
        copy=False,
        name=None,
    ) -> "CategoricalIndex":
        if isinstance(dtype, (pd.CategoricalDtype, cudf.CategoricalDtype)):
            if categories is not None or ordered is not None:
                raise ValueError(
                    "Cannot specify `categories` or \
                        `ordered` together with `dtype`."
                )

        if copy:
            data = column.as_column(data, dtype=dtype).copy()
        out = Frame.__new__(cls)
        kwargs = _setdefault_name(data, name=name)
        if isinstance(data, CategoricalColumn):
            data = data
        elif isinstance(data, pd.Series) and (
            is_categorical_dtype(data.dtype)
        ):
            codes_data = column.as_column(data.cat.codes.values)
            data = column.build_categorical_column(
                categories=data.cat.categories,
                codes=codes_data,
                ordered=data.cat.ordered,
            )
        elif isinstance(data, (pd.Categorical, pd.CategoricalIndex)):
            codes_data = column.as_column(data.codes)
            data = column.build_categorical_column(
                categories=data.categories,
                codes=codes_data,
                ordered=data.ordered,
            )
        else:
            data = column.as_column(
                data, dtype="category" if dtype is None else dtype
            )
            # dtype has already been taken care
            dtype = None

        if categories is not None:
            data.cat().set_categories(
                categories, ordered=ordered, inplace=True
            )
        elif isinstance(dtype, (pd.CategoricalDtype, cudf.CategoricalDtype)):
            data.cat().set_categories(
                dtype.categories, ordered=ordered, inplace=True
            )
        elif ordered is True and data.ordered is False:
            data.cat().as_ordered(inplace=True)
        elif ordered is False and data.ordered is True:
            data.cat().as_unordered(inplace=True)

        out._initialize(data, **kwargs)

        return out

    @property
    def codes(self):
        """
        The category codes of this categorical.
        """
        return self._values.cat().codes

    @property
    def categories(self):
        """
        The categories of this categorical.
        """
        return self._values.cat().categories

<<<<<<< HEAD
    def to_pandas(self):
        return pd.Index(self._values.to_pandas(), name=self.name)
=======
    @annotate("CATEGORICAL_INDEX_EQUALS", color="green", domain="cudf_python")
    def equals(self, other):
        """
        Determine if two Index objects contain the same elements.

        Returns
        -------
        out: bool
            True if “other” is an Index and it has the same elements
            as calling index; False otherwise.
        """
        basic_equality = _check_basic_index_equality(self, other)

        if basic_equality is not None:
            return basic_equality
        else:
            casted_other = other
            if not isinstance(other, CategoricalIndex):
                casted_other = other.astype(self.dtype)

            if self.dtype != casted_other.dtype:
                return False

            result = self._values == casted_other._values
            return result

>>>>>>> 0f0a8dfc

class StringIndex(GenericIndex):
    """String defined indices into another Column

    Attributes
    ----------
    _values: A StringColumn object or NDArray of strings
    name: A string
    """

    def __new__(cls, values, **kwargs):
        out = Frame.__new__(cls)
        kwargs = _setdefault_name(values, **kwargs)
        if isinstance(values, StringColumn):
            values = values.copy()
        elif isinstance(values, StringIndex):
            values = values._values.copy()
        else:
            values = column.as_column(values, dtype="str")
            if not pd.api.types.is_string_dtype(values.dtype):
                raise ValueError(
                    "Couldn't create StringIndex from passed in object"
                )

        out._initialize(values, **kwargs)
        return out

    def to_pandas(self):
        return pd.Index(self.to_array(), name=self.name, dtype="object")

    def take(self, indices):
        return self._values[indices]

    def __repr__(self):
        return (
            "{}({}, dtype='object'".format(
                self.__class__.__name__, self._values.to_array()
            )
            + (
                ", name='{}'".format(self.name)
                if self.name is not None
                else ""
            )
            + ")"
        )

    @copy_docstring(StringMethods.__init__)
    @property
    def str(self):
        return self._values.str(parent=self)

    @property
    def _constructor_expanddim(self):
        return cudf.MultiIndex


def as_index(arbitrary, **kwargs):
    """Create an Index from an arbitrary object

    Currently supported inputs are:

    * ``Column``
    * ``Buffer``
    * ``Series``
    * ``Index``
    * numba device array
    * numpy array
    * pyarrow array
    * pandas.Categorical

    Returns
    -------
    result : subclass of Index
        - CategoricalIndex for Categorical input.
        - DatetimeIndex for Datetime input.
        - GenericIndex for all other inputs.
    """

    kwargs = _setdefault_name(arbitrary, **kwargs)

    if isinstance(arbitrary, cudf.MultiIndex):
        return arbitrary
    elif isinstance(arbitrary, Index):
        idx = arbitrary.copy(deep=False)
        idx.rename(**kwargs, inplace=True)
        return idx
    elif isinstance(arbitrary, NumericalColumn):
        try:
            return _dtype_to_index[arbitrary.dtype.type](arbitrary, **kwargs)
        except KeyError:
            return GenericIndex(arbitrary, **kwargs)
    elif isinstance(arbitrary, StringColumn):
        return StringIndex(arbitrary, **kwargs)
    elif isinstance(arbitrary, DatetimeColumn):
        return DatetimeIndex(arbitrary, **kwargs)
    elif isinstance(arbitrary, CategoricalColumn):
        return CategoricalIndex(arbitrary, **kwargs)
    elif isinstance(arbitrary, cudf.Series):
        return as_index(arbitrary._column, **kwargs)
    elif isinstance(arbitrary, pd.RangeIndex):
        return RangeIndex(start=arbitrary.start, stop=arbitrary.stop, **kwargs)
    elif isinstance(arbitrary, pd.MultiIndex):
        return cudf.MultiIndex.from_pandas(arbitrary)
    elif isinstance(arbitrary, cudf.DataFrame):
        return cudf.MultiIndex(source_data=arbitrary)
    elif isinstance(arbitrary, range):
        if arbitrary.step == 1:
            return RangeIndex(arbitrary.start, arbitrary.stop, **kwargs)
    return as_index(
        column.as_column(arbitrary, dtype=kwargs.get("dtype", None)), **kwargs
    )


_dtype_to_index = {
    np.int8: Int8Index,
    np.int16: Int16Index,
    np.int32: Int32Index,
    np.int64: Int64Index,
    np.uint8: UInt8Index,
    np.uint16: UInt16Index,
    np.uint32: UInt32Index,
    np.uint64: UInt64Index,
    np.float32: Float32Index,
    np.float64: Float64Index,
}

_index_to_dtype = {
    Int8Index: np.int8,
    Int16Index: np.int16,
    Int32Index: np.int32,
    Int64Index: np.int64,
    UInt8Index: np.uint8,
    UInt16Index: np.uint16,
    UInt32Index: np.uint32,
    UInt64Index: np.uint64,
    Float32Index: np.float32,
    Float64Index: np.float64,
}


def _setdefault_name(values, **kwargs):
    if "name" not in kwargs or kwargs["name"] is None:
        if not hasattr(values, "name"):
            kwargs.update({"name": None})
        else:
            kwargs.update({"name": values.name})
    return kwargs


def _check_basic_index_equality(left, right):
    if left is right:
        return True
    elif not isinstance(right, Index):
        return False
    elif len(left) != len(right):
        return False
    return None<|MERGE_RESOLUTION|>--- conflicted
+++ resolved
@@ -1962,10 +1962,9 @@
         """
         return self._values.cat().categories
 
-<<<<<<< HEAD
     def to_pandas(self):
         return pd.Index(self._values.to_pandas(), name=self.name)
-=======
+
     @annotate("CATEGORICAL_INDEX_EQUALS", color="green", domain="cudf_python")
     def equals(self, other):
         """
@@ -1992,7 +1991,6 @@
             result = self._values == casted_other._values
             return result
 
->>>>>>> 0f0a8dfc
 
 class StringIndex(GenericIndex):
     """String defined indices into another Column
