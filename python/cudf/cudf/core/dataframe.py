# Copyright (c) 2018-2020, NVIDIA CORPORATION.
from __future__ import division, print_function

import inspect
import itertools
import logging
import numbers
import pickle
import sys
import warnings
from collections import OrderedDict, defaultdict
from collections.abc import Mapping, Sequence
from types import GeneratorType

import cupy
import numpy as np
import pandas as pd
import pyarrow as pa
from numba import cuda
from pandas._config import get_option
from pandas.api.types import is_dict_like
from pandas.io.formats import console
from pandas.io.formats.printing import pprint_thing

import cudf
from cudf import _lib as libcudf
from cudf._lib.null_mask import MaskState, create_null_mask
from cudf._lib.nvtx import annotate
from cudf.core import column
from cudf.core.abc import Serializable
from cudf.core.column import as_column, column_empty
from cudf.core.column_accessor import ColumnAccessor
from cudf.core.frame import Frame
from cudf.core.groupby.groupby import DataFrameGroupBy
from cudf.core.index import Index, RangeIndex, as_index
from cudf.core.indexing import _DataFrameIlocIndexer, _DataFrameLocIndexer
from cudf.core.series import Series
from cudf.core.window import Rolling
from cudf.utils import applyutils, ioutils, queryutils, utils
from cudf.utils.docutils import copy_docstring
from cudf.utils.dtypes import (
    cudf_dtype_from_pydata_dtype,
    is_categorical_dtype,
    is_list_like,
    is_scalar,
    is_string_dtype,
    numeric_normalize_types,
)
from cudf.utils.utils import OrderedColumnDict


def _unique_name(existing_names, suffix="_unique_name"):
    ret = suffix
    i = 1
    while ret in existing_names:
        ret = "%s_%d" % (suffix, i)
        i += 1
    return ret


def _reverse_op(fn):
    return {
        "add": "radd",
        "radd": "add",
        "sub": "rsub",
        "rsub": "sub",
        "mul": "rmul",
        "rmul": "mul",
        "mod": "rmod",
        "rmod": "mod",
        "pow": "rpow",
        "rpow": "pow",
        "floordiv": "rfloordiv",
        "rfloordiv": "floordiv",
        "truediv": "rtruediv",
        "rtruediv": "truediv",
        "__add__": "__radd__",
        "__radd__": "__add__",
        "__sub__": "__rsub__",
        "__rsub__": "__sub__",
        "__mul__": "__rmul__",
        "__rmul__": "__mul__",
        "__mod__": "__rmod__",
        "__rmod__": "__mod__",
        "__pow__": "__rpow__",
        "__rpow__": "__pow__",
        "__floordiv__": "__rfloordiv__",
        "__rfloordiv__": "__floordiv__",
        "__truediv__": "__rtruediv__",
        "__rtruediv__": "__truediv__",
    }[fn]


class DataFrame(Frame, Serializable):

    _internal_names = {"_data", "_index"}

    @annotate("DATAFRAME_INIT", color="blue", domain="cudf_python")
    def __init__(self, data=None, index=None, columns=None, dtype=None):
        """
        A GPU Dataframe object.

        Parameters
        ----------
        data : array-like, Iterable, dict, or DataFrame.
            Dict can contain Series, arrays, constants, or list-like objects.

        index : Index or array-like
            Index to use for resulting frame. Will default to
            RangeIndex if no indexing information part of input data and
            no index provided.

        columns : Index or array-like
            Column labels to use for resulting frame.
            Will default to RangeIndex (0, 1, 2, …, n) if no column
            labels are provided.

        dtype : dtype, default None
            Data type to force. Only a single dtype is allowed.
            If None, infer.

        Examples
        --------

        Build dataframe with ``__setitem__``:

        >>> import cudf
        >>> df = cudf.DataFrame()
        >>> df['key'] = [0, 1, 2, 3, 4]
        >>> df['val'] = [float(i + 10) for i in range(5)]  # insert column
        >>> print(df)
        key   val
        0    0  10.0
        1    1  11.0
        2    2  12.0
        3    3  13.0
        4    4  14.0

        Build DataFrame via dict of columns:

        >>> import cudf
        >>> import numpy as np
        >>> from datetime import datetime, timedelta

        >>> t0 = datetime.strptime('2018-10-07 12:00:00', '%Y-%m-%d %H:%M:%S')
        >>> n = 5
        >>> df = cudf.DataFrame({
        ... 'id': np.arange(n),
        ... 'datetimes': np.array(
        ... [(t0+ timedelta(seconds=x)) for x in range(n)])
        ... })
        >>> df
            id                datetimes
        0    0  2018-10-07T12:00:00.000
        1    1  2018-10-07T12:00:01.000
        2    2  2018-10-07T12:00:02.000
        3    3  2018-10-07T12:00:03.000
        4    4  2018-10-07T12:00:04.000

        Build DataFrame via list of rows as tuples:

        >>> import cudf
        >>> df = cudf.DataFrame([
        ... (5, "cats", "jump", np.nan),
        ... (2, "dogs", "dig", 7.5),
        ... (3, "cows", "moo", -2.1, "occasionally"),
        ... ])
        >>> df
        0     1     2     3             4
        0  5  cats  jump  null          None
        1  2  dogs   dig   7.5          None
        2  3  cows   moo  -2.1  occasionally

        Convert from a Pandas DataFrame:

        >>> import pandas as pd
        >>> import cudf
        >>> pdf = pd.DataFrame({'a': [0, 1, 2, 3],'b': [0.1, 0.2, None, 0.3]})
        >>> df = cudf.from_pandas(pdf)
        >>> df
        a b
        0 0 0.1
        1 1 0.2
        2 2 nan
        3 3 0.3
        """
        super().__init__()

        if isinstance(data, ColumnAccessor):
            self._data = data
            if index is None:
                index = as_index(range(self._data.nrows))
            self._index = as_index(index)
            return None

        if isinstance(data, DataFrame):
            self._data = data._data
            self._index = data._index
            self.columns = data.columns
            return

        if isinstance(data, pd.DataFrame):
            data = self.from_pandas(data)
            self._data = data._data
            self._index = data._index
            self.columns = data.columns
            return

        if data is None:
            if index is None:
                self._index = RangeIndex(0)
            else:
                self._index = as_index(index)
            if columns is not None:
                if isinstance(columns, (cudf.Series, cudf.Index)):
                    columns = columns.to_pandas()

                self._data = ColumnAccessor(
                    OrderedDict.fromkeys(
                        columns,
                        column.column_empty(
                            len(self), dtype="object", masked=True
                        ),
                    )
                )
        elif hasattr(data, "__cuda_array_interface__"):
            arr_interface = data.__cuda_array_interface__

            # descr is an optional field of the _cuda_ary_iface_
            if "descr" in arr_interface:
                if len(arr_interface["descr"]) == 1:
                    new_df = self._from_arrays(
                        data, index=index, columns=columns
                    )
                else:
                    new_df = self.from_records(
                        data, index=index, columns=columns
                    )
            else:
                new_df = self._from_arrays(data, index=index, columns=columns)

            self._data = new_df._data
            self._index = new_df._index
            self.columns = new_df.columns
        elif hasattr(data, "__array_interface__"):
            arr_interface = data.__array_interface__
            if len(arr_interface["descr"]) == 1:
                # not record arrays
                new_df = self._from_arrays(data, index=index, columns=columns)
            else:
                new_df = self.from_records(data, index=index, columns=columns)
            self._data = new_df._data
            self._index = new_df._index
            self.columns = new_df.columns
        else:
            if is_list_like(data):
                if len(data) > 0 and is_scalar(data[0]):
                    new_df = self._from_columns(
                        [data], index=index, columns=columns
                    )
                    self._data = new_df._data
                    self._index = new_df._index
                    self.columns = new_df.columns
                elif len(data) > 0 and isinstance(data[0], cudf.Series):
                    self._init_from_series_list(
                        data=data, columns=columns, index=index
                    )
                else:
                    self._init_from_list_like(
                        data, index=index, columns=columns
                    )

            else:
                if not is_dict_like(data):
                    raise TypeError("data must be list or dict-like")

                self._init_from_dict_like(data, index=index, columns=columns)

        if dtype:
            self._data = self.astype(dtype)._data

    def _init_from_series_list(self, data, columns, index):
        if index is None:
            # When `index` is `None`, the final index of
            # resulting dataframe will be union of
            # all Series's names.
            final_index = as_index(_get_union_of_series_names(data))
        else:
            # When an `index` is passed, the final index of
            # resulting dataframe will be whatever
            # index passed, but will need
            # shape validations - explained below
            data_length = len(data)
            index_length = len(index)
            if data_length != index_length:
                # If the passed `index` length doesn't match
                # length of Series objects in `data`, we must
                # check if `data` can be duplicated/expanded
                # to match the length of index. For that we
                # check if the length of index is a factor
                # of length of data.
                #
                # 1. If yes, we extend data
                # until length of data is equal to length of index.
                # 2. If no, we throw an error stating the
                # shape of resulting `data` and `index`

                # Simple example
                # >>> import pandas as pd
                # >>> s = pd.Series([1, 2, 3])
                # >>> pd.DataFrame([s], index=['a', 'b'])
                #    0  1  2
                # a  1  2  3
                # b  1  2  3
                # >>> pd.DataFrame([s], index=['a', 'b', 'c'])
                #    0  1  2
                # a  1  2  3
                # b  1  2  3
                # c  1  2  3
                if index_length % data_length == 0:
                    initial_data = data
                    data = []
                    for _ in range(int(index_length / data_length)):
                        data.extend([o for o in initial_data])
                else:
                    raise ValueError(
                        f"Shape of passed values is "
                        f"{(data_length, len(data[0]))}, "
                        f"indices imply {(index_length, len(data[0]))}"
                    )

            final_index = as_index(index)

        series_lengths = list(map(lambda x: len(x), data))
        data = numeric_normalize_types(*data)
        if series_lengths.count(series_lengths[0]) == len(series_lengths):
            # Calculating the final dataframe columns by
            # getting union of all `index` of the Series objects.
            final_columns = _get_union_of_indices([d.index for d in data])

            for idx, series in enumerate(data):
                if not series.index.is_unique:
                    raise ValueError(
                        "Reindexing only valid with uniquely valued Index "
                        "objects"
                    )
                if not series.index.equals(final_columns):
                    series = series.reindex(final_columns)
                self._data[idx] = column.as_column(series._column)

            # Setting `final_columns` to self._index so
            # that the resulting `transpose` will be have
            # columns set to `final_columns`
            self._index = final_columns

            transpose = self.T
        else:
            concat_df = cudf.concat(data, axis=1)

            if concat_df.columns.dtype == "object":
                concat_df.columns = concat_df.columns.astype("str")

            transpose = concat_df.T

        transpose._index = final_index
        self._data = transpose._data
        self._index = transpose._index

        # If `columns` is passed, the result dataframe
        # contain a dataframe with only the
        # specified `columns` in the same order.
        if columns:
            for col_name in columns:
                if col_name not in self._data:
                    self._data[col_name] = column.column_empty(
                        row_count=len(self), dtype=None, masked=True
                    )
            self._data = self._data.select_by_label(columns)

    def _init_from_list_like(self, data, index=None, columns=None):
        if index is None:
            index = RangeIndex(start=0, stop=len(data))
        else:
            index = as_index(index)

        self._index = as_index(index)
        data = list(itertools.zip_longest(*data))

        if columns is not None and len(data) == 0:
            data = [
                cudf.core.column.column_empty(row_count=0, dtype=None)
                for _ in columns
            ]

        for col_name, col in enumerate(data):
            self._data[col_name] = column.as_column(col)

        self.columns = columns

    def _init_from_dict_like(self, data, index=None, columns=None):
        data = data.copy()
        num_rows = 0

        if columns is not None:
            # remove all entries in `data` that are
            # not in `columns`
            keys = [key for key in data.keys() if key in columns]
            data = {key: data[key] for key in keys}
            extra_cols = [col for col in columns if col not in data.keys()]
            if keys:
                # if keys is non-empty,
                # add null columns for all values
                # in `columns` that don't exist in `keys`:
                data.update({key: None for key in extra_cols})
            else:
                # if keys is empty,
                # it means that none of the actual keys in `data`
                # matches with `columns`.
                # Hence only assign `data` with `columns` as keys
                # and their values as empty columns.
                data = {
                    key: cudf.core.column.column_empty(row_count=0, dtype=None)
                    for key in extra_cols
                }

        data, index = self._align_input_series_indices(data, index=index)

        if index is None:
            if data:
                col_name = next(iter(data))
                if is_scalar(data[col_name]):
                    num_rows = num_rows or 1
                else:
                    data[col_name] = column.as_column(data[col_name])
                    num_rows = len(data[col_name])
            self._index = RangeIndex(0, num_rows)
        else:
            self._index = as_index(index)

        if len(data):
            self._data.multiindex = True
            for (i, col_name) in enumerate(data):
                self._data.multiindex = self._data.multiindex and isinstance(
                    col_name, tuple
                )
                self.insert(i, col_name, data[col_name])

        if columns is not None:
            self.columns = columns

    @classmethod
    def _from_table(cls, table, index=None):
        if index is None:
            if table._index is not None:
                index = Index._from_table(table._index)
            else:
                index = RangeIndex(table._num_rows)
        out = cls.__new__(cls)
        out._data = table._data
        out._index = index
        return out

    @staticmethod
    def _align_input_series_indices(data, index):
        data = data.copy()

        input_series = [
            cudf.Series(val)
            for val in data.values()
            if isinstance(val, (pd.Series, cudf.Series))
        ]

        if input_series:
            if index is not None:
                aligned_input_series = [
                    sr._align_to_index(index, how="right", sort=False)
                    for sr in input_series
                ]

            else:
                aligned_input_series = cudf.core.series._align_indices(
                    input_series
                )
                index = aligned_input_series[0].index

            for name, val in data.items():
                if isinstance(val, (pd.Series, cudf.Series)):
                    data[name] = aligned_input_series.pop(0)

        return data, index

    @property
    def _constructor(self):
        return DataFrame

    @property
    def _constructor_sliced(self):
        return Series

    @property
    def _constructor_expanddim(self):
        raise NotImplementedError(
            "_constructor_expanddim not supported for DataFrames!"
        )

    def serialize(self):
        header = {}
        frames = []
        header["type-serialized"] = pickle.dumps(type(self))
        header["index"], index_frames = self._index.serialize()
        header["index_frame_count"] = len(index_frames)
        frames.extend(index_frames)

        # Use the column directly to avoid duplicating the index
        # need to pickle column names to handle numpy integer columns
        header["column_names"] = pickle.dumps(tuple(self._data.names))
        column_header, column_frames = column.serialize_columns(self._columns)
        header["columns"] = column_header
        frames.extend(column_frames)

        return header, frames

    @classmethod
    def deserialize(cls, header, frames):
        # Reconstruct the index
        index_frames = frames[: header["index_frame_count"]]

        idx_typ = pickle.loads(header["index"]["type-serialized"])
        index = idx_typ.deserialize(header["index"], index_frames)

        # Reconstruct the columns
        column_frames = frames[header["index_frame_count"] :]

        column_names = pickle.loads(header["column_names"])
        columns = column.deserialize_columns(header["columns"], column_frames)

        return cls(dict(zip(column_names, columns)), index=index)

    @property
    def dtypes(self):
        """Return the dtypes in this object."""
        return pd.Series(
            [x.dtype for x in self._data.columns], index=self._data.names
        )

    @property
    def shape(self):
        """Returns a tuple representing the dimensionality of the DataFrame.
        """
        return self._num_rows, self._num_columns

    @property
    def ndim(self):
        """Dimension of the data. DataFrame ndim is always 2.
        """
        return 2

    def __dir__(self):
        o = set(dir(type(self)))
        o.update(self.__dict__)
        o.update(
            c for c in self.columns if isinstance(c, str) and c.isidentifier()
        )
        return list(o)

    def __setattr__(self, key, col):

        # if an attribute already exists, set it.
        try:
            object.__getattribute__(self, key)
            object.__setattr__(self, key, col)
            return
        except AttributeError:
            pass

        # if a column already exists, set it.
        if key not in self._internal_names:
            try:
                self[key]  # __getitem__ to verify key exists
                self[key] = col
                return
            except KeyError:
                pass

        object.__setattr__(self, key, col)

    def __getattr__(self, key):
        if key in self._internal_names:
            return object.__getattribute__(self, key)
        else:
            if key in self:
                return self[key]

        raise AttributeError("'DataFrame' object has no attribute %r" % key)

    @annotate("DATAFRAME_GETITEM", color="blue", domain="cudf_python")
    def __getitem__(self, arg):
        """
        If *arg* is a ``str`` or ``int`` type, return the column Series.
        If *arg* is a ``slice``, return a new DataFrame with all columns
        sliced to the specified range.
        If *arg* is an ``array`` containing column names, return a new
        DataFrame with the corresponding columns.
        If *arg* is a ``dtype.bool array``, return the rows marked True

        Examples
        --------
        >>> df = DataFrame([('a', list(range(20))),
        ...                 ('b', list(range(20))),
        ...                 ('c', list(range(20)))])
        >>> print(df[:4])    # get first 4 rows of all columns
           a  b  c
        0  0  0  0
        1  1  1  1
        2  2  2  2
        3  3  3  3
        >>> print(df[-5:])  # get last 5 rows of all columns
            a   b   c
        15  15  15  15
        16  16  16  16
        17  17  17  17
        18  18  18  18
        19  19  19  19
        >>> print(df[['a', 'c']]) # get columns a and c
           a  c
        0  0  0
        1  1  1
        2  2  2
        3  3  3
        4  4  4
        5  5  5
        6  6  6
        7  7  7
        8  8  8
        9  9  9
        >>> print(df[[True, False, True, False]]) # mask the entire dataframe,
        # returning the rows specified in the boolean mask
        """
        if is_scalar(arg) or isinstance(arg, tuple):
            return self._get_columns_by_label(arg, downcast=True)

        elif isinstance(arg, slice):
            return self._slice(arg)

        elif isinstance(
            arg,
            (
                list,
                cupy.ndarray,
                np.ndarray,
                pd.Series,
                Series,
                Index,
                pd.Index,
            ),
        ):
            mask = arg
            if isinstance(mask, list):
                mask = pd.Series(mask)
            if mask.dtype == "bool":
                return self._apply_boolean_mask(mask)
            else:
                return self._get_columns_by_label(mask)
        elif isinstance(arg, DataFrame):
            return self.where(arg)
        else:
            msg = "__getitem__ on type {!r} is not supported"
            raise TypeError(msg.format(type(arg)))

    @annotate("DATAFRAME_SETITEM", color="blue", domain="cudf_python")
    def __setitem__(self, arg, value):
        """Add/set column by *arg or DataFrame*
        """
        if isinstance(arg, DataFrame):
            # not handling set_item where arg = df & value = df
            if isinstance(value, DataFrame):
                msg = (
                    "__setitem__ with arg = {!r} and "
                    "value = {!r} is not supported"
                )
                raise TypeError(msg.format(type(value), type(arg)))
            else:
                for col_name in self._data:
                    scatter_map = arg[col_name]
                    if is_scalar(value):
                        self._data[col_name][scatter_map] = value
                    else:

                        self._data[col_name][scatter_map] = column.as_column(
                            value
                        )[scatter_map]
        elif is_scalar(arg) or isinstance(arg, tuple):
            if isinstance(value, DataFrame):
                _setitem_with_dataframe(
                    input_df=self,
                    replace_df=value,
                    input_cols=[arg],
                    mask=None,
                )
            else:
                if arg in self._data:
                    if len(self) == 0:
                        if isinstance(value, (pd.Series, Series)):
                            self._index = as_index(value.index)
                        elif len(value) > 0:
                            self._index = RangeIndex(start=0, stop=len(value))
                        value = column.as_column(value)
                        new_data = self._data.__class__()
                        for key in self._data:
                            if key == arg:
                                new_data[key] = value
                            else:
                                new_data[key] = column.column_empty_like(
                                    self._data[key],
                                    masked=True,
                                    newsize=len(value),
                                )

                        self._data = new_data
                        return
                    elif isinstance(value, (pd.Series, Series)):
                        value = Series(value)._align_to_index(
                            self._index,
                            how="right",
                            sort=False,
                            allow_non_unique=True,
                        )
                    if is_scalar(value):
                        self._data[arg][:] = value
                    else:
                        value = as_column(value)
                        self._data[arg] = value
                else:
                    # disc. with pandas here
                    # pandas raises key error here
                    self.insert(len(self._data), arg, value)

        elif isinstance(
            arg, (list, np.ndarray, pd.Series, Series, Index, pd.Index)
        ):
            mask = arg
            if isinstance(mask, list):
                mask = np.array(mask)

            if mask.dtype == "bool":
                mask = column.as_column(arg)

                if isinstance(value, DataFrame):
                    _setitem_with_dataframe(
                        input_df=self,
                        replace_df=value,
                        input_cols=None,
                        mask=mask,
                    )
                else:
                    if not is_scalar(value):
                        value = column.as_column(value)[mask]
                    for col_name in self._data:
                        self._data[col_name][mask] = value
            else:
                if isinstance(value, DataFrame):
                    _setitem_with_dataframe(
                        input_df=self,
                        replace_df=value,
                        input_cols=arg,
                        mask=None,
                    )
                else:
                    for col in arg:
                        # we will raise a key error if col not in dataframe
                        # this behavior will make it
                        # consistent to pandas >0.21.0
                        if not is_scalar(value):
                            self._data[col] = column.as_column(value)
                        else:
                            self._data[col][:] = value

        else:
            msg = "__setitem__ on type {!r} is not supported"
            raise TypeError(msg.format(type(arg)))

    def __delitem__(self, name):
        """
        Drop the given column by *name*.
        """
        self._drop_column(name)

    def __sizeof__(self):
        columns = sum(col.__sizeof__() for col in self._data.columns)
        index = self._index.__sizeof__()
        return columns + index

    def memory_usage(self, index=True, deep=False):
        """
        Return the memory usage of each column in bytes.
        The memory usage can optionally include the contribution of
        the index and elements of `object` dtype.

        Parameters
        ----------
        index : bool, default True
            Specifies whether to include the memory usage of the DataFrame's
            index in returned Series. If ``index=True``, the memory usage of
            the index is the first item in the output.
        deep : bool, default False
            If True, introspect the data deeply by interrogating
            `object` dtypes for system-level memory consumption, and include
            it in the returned values.

        Returns
        -------
        Series
            A Series whose index is the original column names and whose values
            is the memory usage of each column in bytes.

        Examples
        --------
        >>> dtypes = ['int64', 'float64', 'object', 'bool']
        >>> data = dict([(t, np.ones(shape=5000).astype(t))
        ...              for t in dtypes])
        >>> df = cudf.DataFrame(data)
        >>> df.head()
            int64  float64  object  bool
        0      1      1.0     1.0  True
        1      1      1.0     1.0  True
        2      1      1.0     1.0  True
        3      1      1.0     1.0  True
        4      1      1.0     1.0  True
        >>> df.memory_usage(index=False)
        int64      40000
        float64    40000
        object     40000
        bool        5000
        dtype: int64
        Use a Categorical for efficient storage of an object-dtype column with
        many repeated values.
        >>> df['object'].astype('category').memory_usage(deep=True)
        5048
        """
        ind = list(self.columns)
        sizes = [col._memory_usage(deep=deep) for col in self._data.columns]
        if index:
            ind.append("Index")
            ind = cudf.Index(ind, dtype="str")
            sizes.append(self.index.memory_usage(deep=deep))
        return Series(sizes, index=ind)

    def __len__(self):
        """
        Returns the number of rows
        """
        return len(self.index)

    def __array_ufunc__(self, ufunc, method, *inputs, **kwargs):
        import cudf

        if method == "__call__" and hasattr(cudf, ufunc.__name__):
            func = getattr(cudf, ufunc.__name__)
            return func(self)
        else:
            return NotImplemented

    def __array_function__(self, func, types, args, kwargs):

        cudf_df_module = DataFrame
        cudf_series_module = Series

        for submodule in func.__module__.split(".")[1:]:
            # point cudf to the correct submodule
            if hasattr(cudf_df_module, submodule):
                cudf_df_module = getattr(cudf_df_module, submodule)
            else:
                return NotImplemented

        fname = func.__name__

        handled_types = [cudf_df_module, cudf_series_module]

        for t in types:
            if t not in handled_types:
                return NotImplemented

        if hasattr(cudf_df_module, fname):
            cudf_func = getattr(cudf_df_module, fname)
            # Handle case if cudf_func is same as numpy function
            if cudf_func is func:
                return NotImplemented
            else:
                return cudf_func(*args, **kwargs)
        else:
            return NotImplemented

    @property
    def values(self):
        """
        Return a CuPy representation of the DataFrame.

        Only the values in the DataFrame will be returned, the axes labels will
        be removed.

        Returns
        -------
        out: cupy.ndarray
            The values of the DataFrame.
        """
        return cupy.asarray(self.as_gpu_matrix())

    def __array__(self, dtype=None):
        raise TypeError(
            "Implicit conversion to a host NumPy array via __array__ is not "
            "allowed, To explicitly construct a GPU matrix, consider using "
            ".as_gpu_matrix()\nTo explicitly construct a host "
            "matrix, consider using .as_matrix()"
        )

    def __arrow_array__(self, type=None):
        raise TypeError(
            "Implicit conversion to a host PyArrow Table via __arrow_array__ "
            "is not allowed, To explicitly construct a PyArrow Table, "
            "consider using .to_arrow()"
        )

    def _get_numeric_data(self):
        """ Return a dataframe with only numeric data types """
        columns = [
            c
            for c, dt in self.dtypes.items()
            if dt != object and not is_categorical_dtype(dt)
        ]
        return self[columns]

    def assign(self, **kwargs):
        """
        Assign columns to DataFrame from keyword arguments.

        Examples
        --------
        >>> import cudf
        >>> df = cudf.DataFrame()
        >>> df = df.assign(a=[0, 1, 2], b=[3, 4, 5])
        >>> print(df)
           a  b
        0  0  3
        1  1  4
        2  2  5
        """
        new = self.copy()
        for k, v in kwargs.items():
            new[k] = v
        return new

    def head(self, n=5):
        """
        Returns the first n rows as a new DataFrame

        Examples
        --------
        >>> import cudf
        >>> df = cudf.DataFrame()
        >>> df['key'] = [0, 1, 2, 3, 4]
        >>> df['val'] = [float(i + 10) for i in range(5)]  # insert column
        >>> print(df.head(2))
           key   val
        0    0  10.0
        1    1  11.0
        """
        return self.iloc[:n]

    def tail(self, n=5):
        """
        Returns the last n rows as a new DataFrame

        Examples
        --------
        >>> import cudf
        >>> df = cudf.DataFrame()
        >>> df['key'] = [0, 1, 2, 3, 4]
        >>> df['val'] = [float(i + 10) for i in range(5)]  # insert column
        >>> print(df.tail(2))
           key   val
        3    3  13.0
        4    4  14.0
        """
        if n == 0:
            return self.iloc[0:0]

        return self.iloc[-n:]

    def to_string(self):
        """
        Convert to string

        cuDF uses Pandas internals for efficient string formatting.
        Set formatting options using pandas string formatting options and
        cuDF objects will print identically to Pandas objects.

        cuDF supports `null/None` as a value in any column type, which
        is transparently supported during this output process.

        Examples
        --------
        >>> import cudf
        >>> df = cudf.DataFrame()
        >>> df['key'] = [0, 1, 2]
        >>> df['val'] = [float(i + 10) for i in range(3)]
        >>> df.to_string()
        '   key   val\\n0    0  10.0\\n1    1  11.0\\n2    2  12.0'
        """
        return self.__repr__()

    def __str__(self):
        return self.to_string()

    def astype(self, dtype, copy=False, errors="raise", **kwargs):
        """
        Cast the DataFrame to the given dtype

        Parameters
        ----------

        dtype : data type, or dict of column name -> data type
            Use a numpy.dtype or Python type to cast entire DataFrame object to
            the same type. Alternatively, use ``{col: dtype, ...}``, where col
            is a column label and dtype is a numpy.dtype or Python type
            to cast one or more of the DataFrame's columns to
            column-specific types.
        copy : bool, default False
            Return a deep-copy when ``copy=True``. Note by default
            ``copy=False`` setting is used and hence changes to
            values then may propagate to other cudf objects.
        errors : {'raise', 'ignore', 'warn'}, default 'raise'
            Control raising of exceptions on invalid data for provided dtype.

            -   ``raise`` : allow exceptions to be raised
            -   ``ignore`` : suppress exceptions. On error return original
                object.
            -   ``warn`` : prints last exceptions as warnings and
                return original object.
        **kwargs : extra arguments to pass on to the constructor

        Returns
        -------
        casted : DataFrame
        """
        result = DataFrame(index=self.index)

        if is_dict_like(dtype):
            current_cols = self._data.names
            if len(set(dtype.keys()) - set(current_cols)) > 0:
                raise KeyError(
                    "Only a column name can be used for the "
                    "key in a dtype mappings argument."
                )
            for col_name in current_cols:
                if col_name in dtype:
                    result._data[col_name] = self._data[col_name].astype(
                        dtype=dtype[col_name],
                        errors=errors,
                        copy=copy,
                        **kwargs,
                    )
                else:
                    result._data[col_name] = (
                        self._data[col_name].copy(deep=True)
                        if copy
                        else self._data[col_name]
                    )
        else:
            for col in self._data:
                result._data[col] = self._data[col].astype(
                    dtype=dtype, errors=errors, copy=copy, **kwargs
                )

        return result

    def _repr_pandas025_formatting(self, ncols, nrows, dtype=None):
        """
        With Pandas > 0.25 there are some new conditional formatting for some
        datatypes and column/row configurations. This fixes most of them in
        context to match the expected Pandas repr of the same content.

        Examples
        --------
        >>> gdf.__repr__()
            0   ...  19
        0   46  ...  48
        ..  ..  ...  ..
        19  40  ...  29

        [20 rows x 20 columns]

        >>> nrows, ncols = _repr_pandas025_formatting(2, 2, dtype="category")
        >>> pd.options.display.max_rows = nrows
        >>> pd.options.display.max_columns = ncols
        >>> gdf.__repr__()
             0  ...  19
        0   46  ...  48
        ..  ..  ...  ..
        19  40  ...  29

        [20 rows x 20 columns]
        """
        ncols = 1 if ncols in [0, 2] and dtype == "datetime64[ns]" else ncols
        ncols = (
            1
            if ncols == 0
            and nrows == 1
            and dtype in ["int8", "str", "category"]
            else ncols
        )
        ncols = (
            1
            if nrows == 1
            and dtype in ["int8", "int16", "int64", "str", "category"]
            else ncols
        )
        ncols = 0 if ncols == 2 else ncols
        ncols = 19 if ncols in [20, 21] else ncols
        return ncols, nrows

    def _clean_renderable_dataframe(self, output):
        """
        This method takes in partial/preprocessed dataframe
        and returns correct representation of it with correct
        dimensions (rows x columns)
        """

        max_rows = get_option("display.max_rows")
        min_rows = get_option("display.min_rows")
        max_cols = get_option("display.max_columns")
        max_colwidth = get_option("display.max_colwidth")
        show_dimensions = get_option("display.show_dimensions")
        if get_option("display.expand_frame_repr"):
            width, _ = console.get_console_size()
        else:
            width = None

        output = output.to_pandas().to_string(
            max_rows=max_rows,
            min_rows=min_rows,
            max_cols=max_cols,
            line_width=width,
            max_colwidth=max_colwidth,
            show_dimensions=show_dimensions,
        )

        lines = output.split("\n")

        if lines[-1].startswith("["):
            lines = lines[:-1]
            lines.append(
                "[%d rows x %d columns]" % (len(self), len(self._data.names))
            )
        return "\n".join(lines)

    def _clean_nulls_from_dataframe(self, df):
        """
        This function converts all ``null`` values to ``<NA>`` for
        representation as a string in `__repr__`.

        Since we utilize Pandas `__repr__` at all places in our code
        for formatting purposes, we convert columns to `str` dtype for
        filling with `<NA>` values.
        """
        for col in df._data:
            if self._data[col].has_nulls:
                df[col] = df._data[col].astype("str").fillna(cudf._NA_REP)
            else:
                df[col] = df._data[col]

        return df

    def _get_renderable_dataframe(self):
        """
        takes rows and columns from pandas settings or estimation from size.
        pulls quadrents based off of some known parameters then style for
        multiindex as well producing an efficient representative string
        for printing with the dataframe.
        """
        nrows = np.max([pd.options.display.max_rows, 1])
        if pd.options.display.max_rows == 0:
            nrows = len(self)
        ncols = (
            pd.options.display.max_columns
            if pd.options.display.max_columns
            else pd.options.display.width / 2
        )

        if len(self) <= nrows and len(self._data.names) <= ncols:
            output = self.copy(deep=False)
        else:
            left_cols = len(self._data.names)
            right_cols = 0
            upper_rows = len(self)
            lower_rows = 0
            if len(self) > nrows and nrows > 0:
                upper_rows = int(nrows / 2.0) + 1
                lower_rows = upper_rows + (nrows % 2)
            if len(self._data.names) > ncols:
                right_cols = len(self._data.names) - int(ncols / 2.0)
                # adjust right columns for output if multiindex.
                right_cols = (
                    right_cols - 1
                    if isinstance(self.index, cudf.MultiIndex)
                    else right_cols
                )
                left_cols = int(ncols / 2.0) + 1
            if right_cols > 0:
                # Pick ncols - left_cols number of columns
                # from the right side/from the end.
                right_cols = -(int(ncols) - left_cols + 1)
            else:
                # If right_cols is 0 or negative, it means
                # self has lesser number of columns than ncols.
                # Hence assign len(self._data.names) which
                # will result in empty `*_right` quadrants.
                # This is because `*_left` quadrants will
                # contain all columns.
                right_cols = len(self._data.names)

            upper_left = self.head(upper_rows).iloc[:, :left_cols]
            upper_right = self.head(upper_rows).iloc[:, right_cols:]
            lower_left = self.tail(lower_rows).iloc[:, :left_cols]
            lower_right = self.tail(lower_rows).iloc[:, right_cols:]

            upper = cudf.concat([upper_left, upper_right], axis=1)
            lower = cudf.concat([lower_left, lower_right], axis=1)
            output = cudf.concat([upper, lower])

        output = self._clean_nulls_from_dataframe(output)
        output._index = output._index._clean_nulls_from_index()

        return output

    def __repr__(self):
        output = self._get_renderable_dataframe()
        return self._clean_renderable_dataframe(output)

    def _repr_html_(self):
        lines = (
            self._get_renderable_dataframe()
            .to_pandas()
            ._repr_html_()
            .split("\n")
        )
        if lines[-2].startswith("<p>"):
            lines = lines[:-2]
            lines.append(
                "<p>%d rows × %d columns</p>"
                % (len(self), len(self._data.names))
            )
            lines.append("</div>")
        return "\n".join(lines)

    def _repr_latex_(self):
        return self._get_renderable_dataframe().to_pandas()._repr_latex_()

    # unary, binary, rbinary, orderedcompare, unorderedcompare
    def _apply_op(self, fn, other=None, fill_value=None):

        result = DataFrame(index=self.index)

        def op(lhs, rhs):
            if fill_value is None:
                return getattr(lhs, fn)(rhs)
            else:
                return getattr(lhs, fn)(rhs, fill_value)

        if other is None:
            for col in self._data:
                result[col] = getattr(self[col], fn)()
            return result
        elif isinstance(other, Sequence):
            for k, col in enumerate(self._data):
                result[col] = getattr(self[col], fn)(other[k])
        elif isinstance(other, DataFrame):
            if fn in ("__eq__", "__ne__"):
                if not self.index.equals(other.index):
                    raise ValueError(
                        "Can only compare identically-labeled "
                        "DataFrame objects"
                    )

            lhs, rhs = _align_indices(self, other)
            result.index = lhs.index
            max_num_rows = max(lhs.shape[0], rhs.shape[0])

            def fallback(col, fn):
                if fill_value is None:
                    return Series.from_masked_array(
                        data=column_empty(max_num_rows, dtype="float64"),
                        mask=create_null_mask(
                            max_num_rows, state=MaskState.ALL_NULL
                        ),
                    ).set_index(col.index)
                else:
                    return getattr(col, fn)(fill_value)

            for col in lhs._data:
                if col not in rhs._data:
                    result[col] = fallback(lhs[col], fn)
                else:
                    result[col] = op(lhs[col], rhs[col])
            for col in rhs._data:
                if col not in lhs._data:
                    result[col] = fallback(rhs[col], _reverse_op(fn))
        elif isinstance(other, Series):
            other_cols = other.to_pandas().to_dict()
            other_cols_keys = list(other_cols.keys())
            result_cols = list(self.columns)
            df_cols = list(result_cols)
            for new_col in other_cols.keys():
                if new_col not in result_cols:
                    result_cols.append(new_col)
            for col in result_cols:
                if col in df_cols and col in other_cols_keys:
                    l_opr = self[col]
                    r_opr = other_cols[col]
                else:
                    if col not in df_cols:
                        r_opr = other_cols[col]
                        l_opr = Series(
                            column_empty(
                                len(self), masked=True, dtype=other.dtype
                            )
                        )
                    if col not in other_cols_keys:
                        r_opr = None
                        l_opr = self[col]
                result[col] = op(l_opr, r_opr)

        elif isinstance(other, numbers.Number):
            for col in self._data:
                result[col] = op(self[col], other)
        else:
            raise NotImplementedError(
                "DataFrame operations with " + str(type(other)) + " not "
                "supported at this time."
            )
        return result

    def add(self, other, axis="columns", level=None, fill_value=None):
        """
        Get Addition of dataframe and other, element-wise (binary
        operator `add`).

        Equivalent to ``dataframe + other``, but with support to substitute a
        fill_value for missing data in one of the inputs. With reverse
        version, `radd`.

        Among flexible wrappers (`add`, `sub`, `mul`, `div`, `mod`, `pow`) to
        arithmetic operators: `+`, `-`, `*`, `/`, `//`, `%`, `**`.

        Parameters
        ----------

        other : scalar, sequence, Series, or DataFrame
            Any single or multiple element data structure, or list-like object.
        fill_value  : float or None, default None
            Fill existing missing (NaN) values, and any new element needed
            for successful DataFrame alignment, with this value before
            computation. If data in both corresponding DataFrame locations
            is missing the result will be missing.

        Returns
        -------
        DataFrame
            Result of the arithmetic operation.

        Examples
        --------
        >>> import cudf
        >>> df = cudf.DataFrame({'angles': [0, 3, 4],
        ...                    'degrees': [360, 180, 360]},
        ...                   index=['circle', 'triangle', 'rectangle'])
        >>> df + 1
                angles  degrees
        circle          1      361
        triangle        4      181
        rectangle       5      361
        >>> df.add(1)
                angles  degrees
        circle          1      361
        triangle        4      181
        rectangle       5      361
        """
        if axis not in (1, "columns"):
            raise NotImplementedError("Only axis=1 supported at this time.")

        if level is not None:
            raise NotImplementedError("level parameter is not supported yet.")

        return self._apply_op("add", other, fill_value)

    def __add__(self, other):
        return self._apply_op("__add__", other)

    def radd(self, other, axis=1, level=None, fill_value=None):
        """
        Get Addition of dataframe and other, element-wise (binary
        operator `radd`).

        Equivalent to ``other + dataframe``, but with support to substitute a
        fill_value for missing data in one of the inputs. With reverse
        version, `add`.

        Among flexible wrappers (`add`, `sub`, `mul`, `div`, `mod`, `pow`) to
        arithmetic operators: `+`, `-`, `*`, `/`, `//`, `%`, `**`.

        Parameters
        ----------

        other : scalar, sequence, Series, or DataFrame
            Any single or multiple element data structure, or list-like object.
        fill_value  : float or None, default None
            Fill existing missing (NaN) values, and any new element needed
            for successful DataFrame alignment, with this value before
            computation. If data in both corresponding DataFrame locations
            is missing the result will be missing.

        Returns
        -------
        DataFrame
            Result of the arithmetic operation.

        Examples
        --------
        >>> import cudf
        >>> df = cudf.DataFrame({'angles': [0, 3, 4],
        ...                    'degrees': [360, 180, 360]},
        ...                   index=['circle', 'triangle', 'rectangle'])
        >>> df + 1
                angles  degrees
        circle          1      361
        triangle        4      181
        rectangle       5      361
        >>> df.radd(1)
                angles  degrees
        circle          1      361
        triangle        4      181
        rectangle       5      361
        """
        if axis not in (1, "columns"):
            raise NotImplementedError("Only axis=1 supported at this time.")

        if level is not None:
            raise NotImplementedError("level parameter is not supported yet.")

        return self._apply_op("radd", other, fill_value)

    def __radd__(self, other):
        return self._apply_op("__radd__", other)

    def sub(self, other, axis="columns", level=None, fill_value=None):
        """
        Get Subtraction of dataframe and other, element-wise (binary
        operator `sub`).

        Equivalent to ``dataframe - other``, but with support to substitute a
        fill_value for missing data in one of the inputs. With reverse
        version, `rsub`.

        Among flexible wrappers (`add`, `sub`, `mul`, `div`, `mod`, `pow`) to
        arithmetic operators: `+`, `-`, `*`, `/`, `//`, `%`, `**`.

        Parameters
        ----------

        other : scalar, sequence, Series, or DataFrame
            Any single or multiple element data structure, or list-like object.
        fill_value  : float or None, default None
            Fill existing missing (NaN) values, and any new element needed
            for successful DataFrame alignment, with this value before
            computation. If data in both corresponding DataFrame locations
            is missing the result will be missing.

        Returns
        -------
        DataFrame
            Result of the arithmetic operation.

        Examples
        --------
        >>> import cudf
        >>> df = cudf.DataFrame({'angles': [0, 3, 4],
        ...                    'degrees': [360, 180, 360]},
        ...                   index=['circle', 'triangle', 'rectangle'])
        >>> df.sub(1)
                angles  degrees
        circle         -1      359
        triangle        2      179
        rectangle       3      359
        >>> df.sub([1, 2])
                angles  degrees
        circle         -1      358
        triangle        2      178
        rectangle       3      358
        """
        if axis not in (1, "columns"):
            raise NotImplementedError("Only axis=1 supported at this time.")

        if level is not None:
            raise NotImplementedError("level parameter is not supported yet.")

        return self._apply_op("sub", other, fill_value)

    def __sub__(self, other):
        return self._apply_op("__sub__", other)

    def rsub(self, other, axis="columns", level=None, fill_value=None):
        """
        Get Subtraction of dataframe and other, element-wise (binary
        operator `rsub`).

        Equivalent to ``other - dataframe``, but with support to substitute a
        fill_value for missing data in one of the inputs. With reverse
        version, `sub`.

        Among flexible wrappers (`add`, `sub`, `mul`, `div`, `mod`, `pow`) to
        arithmetic operators: `+`, `-`, `*`, `/`, `//`, `%`, `**`.

        Parameters
        ----------

        other : scalar, sequence, Series, or DataFrame
            Any single or multiple element data structure, or list-like object.
        fill_value  : float or None, default None
            Fill existing missing (NaN) values, and any new element needed
            for successful DataFrame alignment, with this value before
            computation. If data in both corresponding DataFrame locations
            is missing the result will be missing.

        Returns
        -------
        DataFrame
            Result of the arithmetic operation.

        Examples
        --------
        >>> import cudf
        >>> df = cudf.DataFrame({'angles': [0, 3, 4],
        ...                    'degrees': [360, 180, 360]},
        ...                   index=['circle', 'triangle', 'rectangle'])
        >>> df
                   angles  degrees
        circle          0      360
        triangle        3      180
        rectangle       4      360
        >>> df.rsub(1)
                   angles  degrees
        circle          1     -359
        triangle       -2     -179
        rectangle      -3     -359
        >>> df.rsub([1, 2])
                   angles  degrees
        circle          1     -358
        triangle       -2     -178
        rectangle      -3     -358
        """
        if axis not in (1, "columns"):
            raise NotImplementedError("Only axis=1 supported at this time.")

        if level is not None:
            raise NotImplementedError("level parameter is not supported yet.")

        return self._apply_op("rsub", other, fill_value)

    def __rsub__(self, other):
        return self._apply_op("__rsub__", other)

    def mul(self, other, axis="columns", level=None, fill_value=None):
        """
        Get Multiplication of dataframe and other, element-wise (binary
        operator `mul`).

        Equivalent to ``dataframe * other``, but with support to substitute a
        fill_value for missing data in one of the inputs. With reverse
        version, `rmul`.

        Among flexible wrappers (`add`, `sub`, `mul`, `div`, `mod`, `pow`) to
        arithmetic operators: `+`, `-`, `*`, `/`, `//`, `%`, `**`.

        Parameters
        ----------

        other : scalar, sequence, Series, or DataFrame
            Any single or multiple element data structure, or list-like object.
        fill_value  : float or None, default None
            Fill existing missing (NaN) values, and any new element needed
            for successful DataFrame alignment, with this value before
            computation. If data in both corresponding DataFrame locations
            is missing the result will be missing.

        Returns
        -------
        DataFrame
            Result of the arithmetic operation.

        Examples
        --------
        >>> import cudf
        >>> df = cudf.DataFrame({'angles': [0, 3, 4],
        ...                    'degrees': [360, 180, 360]},
        ...                   index=['circle', 'triangle', 'rectangle'])
        >>> other = pd.DataFrame({'angles': [0, 3, 4]},
        ...                      index=['circle', 'triangle', 'rectangle'])
        >>> df * other
                angles degrees
        circle          0    null
        triangle        9    null
        rectangle      16    null
        >>> df.mul(other, fill_value=0)
                angles  degrees
        circle          0        0
        triangle        9        0
        rectangle      16        0
        """
        if axis not in (1, "columns"):
            raise NotImplementedError("Only axis=1 supported at this time.")

        if level is not None:
            raise NotImplementedError("level parameter is not supported yet.")

        return self._apply_op("mul", other, fill_value)

    def __mul__(self, other):
        return self._apply_op("__mul__", other)

    def rmul(self, other, axis="columns", level=None, fill_value=None):
        """
        Get Multiplication of dataframe and other, element-wise (binary
        operator `rmul`).

        Equivalent to ``other * dataframe``, but with support to substitute a
        fill_value for missing data in one of the inputs. With reverse
        version, `mul`.

        Among flexible wrappers (`add`, `sub`, `mul`, `div`, `mod`, `pow`) to
        arithmetic operators: `+`, `-`, `*`, `/`, `//`, `%`, `**`.

        Parameters
        ----------

        other : scalar, sequence, Series, or DataFrame
            Any single or multiple element data structure, or list-like object.
        fill_value  : float or None, default None
            Fill existing missing (NaN) values, and any new element needed
            for successful DataFrame alignment, with this value before
            computation. If data in both corresponding DataFrame locations
            is missing the result will be missing.

        Returns
        -------
        DataFrame
            Result of the arithmetic operation.

        Examples
        --------
        >>> import cudf
        >>> df = cudf.DataFrame({'angles': [0, 3, 4],
        ...                    'degrees': [360, 180, 360]},
        ...                   index=['circle', 'triangle', 'rectangle'])
        >>> other = pd.DataFrame({'angles': [0, 3, 4]},
        ...                      index=['circle', 'triangle', 'rectangle'])
        >>> other * df
                angles degrees
        circle          0    null
        triangle        9    null
        rectangle      16    null
        >>> df.rmul(other, fill_value=0)
                angles  degrees
        circle          0        0
        triangle        9        0
        rectangle      16        0
        """
        if axis not in (1, "columns"):
            raise NotImplementedError("Only axis=1 supported at this time.")

        if level is not None:
            raise NotImplementedError("level parameter is not supported yet.")

        return self._apply_op("rmul", other, fill_value)

    def __rmul__(self, other):
        return self._apply_op("__rmul__", other)

    def mod(self, other, axis="columns", level=None, fill_value=None):
        """
        Get Modulo division of dataframe and other, element-wise (binary
        operator `mod`).

        Equivalent to ``dataframe % other``, but with support to substitute a
        fill_value for missing data in one of the inputs. With reverse
        version, `rmod`.

        Among flexible wrappers (`add`, `sub`, `mul`, `div`, `mod`, `pow`) to
        arithmetic operators: `+`, `-`, `*`, `/`, `//`, `%`, `**`.

        Parameters
        ----------

        other : scalar, sequence, Series, or DataFrame
            Any single or multiple element data structure, or list-like object.
        fill_value  : float or None, default None
            Fill existing missing (NaN) values, and any new element needed
            for successful DataFrame alignment, with this value before
            computation. If data in both corresponding DataFrame locations
            is missing the result will be missing.

        Returns
        -------
        DataFrame
            Result of the arithmetic operation.

        Examples
        --------
        >>> import cudf
        >>> df = cudf.DataFrame({'angles': [0, 3, 4],
        ...                    'degrees': [360, 180, 360]},
        ...                   index=['circle', 'triangle', 'rectangle'])
        >>> df % 100
                angles  degrees
        circle          0       60
        triangle        3       80
        rectangle       4       60
        >>> df.mod(100)
                angles  degrees
        circle          0       60
        triangle        3       80
        rectangle       4       60
        """
        if axis not in (1, "columns"):
            raise NotImplementedError("Only axis=1 supported at this time.")

        if level is not None:
            raise NotImplementedError("level parameter is not supported yet.")

        return self._apply_op("mod", other, fill_value)

    def __mod__(self, other):
        return self._apply_op("__mod__", other)

    def rmod(self, other, axis="columns", level=None, fill_value=None):
        """
        Get Modulo division of dataframe and other, element-wise (binary
        operator `rmod`).

        Equivalent to ``other % dataframe``, but with support to substitute a
        fill_value for missing data in one of the inputs. With reverse
        version, `mod`.

        Among flexible wrappers (`add`, `sub`, `mul`, `div`, `mod`, `pow`) to
        arithmetic operators: `+`, `-`, `*`, `/`, `//`, `%`, `**`.

        Parameters
        ----------

        other : scalar, sequence, Series, or DataFrame
            Any single or multiple element data structure, or list-like object.
        fill_value  : float or None, default None
            Fill existing missing (NaN) values, and any new element needed
            for successful DataFrame alignment, with this value before
            computation. If data in both corresponding DataFrame locations
            is missing the result will be missing.

        Returns
        -------
        DataFrame
            Result of the arithmetic operation.

        Examples
        --------
        >>> import cudf
        >>> df = cudf.DataFrame({'angles': [1, 3, 4],
        ...                    'degrees': [360, 180, 360]},
        ...                   index=['circle', 'triangle', 'rectangle'])
        >>> 100 % df
                angles  degrees
        circle          0      100
        triangle        1      100
        rectangle       0      100
        >>> df.rmod(100)
                angles  degrees
        circle          0      100
        triangle        1      100
        rectangle       0      100
        """
        if axis not in (1, "columns"):
            raise NotImplementedError("Only axis=1 supported at this time.")

        if level is not None:
            raise NotImplementedError("level parameter is not supported yet.")

        return self._apply_op("rmod", other, fill_value)

    def __rmod__(self, other):
        return self._apply_op("__rmod__", other)

    def pow(self, other, axis="columns", level=None, fill_value=None):
        """
        Get Exponential power of dataframe and other, element-wise (binary
        operator `pow`).

        Equivalent to ``dataframe ** other``, but with support to substitute a
        fill_value for missing data in one of the inputs. With reverse
        version, `rpow`.

        Among flexible wrappers (`add`, `sub`, `mul`, `div`, `mod`, `pow`) to
        arithmetic operators: `+`, `-`, `*`, `/`, `//`, `%`, `**`.

        Parameters
        ----------

        other : scalar, sequence, Series, or DataFrame
            Any single or multiple element data structure, or list-like object.
        fill_value  : float or None, default None
            Fill existing missing (NaN) values, and any new element needed
            for successful DataFrame alignment, with this value before
            computation. If data in both corresponding DataFrame locations
            is missing the result will be missing.

        Returns
        -------
        DataFrame
            Result of the arithmetic operation.

        Examples
        --------
        >>> import cudf
        >>> df = cudf.DataFrame({'angles': [1, 3, 4],
        ...                    'degrees': [360, 180, 360]},
        ...                   index=['circle', 'triangle', 'rectangle'])
        >>> df ** 2
                angles  degrees
        circle          0   129600
        triangle        9    32400
        rectangle      16   129600
        >>> df.pow(2)
                angles  degrees
        circle          0   129600
        triangle        9    32400
        rectangle      16   129600
        """
        if axis not in (1, "columns"):
            raise NotImplementedError("Only axis=1 supported at this time.")

        if level is not None:
            raise NotImplementedError("level parameter is not supported yet.")

        return self._apply_op("pow", other, fill_value)

    def __pow__(self, other):
        return self._apply_op("__pow__", other)

    def rpow(self, other, axis="columns", level=None, fill_value=None):
        """
        Get Exponential power of dataframe and other, element-wise (binary
        operator `pow`).

        Equivalent to ``other ** dataframe``, but with support to substitute a
        fill_value for missing data in one of the inputs. With reverse
        version, `pow`.

        Among flexible wrappers (`add`, `sub`, `mul`, `div`, `mod`, `pow`) to
        arithmetic operators: `+`, `-`, `*`, `/`, `//`, `%`, `**`.

        Parameters
        ----------

        other : scalar, sequence, Series, or DataFrame
            Any single or multiple element data structure, or list-like object.
        fill_value  : float or None, default None
            Fill existing missing (NaN) values, and any new element needed
            for successful DataFrame alignment, with this value before
            computation. If data in both corresponding DataFrame locations
            is missing the result will be missing.

        Returns
        -------
        DataFrame
            Result of the arithmetic operation.

        Examples
        --------
        >>> import cudf
        >>> df = cudf.DataFrame({'angles': [1, 3, 4],
        ...                    'degrees': [360, 180, 360]},
        ...                   index=['circle', 'triangle', 'rectangle'])
        >>> 1 ** df
                angles  degrees
        circle          1        1
        triangle        1        1
        rectangle       1        1
        >>> df.rpow(1)
                angles  degrees
        circle          1        1
        triangle        1        1
        rectangle       1        1
        """
        if axis not in (1, "columns"):
            raise NotImplementedError("Only axis=1 supported at this time.")

        if level is not None:
            raise NotImplementedError("level parameter is not supported yet.")

        return self._apply_op("rpow", other, fill_value)

    def __rpow__(self, other):
        return self._apply_op("__pow__", other)

    def floordiv(self, other, axis="columns", level=None, fill_value=None):
        """
        Get Integer division of dataframe and other, element-wise (binary
        operator `floordiv`).

        Equivalent to ``dataframe // other``, but with support to substitute a
        fill_value for missing data in one of the inputs. With reverse
        version, `rfloordiv`.

        Among flexible wrappers (`add`, `sub`, `mul`, `div`, `mod`, `pow`) to
        arithmetic operators: `+`, `-`, `*`, `/`, `//`, `%`, `**`.

        Parameters
        ----------

        other : scalar, sequence, Series, or DataFrame
            Any single or multiple element data structure, or list-like object.
        fill_value  : float or None, default None
            Fill existing missing (NaN) values, and any new element needed
            for successful DataFrame alignment, with this value before
            computation. If data in both corresponding DataFrame locations
            is missing the result will be missing.

        Returns
        -------
        DataFrame
            Result of the arithmetic operation.

        Examples
        --------
        >>> import cudf
        >>> df = cudf.DataFrame({'angles': [1, 3, 4],
        ...                    'degrees': [360, 180, 360]},
        ...                   index=['circle', 'triangle', 'rectangle'])
        >>> df.floordiv(2)
                angles  degrees
        circle          0      180
        triangle        1       90
        rectangle       2      180
        >>> df // 2
                angles  degrees
        circle          0      180
        triangle        1       90
        rectangle       2      180
        """
        if axis not in (1, "columns"):
            raise NotImplementedError("Only axis=1 supported at this time.")

        if level is not None:
            raise NotImplementedError("level parameter is not supported yet.")

        return self._apply_op("floordiv", other, fill_value)

    def __floordiv__(self, other):
        return self._apply_op("__floordiv__", other)

    def rfloordiv(self, other, axis="columns", level=None, fill_value=None):
        """
        Get Integer division of dataframe and other, element-wise (binary
        operator `rfloordiv`).

        Equivalent to ``other // dataframe``, but with support to substitute
        a fill_value for missing data in one of the inputs. With reverse
        version, `floordiv`.

        Among flexible wrappers (`add`, `sub`, `mul`, `div`, `mod`, `pow`) to
        arithmetic operators: `+`, `-`, `*`, `/`, `//`, `%`, `**`.

        Parameters
        ----------

        other : scalar, sequence, Series, or DataFrame
            Any single or multiple element data structure, or list-like object.
        fill_value  : float or None, default None
            Fill existing missing (NaN) values, and any new element needed
            for successful DataFrame alignment, with this value before
            computation. If data in both corresponding DataFrame locations
            is missing the result will be missing.

        Returns
        -------
        DataFrame
            Result of the arithmetic operation.

        Examples
        --------
        >>> import cudf
        >>> df = cudf.DataFrame({'col1': [10, 11, 23],
        ... 'col2': [101, 122, 321]})
        >>> df
           col1  col2
        0    10   101
        1    11   122
        2    23   321
        >>> df.rfloordiv(df)
           col1  col2
        0     1     1
        1     1     1
        2     1     1
        >>> df.rfloordiv(200)
           col1  col2
        0    20     1
        1    18     1
        2     8     0
        >>> df.rfloordiv(100)
           col1  col2
        0    10     0
        1     9     0
        2     4     0
        """

        if axis not in (1, "columns"):
            raise NotImplementedError("Only axis=1 supported at this time.")

        if level is not None:
            raise NotImplementedError("level parameter is not supported yet.")

        return self._apply_op("rfloordiv", other, fill_value)

    def __rfloordiv__(self, other):
        return self._apply_op("__rfloordiv__", other)

    def truediv(self, other, axis="columns", level=None, fill_value=None):
        """
        Get Floating division of dataframe and other, element-wise (binary
        operator `truediv`).

        Equivalent to ``dataframe / other``, but with support to substitute a
        fill_value for missing data in one of the inputs. With reverse
        version, `rtruediv`.

        Among flexible wrappers (`add`, `sub`, `mul`, `div`, `mod`, `pow`) to
        arithmetic operators: `+`, `-`, `*`, `/`, `//`, `%`, `**`.

        Parameters
        ----------

        other : scalar, sequence, Series, or DataFrame
            Any single or multiple element data structure, or list-like object.
        fill_value  : float or None, default None
            Fill existing missing (NaN) values, and any new element needed
            for successful DataFrame alignment, with this value before
            computation. If data in both corresponding DataFrame locations
            is missing the result will be missing.

        Returns
        -------
        DataFrame
            Result of the arithmetic operation.

        Examples
        --------
        >>> import cudf
        >>> df = cudf.DataFrame({'angles': [0, 3, 4],
        ...                    'degrees': [360, 180, 360]},
        ...                   index=['circle', 'triangle', 'rectangle'])
        >>> df.truediv(10)
                    angles  degrees
        circle        0.0     36.0
        triangle      0.3     18.0
        rectangle     0.4     36.0
        >>> df.div(10)
                    angles  degrees
        circle        0.0     36.0
        triangle      0.3     18.0
        rectangle     0.4     36.0
        >>> df / 10
                    angles  degrees
        circle        0.0     36.0
        triangle      0.3     18.0
        rectangle     0.4     36.0
        """
        if axis not in (1, "columns"):
            raise NotImplementedError("Only axis=1 supported at this time.")

        if level is not None:
            raise NotImplementedError("level parameter is not supported yet.")

        return self._apply_op("truediv", other, fill_value)

    # Alias for truediv
    div = truediv

    def __truediv__(self, other):
        return self._apply_op("__truediv__", other)

    def rtruediv(self, other, axis="columns", level=None, fill_value=None):
        """
        Get Floating division of dataframe and other, element-wise (binary
        operator `rtruediv`).

        Equivalent to ``other / dataframe``, but with support to substitute a
        fill_value for missing data in one of the inputs. With reverse
        version, `truediv`.

        Among flexible wrappers (`add`, `sub`, `mul`, `div`, `mod`, `pow`) to
        arithmetic operators: `+`, `-`, `*`, `/`, `//`, `%`, `**`.

        Parameters
        ----------

        other : scalar, sequence, Series, or DataFrame
            Any single or multiple element data structure, or list-like object.
        fill_value  : float or None, default None
            Fill existing missing (NaN) values, and any new element needed
            for successful DataFrame alignment, with this value before
            computation. If data in both corresponding DataFrame locations
            is missing the result will be missing.

        Returns
        -------
        DataFrame
            Result of the arithmetic operation.

        Examples
        --------
        >>> import cudf
        >>> df = cudf.DataFrame({'angles': [0, 3, 4],
        ...                    'degrees': [360, 180, 360]},
        ...                   index=['circle', 'triangle', 'rectangle'])
        >>> df
                   angles  degrees
        circle          0      360
        triangle        3      180
        rectangle       4      360
        >>> df.rtruediv(10)
                     angles   degrees
        circle          inf  0.027778
        triangle   3.333333  0.055556
        rectangle  2.500000  0.027778
        >>> df.rdiv(10)
                     angles   degrees
        circle          inf  0.027778
        triangle   3.333333  0.055556
        rectangle  2.500000  0.027778
        >>> 10 / df
                     angles   degrees
        circle          inf  0.027778
        triangle   3.333333  0.055556
        rectangle  2.500000  0.027778
        """
        if axis not in (1, "columns"):
            raise NotImplementedError("Only axis=1 supported at this time.")

        if level is not None:
            raise NotImplementedError("level parameter is not supported yet.")

        return self._apply_op("rtruediv", other, fill_value)

    # Alias for rtruediv
    rdiv = rtruediv

    def __rtruediv__(self, other):
        return self._apply_op("__rtruediv__", other)

    __div__ = __truediv__

    def __and__(self, other):
        return self._apply_op("__and__", other)

    def __or__(self, other):
        return self._apply_op("__or__", other)

    def __xor__(self, other):
        return self._apply_op("__xor__", other)

    def __eq__(self, other):
        return self._apply_op("__eq__", other)

    def __ne__(self, other):
        return self._apply_op("__ne__", other)

    def __lt__(self, other):
        return self._apply_op("__lt__", other)

    def __le__(self, other):
        return self._apply_op("__le__", other)

    def __gt__(self, other):
        return self._apply_op("__gt__", other)

    def __ge__(self, other):
        return self._apply_op("__ge__", other)

    def __invert__(self):
        return self._apply_op("__invert__")

    def __neg__(self):
        return self._apply_op("__neg__")

    def __abs__(self):
        return self._apply_op("__abs__")

    def __iter__(self):
        return iter(self.columns)

    def equals(self, other):
        """
        Test whether two objects contain the same elements.
        This function allows two Series or DataFrames to be compared against
        each other to see if they have the same shape and elements. NaNs in
        the same location are considered equal. The column headers do not
        need to have the same type.

        Parameters
        ----------
        other : Series or DataFrame
            The other Series or DataFrame to be compared with the first.

        Returns
        -------
        bool
            True if all elements are the same in both objects, False
            otherwise.

        Examples
        --------
        >>> import cudf
        >>> df = cudf.DataFrame({1: [10], 2: [20]})
        >>> df
            1   2
        0  10  20
        >>> exactly_equal = cudf.DataFrame({1: [10], 2: [20]})
        >>> exactly_equal
            1   2
        0  10  20
        >>> df.equals(exactly_equal)
        True
        >>> different_column_type = cudf.DataFrame({1.0: [10], 2.0: [20]})
        >>> different_column_type
           1.0  2.0
        0   10   20
        >>> df.equals(different_column_type)
        True
        """
        for col in self._data.names:
            if col not in other._data.names:
                return False
            if not self[col].equals(other[col]):
                return False
        if not self.index.equals(other.index):
            return False
        return True

    def iteritems(self):
        """ Iterate over column names and series pairs """
        for k in self:
            yield (k, self[k])

    @property
    @annotate("DATAFRAME_LOC", color="blue", domain="cudf_python")
    def loc(self):
        """
        Selecting rows and columns by label or boolean mask.

        Examples
        --------

        DataFrame with string index.

        >>> print(df)
           a  b
        a  0  5
        b  1  6
        c  2  7
        d  3  8
        e  4  9

        Select a single row by label.

        >>> print(df.loc['a'])
        a    0
        b    5
        Name: a, dtype: int64

        Select multiple rows and a single column.

        >>> print(df.loc[['a', 'c', 'e'], 'b'])
        a    5
        c    7
        e    9
        Name: b, dtype: int64

        Selection by boolean mask.

        >>> print(df.loc[df.a > 2])
           a  b
        d  3  8
        e  4  9

        Setting values using loc.

        >>> df.loc[['a', 'c', 'e'], 'a'] = 0
        >>> print(df)
           a  b
        a  0  5
        b  1  6
        c  0  7
        d  3  8
        e  0  9

        See also
        --------
        DataFrame.iloc

        Notes
        -----
        One notable difference from Pandas is when DataFrame is of
        mixed types and result is expected to be a Series in case of Pandas.
        cuDF will return a DataFrame as it doesn't support mixed types
        under Series yet.

        Mixed dtype single row output as a dataframe (pandas results in Series)

        >>> import cudf
        >>> df = cudf.DataFrame({"a":[1, 2, 3], "b":["a", "b", "c"]})
        >>> df.loc[0]
           a  b
        0  1  a
        """
        return _DataFrameLocIndexer(self)

    @property
    def iloc(self):
        """
        Selecting rows and column by position.

        Examples
        --------
        >>> df = cudf.DataFrame({'a': range(20),
        ...                      'b': range(20),
        ...                      'c': range(20)})

        Select a single row using an integer index.

        >>> print(df.iloc[1])
        a    1
        b    1
        c    1

        Select multiple rows using a list of integers.

        >>> print(df.iloc[[0, 2, 9, 18]])
              a    b    c
         0    0    0    0
         2    2    2    2
         9    9    9    9
        18   18   18   18

        Select rows using a slice.

        >>> print(df.iloc[3:10:2])
             a    b    c
        3    3    3    3
        5    5    5    5
        7    7    7    7
        9    9    9    9

        Select both rows and columns.

        >>> print(df.iloc[[1, 3, 5, 7], 2])
        1    1
        3    3
        5    5
        7    7
        Name: c, dtype: int64

        Setting values in a column using iloc.

        >>> df.iloc[:4] = 0
        >>> print(df)
           a  b  c
        0  0  0  0
        1  0  0  0
        2  0  0  0
        3  0  0  0
        4  4  4  4
        5  5  5  5
        6  6  6  6
        7  7  7  7
        8  8  8  8
        9  9  9  9
        [10 more rows]

        See also
        --------
        DataFrame.loc

        Notes
        -----
        One notable difference from Pandas is when DataFrame is of
        mixed types and result is expected to be a Series in case of Pandas.
        cuDF will return a DataFrame as it doesn't support mixed types
        under Series yet.

        Mixed dtype single row output as a dataframe (pandas results in Series)

        >>> import cudf
        >>> df = cudf.DataFrame({"a":[1, 2, 3], "b":["a", "b", "c"]})
        >>> df.iloc[0]
           a  b
        0  1  a
        """
        return _DataFrameIlocIndexer(self)

    @property
    def iat(self):
        """
        Alias for ``DataFrame.iloc``; provided for compatibility with Pandas.
        """
        return self.iloc

    @property
    def at(self):
        """
        Alias for ``DataFrame.loc``; provided for compatibility with Pandas.
        """
        return self.loc

    @property
    @annotate("DATAFRAME_COLUMNS_GETTER", color="yellow", domain="cudf_python")
    def columns(self):
        """Returns a tuple of columns
        """
        return self._data.to_pandas_index()

    @columns.setter
    @annotate("DATAFRAME_COLUMNS_SETTER", color="yellow", domain="cudf_python")
    def columns(self, columns):
        if isinstance(columns, (cudf.MultiIndex, cudf.Index)):
            columns = columns.to_pandas()
        if columns is None:
            columns = pd.Index(range(len(self._data.columns)))
        is_multiindex = isinstance(columns, pd.MultiIndex)

        if isinstance(
            columns, (cudf.Series, cudf.Index, cudf.core.column.ColumnBase)
        ):
            columns = pd.Index(columns.to_array(), tupleize_cols=is_multiindex)
        elif not isinstance(columns, pd.Index):
            columns = pd.Index(columns, tupleize_cols=is_multiindex)

        if not len(columns) == len(self._data.names):
            raise ValueError(
                f"Length mismatch: expected {len(self._data.names)} elements ,"
                f"got {len(columns)} elements"
            )

        data = dict(zip(columns, self._data.columns))
        if len(columns) != len(data):
            raise ValueError("Duplicate column names are not allowed")

        self._data = ColumnAccessor(
            data, multiindex=is_multiindex, level_names=columns.names,
        )

    def _rename_columns(self, new_names):
        old_cols = iter(self._data.names)
        l_old_cols = len(self._data)
        l_new_cols = len(new_names)
        if l_new_cols != l_old_cols:
            msg = (
                f"Length of new column names: {l_new_cols} does not "
                "match length of previous column names: {l_old_cols}"
            )
            raise ValueError(msg)

        mapper = dict(zip(old_cols, new_names))
        self.rename(mapper=mapper, inplace=True, axis=1)

    @property
    def index(self):
        """Returns the index of the DataFrame
        """
        return self._index

    @index.setter
    def index(self, value):
        if isinstance(value, cudf.core.multiindex.MultiIndex):
            if len(self._data) > 0 and len(value) != len(self):
                msg = (
                    f"Length mismatch: Expected axis has {len(self)} "
                    f"elements, new values have {len(value)} elements"
                )
                raise ValueError(msg)
            self._index = value
            return

        new_length = len(value)
        old_length = len(self._index)

        if len(self._data) > 0 and new_length != old_length:
            msg = (
                f"Length mismatch: Expected axis has {old_length} elements, "
                f"new values have {new_length} elements"
            )
            raise ValueError(msg)

        # try to build an index from generic _index
        idx = as_index(value)
        self._index = idx

    def reindex(
        self, labels=None, axis=0, index=None, columns=None, copy=True
    ):
        """
        Return a new DataFrame whose axes conform to a new index

        ``DataFrame.reindex`` supports two calling conventions:
            - ``(index=index_labels, columns=column_names)``
            - ``(labels, axis={0 or 'index', 1 or 'columns'})``

        Parameters
        ----------
        labels : Index, Series-convertible, optional, default None
        axis : {0 or 'index', 1 or 'columns'}, optional, default 0
        index : Index, Series-convertible, optional, default None
            Shorthand for ``df.reindex(labels=index_labels, axis=0)``
        columns : array-like, optional, default None
            Shorthand for ``df.reindex(labels=column_names, axis=1)``
        copy : boolean, optional, default True

        Returns
        -------
        A DataFrame whose axes conform to the new index(es)

        Examples
        --------
        >>> import cudf
        >>> df = cudf.DataFrame()
        >>> df['key'] = [0, 1, 2, 3, 4]
        >>> df['val'] = [float(i + 10) for i in range(5)]
        >>> df_new = df.reindex(index=[0, 3, 4, 5],
        ...                     columns=['key', 'val', 'sum'])
        >>> print(df)
           key   val
        0    0  10.0
        1    1  11.0
        2    2  12.0
        3    3  13.0
        4    4  14.0
        >>> print(df_new)
           key   val  sum
        0    0  10.0  NaN
        3    3  13.0  NaN
        4    4  14.0  NaN
        5   -1   NaN  NaN
        """

        if labels is None and index is None and columns is None:
            return self.copy(deep=copy)

        df = self
        cols = columns
        original_cols = df._data
        dtypes = OrderedDict(df.dtypes)
        idx = labels if index is None and axis in (0, "index") else index
        cols = labels if cols is None and axis in (1, "columns") else cols
        df = df if cols is None else df[list(set(df.columns) & set(cols))]

        if idx is not None:
            idx = as_index(idx)

            if isinstance(idx, cudf.core.MultiIndex):
                idx_dtype_match = (
                    df.index._source_data.dtypes == idx._source_data.dtypes
                ).all()
            else:
                idx_dtype_match = df.index.dtype == idx.dtype

            if not idx_dtype_match:
                cols = cols if cols is not None else list(df.columns)
                df = DataFrame()
            else:
                df = DataFrame(None, idx).join(df, how="left", sort=True)
                # double-argsort to map back from sorted to unsorted positions
                df = df.take(idx.argsort(True).argsort())

        idx = idx if idx is not None else df.index
        names = cols if cols is not None else list(df.columns)

        length = len(idx)
        cols = OrderedDict()

        for name in names:
            if name in df:
                cols[name] = df._data[name].copy(deep=copy)
            else:
                dtype = dtypes.get(name, np.float64)
                col = original_cols.get(name, Series(dtype=dtype)._column)
                col = column.column_empty_like(
                    col, dtype=dtype, masked=True, newsize=length
                )
                cols[name] = col

        return DataFrame(cols, idx)

    def set_index(self, index, drop=True):
        """Return a new DataFrame with a new index

        Parameters
        ----------
        index : Index, Series-convertible, str, or list of str
            Index : the new index.
            Series-convertible : values for the new index.
            str : name of column to be used as series
            list of str : name of columns to be converted to a MultiIndex
        drop : boolean
            whether to drop corresponding column for str index argument
        """
        # When index is a list of column names
        if isinstance(index, list):
            if len(index) > 1:
                df = self.copy(deep=False)
                if drop:
                    df = df.drop(columns=index)
                return df.set_index(
                    cudf.MultiIndex.from_frame(self[index], names=index)
                )
            index = index[0]  # List contains single item

        # When index is a column name
        if isinstance(index, str):
            df = self.copy(deep=False)
            if drop:
                df._drop_column(index)
            return df.set_index(self[index])
        # Otherwise
        else:
            index = index if isinstance(index, Index) else as_index(index)
            df = self.copy(deep=False)
            df.index = index
            return df

    def reset_index(
        self, level=None, drop=False, inplace=False, col_level=0, col_fill=""
    ):
        """
        Reset the index.

        Reset the index of the DataFrame, and use the default one instead.

        Parameters
        ----------
        drop : bool, default False
            Do not try to insert index into dataframe columns. This resets
            the index to the default integer index.
        inplace : bool, default False
            Modify the DataFrame in place (do not create a new object).

        Returns
        -------
        DataFrame or None
            DataFrame with the new index or None if ``inplace=True``.

        Examples
        --------
        >>> df = cudf.DataFrame([('bird', 389.0),
        ...                    ('bird', 24.0),
        ...                    ('mammal', 80.5),
        ...                    ('mammal', np.nan)],
        ...                   index=['falcon', 'parrot', 'lion', 'monkey'],
        ...                   columns=('class', 'max_speed'))
        >>> df
                class max_speed
        falcon    bird     389.0
        parrot    bird      24.0
        lion    mammal      80.5
        monkey  mammal      null
        >>> df.reset_index()
            index   class max_speed
        0  falcon    bird     389.0
        1  parrot    bird      24.0
        2    lion  mammal      80.5
        3  monkey  mammal      null
        >>> df.reset_index(drop=True)
            class max_speed
        0    bird     389.0
        1    bird      24.0
        2  mammal      80.5
        3  mammal      null
        """
        if level is not None:
            raise NotImplementedError("level parameter is not supported yet.")

        if col_level != 0:
            raise NotImplementedError(
                "col_level parameter is not supported yet."
            )

        if col_fill != "":
            raise NotImplementedError(
                "col_fill parameter is not supported yet."
            )

        if inplace:
            result = self
        else:
            result = self.copy()
        if all(name is None for name in self.index.names):
            if isinstance(self.index, cudf.MultiIndex):
                names = tuple(
                    f"level_{i}" for i, _ in enumerate(self.index.names)
                )
            else:
                names = ("index",)
        else:
            names = self.index.names

        if not drop:
            index_columns = self.index._data.columns
            for name, index_column in zip(
                reversed(names), reversed(index_columns)
            ):
                result.insert(0, name, index_column)
        result.index = RangeIndex(len(self))
        if inplace:
            return
        else:
            return result

    def take(self, positions, keep_index=True):
        """
        Return a new DataFrame containing the rows specified by *positions*

        Parameters
        ----------
        positions : array-like
            Integer or boolean array-like specifying the rows of the output.
            If integer, each element represents the integer index of a row.
            If boolean, *positions* must be of the same length as *self*,
            and represents a boolean mask.

        Returns
        -------
        out : DataFrame
            New DataFrame

        Examples
        --------
        >>> a = cudf.DataFrame({'a': [1.0, 2.0, 3.0],
        ...                    'b': cudf.Series(['a', 'b', 'c'])})
        >>> a.take([0, 2, 2])
             a  b
        0  1.0  a
        2  3.0  c
        2  3.0  c
        >>> a.take([True, False, True])
             a  b
        0  1.0  a
        2  3.0  c
        """
        positions = as_column(positions)
        if pd.api.types.is_bool_dtype(positions):
            return self._apply_boolean_mask(positions)
        out = self._gather(positions, keep_index=keep_index)
        out.columns = self.columns
        return out

    @annotate("DATAFRAME_COPY", color="cyan", domain="cudf_python")
    def copy(self, deep=True):
        """
        Returns a copy of this dataframe

        Parameters
        ----------
        deep: bool
           Make a full copy of Series columns and Index at the GPU level, or
           create a new allocation with references.
        """
        out = DataFrame(data=self._data.copy(deep=deep))
        out.index = self.index.copy(deep=deep)
        return out

    def __copy__(self):
        return self.copy(deep=True)

    def __deepcopy__(self, memo=None):
        """
        Parameters
        ----------
        memo, default None
            Standard signature. Unused
        """
        if memo is None:
            memo = {}
        return self.copy(deep=True)

    @annotate("INSERT", color="green", domain="cudf_python")
    def insert(self, loc, name, value):
        """ Add a column to DataFrame at the index specified by loc.

        Parameters
        ----------
        loc : int
            location to insert by index, cannot be greater then num columns + 1
        name : number or string
            name or label of column to be inserted
        value : Series or array-like
        """
        num_cols = len(self._data)
        if name in self._data:
            raise NameError("duplicated column name {!r}".format(name))

        if loc < 0:
            loc = num_cols + loc + 1

        if not (0 <= loc <= num_cols):
            raise ValueError(
                "insert location must be within range {}, {}".format(
                    -(num_cols + 1) * (num_cols > 0), num_cols * (num_cols > 0)
                )
            )

        if is_scalar(value):
            value = utils.scalar_broadcast_to(value, len(self))

        if len(self) == 0:
            if isinstance(value, (pd.Series, Series)):
                self._index = as_index(value.index)
            elif len(value) > 0:
                self._index = RangeIndex(start=0, stop=len(value))
                new_data = self._data.__class__()
                if num_cols != 0:
                    for col_name in self._data:
                        new_data[col_name] = column.column_empty_like(
                            self._data[col_name],
                            masked=True,
                            newsize=len(value),
                        )
                self._data = new_data
        elif isinstance(value, (pd.Series, Series)):
            value = Series(value)._align_to_index(
                self._index, how="right", sort=False
            )

        value = column.as_column(value)

        self._data.insert(name, value, loc=loc)

    def add_column(self, name, data, forceindex=False):
        """Add a column

        Parameters
        ----------
        name : str
            Name of column to be added.
        data : Series, array-like
            Values to be added.
        """

        warnings.warn(
            "`add_column` will be removed in the future. Use `.insert`",
            DeprecationWarning,
        )

        if name in self._data:
            raise NameError("duplicated column name {!r}".format(name))

        if isinstance(data, GeneratorType):
            data = Series(data)

        self.insert(len(self._data.names), name, data)

    def drop(
        self,
        labels=None,
        axis=None,
        columns=None,
        errors="raise",
        inplace=False,
    ):
        """Drop column(s)

        Parameters
        ----------
        labels : str or sequence of strings
            Name of column(s) to be dropped.
        axis : {0 or 'index', 1 or 'columns'}, default 0
            Only axis=1 is currently supported.
        columns
            array of column names, the same as using labels and axis=1
        errors : {'ignore', 'raise'}, default 'raise'
            This parameter is currently ignored.
        inplace : bool, default False
            If True, do operation inplace and return `self`.

        Returns
        -------
        A dataframe without dropped column(s)

        Examples
        --------
        >>> import cudf
        >>> df = cudf.DataFrame()
        >>> df['key'] = [0, 1, 2, 3, 4]
        >>> df['val'] = [float(i + 10) for i in range(5)]
        >>> df_new = df.drop('val')
        >>> print(df)
           key   val
        0    0  10.0
        1    1  11.0
        2    2  12.0
        3    3  13.0
        4    4  14.0
        >>> print(df_new)
           key
        0    0
        1    1
        2    2
        3    3
        4    4
        """
        if axis == 0 and labels is not None:
            raise NotImplementedError("Can only drop columns, not rows")
        if errors != "raise":
            raise NotImplementedError("errors= keyword not implemented")
        if labels is None and columns is None:
            raise ValueError(
                "Need to specify at least one of 'labels' or 'columns'"
            )
        if labels is not None and columns is not None:
            raise ValueError("Cannot specify both 'labels' and 'columns'")

        if labels is not None:
            target = labels
        else:
            target = columns

        columns = (
            [target]
            if isinstance(target, (str, numbers.Number))
            else list(set(target))
        )
        if inplace:
            outdf = self
        else:
            outdf = self.copy()
        for c in columns:
            outdf._drop_column(c)
        return outdf

    def drop_column(self, name):
        """Drop a column by *name*
        """
        warnings.warn(
            "The drop_column method is deprecated. "
            "Use the drop method instead.",
            DeprecationWarning,
        )
        self._drop_column(name)

    def _drop_column(self, name):
        """Drop a column by *name*
        """
        if name not in self._data:
            raise NameError("column {!r} does not exist".format(name))
        del self._data[name]

    def drop_duplicates(
        self, subset=None, keep="first", inplace=False, ignore_index=False
    ):
        """
        Return DataFrame with duplicate rows removed, optionally only
        considering certain subset of columns.
        """
        outdf = super().drop_duplicates(
            subset=subset, keep=keep, ignore_index=ignore_index
        )

        return self._mimic_inplace(outdf, inplace=inplace)

    def pop(self, item):
        """Return a column and drop it from the DataFrame.
        """
        popped = self[item]
        del self[item]
        return popped

    def rename(
        self,
        mapper=None,
        index=None,
        columns=None,
        axis=0,
        copy=True,
        inplace=False,
        level=None,
        errors="ignore",
    ):
        """Alter column and index labels.

        Function / dict values must be unique (1-to-1). Labels not contained in
        a dict / Series will be left as-is. Extra labels listed don’t throw an
        error.

        ``DataFrame.rename`` supports two calling conventions:
            - ``(index=index_mapper, columns=columns_mapper, ...)``
            - ``(mapper, axis={0/'index' or 1/'column'}, ...)``

        We highly recommend using keyword arguments to clarify your intent.

        Parameters
        ----------
        mapper : dict-like or function, default None
            optional dict-like or functions transformations to apply to
            the index/column values depending on selected ``axis``.
        index : dict-like, default None
            Optional dict-like transformations to apply to the index axis'
            values. Does not support functions for axis 0 yet.
        columns : dict-like or function, default None
            optional dict-like or functions transformations to apply to
            the columns axis' values.
        axis : int, default 0
            Axis to rename with mapper.
            0 or 'index' for index
            1  or 'columns' for columns
        copy : boolean, default True
            Also copy underlying data
        inplace : boolean, default False
            Return new DataFrame.  If True, assign columns without copy
        level : int or level name, default None
            In case of a MultiIndex, only rename labels in the specified level.
        errors : {'raise', 'ignore', 'warn'}, default 'ignore'
            *Only 'ignore' supported*
            Control raising of exceptions on invalid data for provided dtype.

            -   ``raise`` : allow exceptions to be raised
            -   ``ignore`` : suppress exceptions. On error return original
                object.
            -   ``warn`` : prints last exceptions as warnings and
                return original object.

        Returns
        -------
        DataFrame

        Notes
        -----
        Difference from pandas:
            * Not supporting: level

        Rename will not overwite column names. If a list with duplicates is
        passed, column names will be postfixed with a number.
        """
        if errors != "ignore":
            raise NotImplementedError(
                "Only errors='ignore' is currently supported"
            )

        if level:
            raise NotImplementedError(
                "Only level=False is currently supported"
            )

        if mapper is None and index is None and columns is None:
            return self.copy(deep=copy)

        index = mapper if index is None and axis in (0, "index") else index
        columns = (
            mapper if columns is None and axis in (1, "columns") else columns
        )

        if index:
            if (
                any(type(item) == str for item in index.values())
                and type(self.index) != cudf.core.index.StringIndex
            ):
                raise NotImplementedError(
                    "Implicit conversion of index to "
                    "mixed type is not yet supported."
                )
            out = DataFrame(
                index=self.index.replace(
                    to_replace=list(index.keys()),
                    replacement=list(index.values()),
                )
            )
        else:
            out = DataFrame(index=self.index)

        if columns:
            postfix = 1
            if isinstance(columns, Mapping):
                # It is possible for DataFrames with a MultiIndex columns
                # object to have columns with the same name. The following
                # use of _cols.items and ("_1", "_2"... allows the use of
                # rename in this case
                for key, col in self._data.items():
                    if key in columns:
                        if columns[key] in out._data:
                            out_column = columns[key] + "_" + str(postfix)
                            postfix += 1
                        else:
                            out_column = columns[key]
                        out[out_column] = col
                    else:
                        out[key] = col
            elif callable(columns):
                for key, col in self._data.items():
                    out[columns(key)] = col
        else:
            out._data = self._data.copy(deep=copy)

        if inplace:
            self._data = out._data
        else:
            return out.copy(deep=copy)

    def nans_to_nulls(self):
        """
        Convert nans (if any) to nulls.
        """
        df = self.copy()
        for col in df.columns:
            df[col] = df[col].nans_to_nulls()
        return df

    def as_gpu_matrix(self, columns=None, order="F"):
        """Convert to a matrix in device memory.

        Parameters
        ----------
        columns : sequence of str
            List of a column names to be extracted.  The order is preserved.
            If None is specified, all columns are used.
        order : 'F' or 'C'
            Optional argument to determine whether to return a column major
            (Fortran) matrix or a row major (C) matrix.

        Returns
        -------
        A (nrow x ncol) numba device ndarray
        """
        if columns is None:
            columns = self._data.names

        cols = [self._data[k] for k in columns]
        ncol = len(cols)
        nrow = len(self)
        if ncol < 1:
            # This is the case for empty dataframe - construct empty cupy array
            matrix = cupy.empty(
                shape=(0, 0), dtype=np.dtype("float64"), order=order
            )
            return cuda.as_cuda_array(matrix)

        if any(
            (is_categorical_dtype(c) or np.issubdtype(c, np.dtype("object")))
            for c in cols
        ):
            raise TypeError("non-numeric data not yet supported")
        dtype = np.find_common_type(cols, [])
        for k, c in self._data.items():
            if c.has_nulls:
                errmsg = (
                    "column {!r} has null values. "
                    "hint: use .fillna() to replace null values"
                )
                raise ValueError(errmsg.format(k))
        cupy_dtype = dtype
        if np.issubdtype(cupy_dtype, np.datetime64):
            cupy_dtype = np.dtype("int64")

        if order not in ("F", "C"):
            errmsg = (
                "order parameter should be 'C' for row major or 'F' for"
                "column major GPU matrix"
            )
            raise ValueError(errmsg.format(k))

        matrix = cupy.empty(shape=(nrow, ncol), dtype=cupy_dtype, order=order)
        for colidx, inpcol in enumerate(cols):
            dense = inpcol.astype(cupy_dtype)
            matrix[:, colidx] = dense
        return cuda.as_cuda_array(matrix).view(dtype)

    def as_matrix(self, columns=None):
        """Convert to a matrix in host memory.

        Parameters
        ----------
        columns : sequence of str
            List of a column names to be extracted.  The order is preserved.
            If None is specified, all columns are used.

        Returns
        -------
        A (nrow x ncol) numpy ndarray in "F" order.
        """
        return self.as_gpu_matrix(columns=columns).copy_to_host()

    def one_hot_encoding(
        self, column, prefix, cats, prefix_sep="_", dtype="float64"
    ):
        """
        Expand a column with one-hot-encoding.

        Parameters
        ----------

        column : str
            the source column with binary encoding for the data.
        prefix : str
            the new column name prefix.
        cats : sequence of ints
            the sequence of categories as integers.
        prefix_sep : str
            the separator between the prefix and the category.
        dtype :
            the dtype for the outputs; defaults to float64.

        Returns
        -------

        a new dataframe with new columns append for each category.

        Examples
        --------
        >>> import pandas as pd
        >>> import cudf
        >>> pet_owner = [1, 2, 3, 4, 5]
        >>> pet_type = ['fish', 'dog', 'fish', 'bird', 'fish']
        >>> df = pd.DataFrame({'pet_owner': pet_owner, 'pet_type': pet_type})
        >>> df.pet_type = df.pet_type.astype('category')

        Create a column with numerically encoded category values

        >>> df['pet_codes'] = df.pet_type.cat.codes
        >>> gdf = cudf.from_pandas(df)

        Create the list of category codes to use in the encoding

        >>> codes = gdf.pet_codes.unique()
        >>> gdf.one_hot_encoding('pet_codes', 'pet_dummy', codes).head()
          pet_owner  pet_type  pet_codes  pet_dummy_0  pet_dummy_1  pet_dummy_2
        0         1      fish          2          0.0          0.0          1.0
        1         2       dog          1          0.0          1.0          0.0
        2         3      fish          2          0.0          0.0          1.0
        3         4      bird          0          1.0          0.0          0.0
        4         5      fish          2          0.0          0.0          1.0
        """
        if hasattr(cats, "to_arrow"):
            cats = cats.to_arrow().to_pylist()
        else:
            cats = pd.Series(cats, dtype="object")

        newnames = [
            prefix_sep.join([prefix, "null" if cat is None else str(cat)])
            for cat in cats
        ]
        newcols = self[column].one_hot_encoding(cats=cats, dtype=dtype)
        outdf = self.copy()
        for name, col in zip(newnames, newcols):
            outdf.insert(len(outdf._data), name, col)
        return outdf

    def label_encoding(
        self, column, prefix, cats, prefix_sep="_", dtype=None, na_sentinel=-1
    ):
        """Encode labels in a column with label encoding.

        Parameters
        ----------
        column : str
            the source column with binary encoding for the data.
        prefix : str
            the new column name prefix.
        cats : sequence of ints
            the sequence of categories as integers.
        prefix_sep : str
            the separator between the prefix and the category.
        dtype :
            the dtype for the outputs; see Series.label_encoding
        na_sentinel : number
            Value to indicate missing category.

        Returns
        -------
        a new dataframe with a new column append for the coded values.
        """

        newname = prefix_sep.join([prefix, "labels"])
        newcol = self[column].label_encoding(
            cats=cats, dtype=dtype, na_sentinel=na_sentinel
        )
        outdf = self.copy()
        outdf.insert(len(outdf._data), newname, newcol)

        return outdf

    @annotate("ARGSORT", color="yellow", domain="cudf_python")
    def argsort(self, ascending=True, na_position="last"):
        """
        Sort by the values.

        Parameters
        ----------
        ascending : bool or list of bool, default True
            If True, sort values in ascending order, otherwise descending.
        na_position : {‘first’ or ‘last’}, default ‘last’
            Argument ‘first’ puts NaNs at the beginning, ‘last’ puts NaNs
            at the end.

        Returns
        -------
        out_column_inds : cuDF Column of indices sorted based on input

        Notes
        -----
        Difference from pandas:

        - Support axis='index' only.
        - Not supporting: inplace, kind
        - Ascending can be a list of bools to control per column
        """
        return self._get_sorted_inds(
            ascending=ascending, na_position=na_position
        )

    @annotate("SORT_INDEX", color="red", domain="cudf_python")
    def sort_index(
        self,
        axis=0,
        level=None,
        ascending=True,
        inplace=False,
        kind=None,
        na_position="last",
        sort_remaining=True,
        ignore_index=False,
    ):
        """Sort object by labels (along an axis).

        Parameters
        ----------
        axis : {0 or ‘index’, 1 or ‘columns’}, default 0
            The axis along which to sort. The value 0 identifies the rows,
            and 1 identifies the columns.
        level : int or level name or list of ints or list of level names
            If not None, sort on values in specified index level(s).
            This is only useful in the case of MultiIndex.
        ascending : bool, default True
            Sort ascending vs. descending.
        inplace : bool, default False
            If True, perform operation in-place.
        kind : sorting method such as `quick sort` and others.
            Not yet supported.
        na_position : {‘first’, ‘last’}, default ‘last’
            Puts NaNs at the beginning if first; last puts NaNs at the end.
        sort_remaining : bool, default True
            Not yet supported
        ignore_index : bool, default False
            if True, index will be replaced with RangeIndex.

        Returns
        -------
        DataFrame or None

        Examples
        --------
        >>> df = cudf.DataFrame(
        ... {"b":[3, 2, 1], "a":[2, 1, 3]}, index=[1, 3, 2])
        >>> df.sort_index(axis=0)
           b  a
        1  3  2
        2  1  3
        3  2  1
        >>> df.sort_index(axis=1)
           a  b
        1  2  3
        3  1  2
        2  3  1
        """
        if kind is not None:
            raise NotImplementedError("kind is not yet supported")

        if not sort_remaining:
            raise NotImplementedError(
                "sort_remaining == False is not yet supported"
            )

        if axis in (0, "index"):
            if level is not None and isinstance(self.index, cudf.MultiIndex):
                # Pandas currently don't handle na_position
                # in case of MultiIndex
                if ascending is True:
                    na_position = "first"
                else:
                    na_position = "last"

                if is_list_like(level):
                    labels = [
                        self.index._get_level_label(lvl) for lvl in level
                    ]
                else:
                    labels = [self.index._get_level_label(level)]
                inds = self.index._source_data[labels].argsort(
                    ascending=ascending, na_position=na_position
                )
            else:
                inds = self.index.argsort(
                    ascending=ascending, na_position=na_position
                )
            outdf = self.take(inds)
        else:
            labels = sorted(self._data.names, reverse=not ascending)
            outdf = self[labels]

        if ignore_index is True:
            outdf = outdf.reset_index(drop=True)
        return self._mimic_inplace(outdf, inplace=inplace)

    def sort_values(
        self,
        by,
        axis=0,
        ascending=True,
        inplace=False,
        kind="quicksort",
        na_position="last",
        ignore_index=False,
    ):
        """

        Sort by the values row-wise.

        Parameters
        ----------
        by : str or list of str
            Name or list of names to sort by.
        ascending : bool or list of bool, default True
            Sort ascending vs. descending. Specify list for multiple sort
            orders. If this is a list of bools, must match the length of the
            by.
        na_position : {‘first’, ‘last’}, default ‘last’
            'first' puts nulls at the beginning, 'last' puts nulls at the end
        ignore_index : bool, default False
            If True, index will not be sorted.

        Returns
        -------
        sorted_obj : cuDF DataFrame

        Notes
        -----
        Difference from pandas:
          * Support axis='index' only.
          * Not supporting: inplace, kind

        Examples
        --------
        >>> import cudf
        >>> a = ('a', [0, 1, 2])
        >>> b = ('b', [-3, 2, 0])
        >>> df = cudf.DataFrame([a, b])
        >>> print(df.sort_values('b'))
           a  b
        0  0 -3
        2  2  0
        1  1  2
        """
        if inplace:
            raise NotImplementedError("`inplace` not currently implemented.")
        if kind != "quicksort":
            raise NotImplementedError("`kind` not currently implemented.")
        if axis != 0:
            raise NotImplementedError("`axis` not currently implemented.")

        # argsort the `by` column
        return self.take(
            self[by].argsort(ascending=ascending, na_position=na_position),
            keep_index=not ignore_index,
        )

    def nlargest(self, n, columns, keep="first"):
        """Get the rows of the DataFrame sorted by the n largest value of *columns*

        Notes
        -----
        Difference from pandas:
            - Only a single column is supported in *columns*
        """
        return self._n_largest_or_smallest("nlargest", n, columns, keep)

    def nsmallest(self, n, columns, keep="first"):
        """Get the rows of the DataFrame sorted by the n smallest value of *columns*

        Notes
        -----
        Difference from pandas:
            - Only a single column is supported in *columns*
        """
        return self._n_largest_or_smallest("nsmallest", n, columns, keep)

    def _n_largest_or_smallest(self, method, n, columns, keep):
        # Get column to operate on
        if not isinstance(columns, str):
            [column] = columns
        else:
            column = columns

        col = self[column].reset_index(drop=True)
        # Operate
        sorted_series = getattr(col, method)(n=n, keep=keep)
        df = DataFrame()
        new_positions = sorted_series.index.gpu_values
        for k in self._data.names:
            if k == column:
                df[k] = sorted_series
            else:
                df[k] = self[k].reset_index(drop=True).take(new_positions)
        return df.set_index(self.index.take(new_positions))

    def transpose(self):
        """Transpose index and columns.

        Returns
        -------
        a new (ncol x nrow) dataframe. self is (nrow x ncol)

        Notes
        -----
        Difference from pandas:
        Not supporting *copy* because default and only behavior is copy=True
        """
        # Never transpose a MultiIndex - remove the existing columns and
        # replace with a RangeIndex. Afterward, reassign.
        columns = self.index.copy(deep=False)
        index = self.columns.copy(deep=False)
        if self._num_columns == 0 or self._num_rows == 0:
            return DataFrame(index=index, columns=columns)
        # Cython renames the columns to the range [0...ncols]
        result = self.__class__._from_table(libcudf.transpose.transpose(self))
        # Set the old column names as the new index
        result._index = as_index(index)
        # Set the old index as the new column names
        result.columns = columns
        return result

    @property
    def T(self):
        """
        Transpose index and columns.

        Reflect the DataFrame over its main diagonal by writing rows
        as columns and vice-versa. The property T is an accessor to
        the method transpose().

        Returns
        -------
        out : DataFrame
            The transposed DataFrame.
        """

        return self.transpose()

    def melt(self, **kwargs):
        """Unpivots a DataFrame from wide format to long format,
        optionally leaving identifier variables set.

        Parameters
        ----------
        frame : DataFrame
        id_vars : tuple, list, or ndarray, optional
            Column(s) to use as identifier variables.
            default: None
        value_vars : tuple, list, or ndarray, optional
            Column(s) to unpivot.
            default: all columns that are not set as `id_vars`.
        var_name : scalar
            Name to use for the `variable` column.
            default: frame.columns.name or 'variable'
        value_name : str
            Name to use for the `value` column.
            default: 'value'

        Returns
        -------
        out : DataFrame
            Melted result
        """
        from cudf.core.reshape import melt

        return melt(self, **kwargs)

    @annotate("JOIN", color="blue", domain="cudf_python")
    def merge(
        self,
        right,
        on=None,
        left_on=None,
        right_on=None,
        left_index=False,
        right_index=False,
        how="inner",
        sort=False,
        lsuffix=None,
        rsuffix=None,
        type="",
        method="hash",
        indicator=False,
        suffixes=("_x", "_y"),
    ):
        """Merge GPU DataFrame objects by performing a database-style join
        operation by columns or indexes.

        Parameters
        ----------
        right : DataFrame
        on : label or list; defaults to None
            Column or index level names to join on. These must be found in
            both DataFrames.

            If on is None and not merging on indexes then
            this defaults to the intersection of the columns
            in both DataFrames.
        how : {‘left’, ‘outer’, ‘inner’}, default ‘inner’
            Type of merge to be performed.

            - left : use only keys from left frame, similar to a SQL left
              outer join.
            - right : not supported.
            - outer : use union of keys from both frames, similar to a SQL
              full outer join.
            - inner: use intersection of keys from both frames, similar to
              a SQL inner join.
        left_on : label or list, or array-like
            Column or index level names to join on in the left DataFrame.
            Can also be an array or list of arrays of the length of the
            left DataFrame. These arrays are treated as if they are columns.
        right_on : label or list, or array-like
            Column or index level names to join on in the right DataFrame.
            Can also be an array or list of arrays of the length of the
            right DataFrame. These arrays are treated as if they are columns.
        left_index : bool, default False
            Use the index from the left DataFrame as the join key(s).
        right_index : bool, default False
            Use the index from the right DataFrame as the join key.
        sort : bool, default False
            Sort the resulting dataframe by the columns that were merged on,
            starting from the left.
        suffixes: Tuple[str, str], defaults to ('_x', '_y')
            Suffixes applied to overlapping column names on the left and right
            sides
        method : {‘hash’, ‘sort’}, default ‘hash’
            The implementation method to be used for the operation.

        Returns
        -------
            merged : DataFrame

        Notes
        -----
        **DataFrames merges in cuDF result in non-deterministic row ordering.**

        Examples
        --------
        >>> import cudf
        >>> df_a = cudf.DataFrame()
        >>> df_a['key'] = [0, 1, 2, 3, 4]
        >>> df_a['vals_a'] = [float(i + 10) for i in range(5)]
        >>> df_b = cudf.DataFrame()
        >>> df_b['key'] = [1, 2, 4]
        >>> df_b['vals_b'] = [float(i+10) for i in range(3)]
        >>> df_merged = df_a.merge(df_b, on=['key'], how='left')
        >>> df_merged.sort_values('key')  # doctest: +SKIP
           key  vals_a  vals_b
        3    0    10.0
        0    1    11.0    10.0
        1    2    12.0    11.0
        4    3    13.0
        2    4    14.0    12.0
        """
        if indicator:
            raise NotImplementedError(
                "Only indicator=False is currently supported"
            )

        if lsuffix or rsuffix:
            raise ValueError(
                "The lsuffix and rsuffix keywords have been replaced with the "
                "``suffixes=`` keyword.  "
                "Please provide the following instead: \n\n"
                "    suffixes=('%s', '%s')"
                % (lsuffix or "_x", rsuffix or "_y")
            )
        else:
            lsuffix, rsuffix = suffixes

        if type != "":
            warnings.warn(
                'type="' + type + '" parameter is deprecated.'
                'Use method="' + type + '" instead.',
                DeprecationWarning,
            )
            method = type

        lhs = self.copy(deep=False)
        rhs = right.copy(deep=False)

        # Compute merge
        gdf_result = super(DataFrame, lhs)._merge(
            rhs,
            on=on,
            left_on=left_on,
            right_on=right_on,
            left_index=left_index,
            right_index=right_index,
            how=how,
            sort=sort,
            lsuffix=lsuffix,
            rsuffix=rsuffix,
            method=method,
            indicator=indicator,
            suffixes=suffixes,
        )
        return gdf_result

    @annotate("JOIN", color="blue", domain="cudf_python")
    def join(
        self,
        other,
        on=None,
        how="left",
        lsuffix="",
        rsuffix="",
        sort=False,
        type="",
        method="hash",
    ):
        """Join columns with other DataFrame on index or on a key column.

        Parameters
        ----------
        other : DataFrame
        how : str
            Only accepts "left", "right", "inner", "outer"
        lsuffix, rsuffix : str
            The suffices to add to the left (*lsuffix*) and right (*rsuffix*)
            column names when avoiding conflicts.
        sort : bool
            Set to True to ensure sorted ordering.

        Returns
        -------
        joined : DataFrame

        Notes
        -----
        Difference from pandas:

        - *other* must be a single DataFrame for now.
        - *on* is not supported yet due to lack of multi-index support.
        """
        # Outer joins still use the old implementation
        if type != "":
            warnings.warn(
                'type="' + type + '" parameter is deprecated.'
                'Use method="' + type + '" instead.',
                DeprecationWarning,
            )
            method = type

        lhs = self
        rhs = other

        df = lhs.merge(
            rhs,
            left_index=True,
            right_index=True,
            how=how,
            suffixes=(lsuffix, rsuffix),
            method=method,
            sort=sort,
        )
        df.index.name = (
            None if lhs.index.name != rhs.index.name else lhs.index.name
        )
        return df

    @copy_docstring(DataFrameGroupBy.__init__)
    def groupby(
        self,
        by=None,
        axis=0,
        level=None,
        as_index=True,
        sort=True,
        group_keys=True,
        squeeze=False,
        observed=False,
        dropna=True,
        method=None,
    ):
        if axis not in (0, "index"):
            raise NotImplementedError("axis parameter is not yet implemented")

        if squeeze is not False:
            raise NotImplementedError(
                "squeeze parameter is not yet implemented"
            )

        if observed is not False:
            raise NotImplementedError(
                "observed parameter is not yet implemented"
            )

        if group_keys is not True:
            raise NotImplementedError(
                "The group_keys keyword is not yet implemented"
            )
        if by is None and level is None:
            raise TypeError(
                "groupby() requires either by or level to be" "specified."
            )

        if method is not None:
            warnings.warn(
                "The 'method' argument is deprecated and will be unused",
                DeprecationWarning,
            )
        return DataFrameGroupBy(
            self,
            by=by,
            level=level,
            as_index=as_index,
            dropna=dropna,
            sort=sort,
        )

    @copy_docstring(Rolling)
    def rolling(
        self, window, min_periods=None, center=False, axis=0, win_type=None
    ):
        return Rolling(
            self,
            window,
            min_periods=min_periods,
            center=center,
            axis=axis,
            win_type=win_type,
        )

    def query(self, expr, local_dict={}):
        """
        Query with a boolean expression using Numba to compile a GPU kernel.

        See pandas.DataFrame.query.

        Parameters
        ----------

        expr : str
            A boolean expression. Names in expression refer to columns.
            `index` can be used instead of index name, but this is not
            supported for MultiIndex.

            Names starting with `@` refer to Python variables.

            An output value will be `null` if any of the input values are
            `null` regardless of expression.

        local_dict : dict
            Containing the local variable to be used in query.

        Returns
        -------

        filtered :  DataFrame

        Examples
        --------
        >>> import cudf
        >>> a = ('a', [1, 2, 2])
        >>> b = ('b', [3, 4, 5])
        >>> df = cudf.DataFrame([a, b])
        >>> expr = "(a == 2 and b == 4) or (b == 3)"
        >>> print(df.query(expr))
           a  b
        0  1  3
        1  2  4

        DateTime conditionals:

        >>> import numpy as np
        >>> import datetime
        >>> df = cudf.DataFrame()
        >>> data = np.array(['2018-10-07', '2018-10-08'], dtype='datetime64')
        >>> df['datetimes'] = data
        >>> search_date = datetime.datetime.strptime('2018-10-08', '%Y-%m-%d')
        >>> print(df.query('datetimes==@search_date'))
                        datetimes
        1 2018-10-08T00:00:00.000

        Using local_dict:

        >>> import numpy as np
        >>> import datetime
        >>> df = cudf.DataFrame()
        >>> data = np.array(['2018-10-07', '2018-10-08'], dtype='datetime64')
        >>> df['datetimes'] = data
        >>> search_date2 = datetime.datetime.strptime('2018-10-08', '%Y-%m-%d')
        >>> print(df.query('datetimes==@search_date',
        >>>         local_dict={'search_date':search_date2}))
                        datetimes
        1 2018-10-08T00:00:00.000
        """
        # can't use `annotate` decorator here as we inspect the calling
        # environment.
        with annotate("QUERY", color="purple", domain="cudf_python"):
            if self.empty:
                return self.copy()

            if not isinstance(local_dict, dict):
                raise TypeError(
                    "local_dict type: expected dict but found {!r}".format(
                        type(local_dict)
                    )
                )

            # Get calling environment
            callframe = inspect.currentframe().f_back
            callenv = {
                "locals": callframe.f_locals,
                "globals": callframe.f_globals,
                "local_dict": local_dict,
            }
            # Run query
            boolmask = queryutils.query_execute(self, expr, callenv)
            return self._apply_boolean_mask(boolmask)

    @applyutils.doc_apply()
    def apply_rows(
        self,
        func,
        incols,
        outcols,
        kwargs,
        pessimistic_nulls=True,
        cache_key=None,
    ):
        """
        Apply a row-wise user defined function.

        Parameters
        ----------
        {params}

        Examples
        --------
        The user function should loop over the columns and set the output for
        each row. Loop execution order is arbitrary, so each iteration of
        the loop **MUST** be independent of each other.

        When ``func`` is invoked, the array args corresponding to the
        input/output are strided so as to improve GPU parallelism.
        The loop in the function resembles serial code, but executes
        concurrently in multiple threads.

        >>> import cudf
        >>> import numpy as np
        >>> df = cudf.DataFrame()
        >>> nelem = 3
        >>> df['in1'] = np.arange(nelem)
        >>> df['in2'] = np.arange(nelem)
        >>> df['in3'] = np.arange(nelem)

        Define input columns for the kernel

        >>> in1 = df['in1']
        >>> in2 = df['in2']
        >>> in3 = df['in3']
        >>> def kernel(in1, in2, in3, out1, out2, kwarg1, kwarg2):
        ...     for i, (x, y, z) in enumerate(zip(in1, in2, in3)):
        ...         out1[i] = kwarg2 * x - kwarg1 * y
        ...         out2[i] = y - kwarg1 * z

        Call ``.apply_rows`` with the name of the input columns, the name and
        dtype of the output columns, and, optionally, a dict of extra
        arguments.

        >>> df.apply_rows(kernel,
        ...               incols=['in1', 'in2', 'in3'],
        ...               outcols=dict(out1=np.float64, out2=np.float64),
        ...               kwargs=dict(kwarg1=3, kwarg2=4))
           in1  in2  in3 out1 out2
        0    0    0    0  0.0  0.0
        1    1    1    1  1.0 -2.0
        2    2    2    2  2.0 -4.0
        """
        for col in incols:
            current_col_dtype = self._data[col].dtype
            if is_string_dtype(current_col_dtype) or is_categorical_dtype(
                current_col_dtype
            ):
                raise TypeError(
                    "User defined functions are currently not "
                    "supported on Series with dtypes `str` and `category`."
                )
        return applyutils.apply_rows(
            self,
            func,
            incols,
            outcols,
            kwargs,
            pessimistic_nulls,
            cache_key=cache_key,
        )

    @applyutils.doc_applychunks()
    def apply_chunks(
        self,
        func,
        incols,
        outcols,
        kwargs={},
        pessimistic_nulls=True,
        chunks=None,
        blkct=None,
        tpb=None,
    ):
        """
        Transform user-specified chunks using the user-provided function.

        Parameters
        ----------
        {params}
        {params_chunks}

        Examples
        --------

        For ``tpb > 1``, ``func`` is executed by ``tpb`` number of threads
        concurrently.  To access the thread id and count,
        use ``numba.cuda.threadIdx.x`` and ``numba.cuda.blockDim.x``,
        respectively (See `numba CUDA kernel documentation`_).

        .. _numba CUDA kernel documentation:\
        http://numba.pydata.org/numba-doc/latest/cuda/kernels.html

        In the example below, the *kernel* is invoked concurrently on each
        specified chunk. The *kernel* computes the corresponding output
        for the chunk.

        By looping over the range
        ``range(cuda.threadIdx.x, in1.size, cuda.blockDim.x)``, the *kernel*
        function can be used with any *tpb* in an efficient manner.

        >>> from numba import cuda
        >>> @cuda.jit
        ... def kernel(in1, in2, in3, out1):
        ...      for i in range(cuda.threadIdx.x, in1.size, cuda.blockDim.x):
        ...          x = in1[i]
        ...          y = in2[i]
        ...          z = in3[i]
        ...          out1[i] = x * y + z

        See also
        --------
        DataFrame.apply_rows
        """
        if chunks is None:
            raise ValueError("*chunks* must be defined")
        return applyutils.apply_chunks(
            self,
            func,
            incols,
            outcols,
            kwargs,
            pessimistic_nulls,
            chunks,
            tpb=tpb,
        )

    def hash_columns(self, columns=None):
        """Hash the given *columns* and return a new device array

        Parameters
        ----------
        columns : sequence of str; optional
            Sequence of column names. If columns is *None* (unspecified),
            all columns in the frame are used.
        """
        if columns is None:
            table_to_hash = self
        else:
            cols = [self[k]._column for k in columns]
            table_to_hash = Frame(data=OrderedColumnDict(zip(columns, cols)))

        return Series(table_to_hash._hash()).values

    def partition_by_hash(self, columns, nparts, keep_index=True):
        """Partition the dataframe by the hashed value of data in *columns*.

        Parameters
        ----------
        columns : sequence of str
            The names of the columns to be hashed.
            Must have at least one name.
        nparts : int
            Number of output partitions
        keep_index : boolean
            Whether to keep the index or drop it

        Returns
        -------
        partitioned: list of DataFrame
        """
        idx = (
            0
            if (self._index is None or keep_index is False)
            else self._index._num_columns
        )
        key_indices = [self._data.names.index(k) + idx for k in columns]
        outdf, offsets = self._hash_partition(key_indices, nparts, keep_index)
        # Slice into partition
        return [outdf[s:e] for s, e in zip(offsets, offsets[1:] + [None])]

    def replace(
        self,
        to_replace=None,
        value=None,
        inplace=False,
        limit=None,
        regex=False,
        method=None,
    ):
        """
        Replace values given in *to_replace* with *replacement*.

        Parameters
        ----------
        to_replace : numeric, str, list-like or dict
            Value(s) to replace.

            * numeric or str:

                - values equal to *to_replace* will be replaced
                  with *replacement*

            * list of numeric or str:

                - If *replacement* is also list-like,
                  *to_replace* and *replacement* must be of same length.

            * dict:

                - Dicts can be used to replace different values in different
                  columns. For example, `{'a': 1, 'z': 2}` specifies that the
                  value 1 in column `a` and the value 2 in column `z` should be
                  replaced with replacement*.
        value : numeric, str, list-like, or dict
            Value(s) to replace `to_replace` with. If a dict is provided, then
            its keys must match the keys in *to_replace*, and corresponding
            values must be compatible (e.g., if they are lists, then they must
            match in length).
        inplace : bool, default False
            If True, in place.

        Returns
        -------
        result : DataFrame
            DataFrame after replacement.

        Examples
        --------
        >>> import cudf
        >>> gdf = cudf.DataFrame()
        >>> gdf['id']= [0, 1, 2, -1, 4, -1, 6]
        >>> gdf['id']= gdf['id'].replace(-1, None)
        >>> gdf
             id
        0     0
        1     1
        2     2
        3  null
        4     4
        5  null
        6     6

        Notes
        -----
        Parameters that are currently not supported are: `limit`, `regex`,
        `method`
        """
        if limit is not None:
            raise NotImplementedError("limit parameter is not implemented yet")

        if regex:
            raise NotImplementedError("regex parameter is not implemented yet")

        if method not in ("pad", None):
            raise NotImplementedError(
                "method parameter is not implemented yet"
            )

        outdf = super().replace(to_replace=to_replace, replacement=value)

        return self._mimic_inplace(outdf, inplace=inplace)

    def info(
        self,
        verbose=None,
        buf=None,
        max_cols=None,
        memory_usage=None,
        null_counts=None,
    ):
        """
        Print a concise summary of a DataFrame.

        This method prints information about a DataFrame including
        the index dtype and column dtypes, non-null values and memory usage.

        Parameters
        ----------
        verbose : bool, optional
            Whether to print the full summary. By default, the setting in
            ``pandas.options.display.max_info_columns`` is followed.
        buf : writable buffer, defaults to sys.stdout
            Where to send the output. By default, the output is printed to
            sys.stdout. Pass a writable buffer if you need to further process
            the output.
        max_cols : int, optional
            When to switch from the verbose to the truncated output. If the
            DataFrame has more than `max_cols` columns, the truncated output
            is used. By default, the setting in
            ``pandas.options.display.max_info_columns`` is used.
        memory_usage : bool, str, optional
            Specifies whether total memory usage of the DataFrame
            elements (including the index) should be displayed. By default,
            this follows the ``pandas.options.display.memory_usage`` setting.
            True always show memory usage. False never shows memory usage.
            A value of 'deep' is equivalent to "True with deep introspection".
            Memory usage is shown in human-readable units (base-2
            representation). Without deep introspection a memory estimation is
            made based in column dtype and number of rows assuming values
            consume the same memory amount for corresponding dtypes. With deep
            memory introspection, a real memory usage calculation is performed
            at the cost of computational resources.
        null_counts : bool, optional
            Whether to show the non-null counts. By default, this is shown
            only if the frame is smaller than
            ``pandas.options.display.max_info_rows`` and
            ``pandas.options.display.max_info_columns``. A value of True always
            shows the counts, and False never shows the counts.

        Returns
        -------
        None
            This method prints a summary of a DataFrame and returns None.

        See Also
        --------
        DataFrame.describe: Generate descriptive statistics of DataFrame
            columns.
        DataFrame.memory_usage: Memory usage of DataFrame columns.

        Examples
        --------
        >>> import cudf
        >>> int_values = [1, 2, 3, 4, 5]
        >>> text_values = ['alpha', 'beta', 'gamma', 'delta', 'epsilon']
        >>> float_values = [0.0, 0.25, 0.5, 0.75, 1.0]
        >>> df = cudf.DataFrame({"int_col": int_values,
        ...                     "text_col": text_values,
        ...                     "float_col": float_values})
        >>> df
           int_col text_col  float_col
        0        1    alpha       0.00
        1        2     beta       0.25
        2        3    gamma       0.50
        3        4    delta       0.75
        4        5  epsilon       1.00

        Prints information of all columns:

        >>> df.info(verbose=True)
        <class 'cudf.core.dataframe.DataFrame'>
        RangeIndex: 5 entries, 0 to 4
        Data columns (total 3 columns):
         #   Column     Non-Null Count  Dtype
        ---  ------     --------------  -----
         0   int_col    5 non-null      int64
         1   text_col   5 non-null      object
         2   float_col  5 non-null      float64
        dtypes: float64(1), int64(1), object(1)
        memory usage: 130.0+ bytes

        Prints a summary of columns count and its dtypes but not per column
        information:

        >>> df.info(verbose=False)
        <class 'cudf.core.dataframe.DataFrame'>
        RangeIndex: 5 entries, 0 to 4
        Columns: 3 entries, int_col to float_col
        dtypes: float64(1), int64(1), object(1)
        memory usage: 130.0+ bytes

        Pipe output of DataFrame.info to buffer instead of sys.stdout,
        get buffer content and writes to a text file:

        >>> import io
        >>> buffer = io.StringIO()
        >>> df.info(buf=buffer)
        >>> s = buffer.getvalue()
        >>> with open("df_info.txt", "w",
        ...           encoding="utf-8") as f:
        ...     f.write(s)
        ...
        369

        The `memory_usage` parameter allows deep introspection mode, specially
        useful for big DataFrames and fine-tune memory optimization:

        >>> import numpy as np
        >>> random_strings_array = np.random.choice(['a', 'b', 'c'], 10 ** 6)
        >>> df = cudf.DataFrame({
        ...     'column_1': np.random.choice(['a', 'b', 'c'], 10 ** 6),
        ...     'column_2': np.random.choice(['a', 'b', 'c'], 10 ** 6),
        ...     'column_3': np.random.choice(['a', 'b', 'c'], 10 ** 6)
        ... })
        >>> df.info(memory_usage='deep')
        <class 'cudf.core.dataframe.DataFrame'>
        RangeIndex: 1000000 entries, 0 to 999999
        Data columns (total 3 columns):
         #   Column    Non-Null Count    Dtype
        ---  ------    --------------    -----
         0   column_1  1000000 non-null  object
         1   column_2  1000000 non-null  object
         2   column_3  1000000 non-null  object
        dtypes: object(3)
        memory usage: 14.3 MB
        """
        if buf is None:
            buf = sys.stdout

        lines = [str(type(self))]

        index_name = type(self._index).__name__
        if len(self._index) > 0:
            entries_summary = f", {self._index[0]} to {self._index[-1]}"
        else:
            entries_summary = ""
        index_summary = (
            f"{index_name}: {len(self._index)} entries{entries_summary}"
        )
        lines.append(index_summary)

        if len(self.columns) == 0:
            lines.append(f"Empty {type(self).__name__}")
            cudf.utils.ioutils.buffer_write_lines(buf, lines)
            return

        cols = self.columns
        col_count = len(self.columns)

        if max_cols is None:
            max_cols = pd.options.display.max_info_columns

        max_rows = pd.options.display.max_info_rows

        if null_counts is None:
            show_counts = (col_count <= max_cols) and (len(self) < max_rows)
        else:
            show_counts = null_counts

        exceeds_info_cols = col_count > max_cols

        def _put_str(s, space):
            return str(s)[:space].ljust(space)

        def _verbose_repr():
            lines.append(f"Data columns (total {len(self.columns)} columns):")

            id_head = " # "
            column_head = "Column"
            col_space = 2

            max_col = max(len(pprint_thing(k)) for k in cols)
            len_column = len(pprint_thing(column_head))
            space = max(max_col, len_column) + col_space

            max_id = len(pprint_thing(col_count))
            len_id = len(pprint_thing(id_head))
            space_num = max(max_id, len_id) + col_space
            counts = None

            header = _put_str(id_head, space_num) + _put_str(
                column_head, space
            )
            if show_counts:
                counts = self.count().tolist()
                if len(cols) != len(counts):
                    raise AssertionError(
                        f"Columns must equal "
                        f"counts ({len(cols)} != {len(counts)})"
                    )
                count_header = "Non-Null Count"
                len_count = len(count_header)
                non_null = " non-null"
                max_count = max(len(pprint_thing(k)) for k in counts) + len(
                    non_null
                )
                space_count = max(len_count, max_count) + col_space
                count_temp = "{count}" + non_null
            else:
                count_header = ""
                space_count = len(count_header)
                len_count = space_count
                count_temp = "{count}"

            dtype_header = "Dtype"
            len_dtype = len(dtype_header)
            max_dtypes = max(len(pprint_thing(k)) for k in self.dtypes)
            space_dtype = max(len_dtype, max_dtypes)
            header += (
                _put_str(count_header, space_count)
                + _put_str(dtype_header, space_dtype).rstrip()
            )

            lines.append(header)
            lines.append(
                _put_str("-" * len_id, space_num)
                + _put_str("-" * len_column, space)
                + _put_str("-" * len_count, space_count)
                + _put_str("-" * len_dtype, space_dtype).rstrip()
            )

            for i, col in enumerate(self.columns):
                dtype = self.dtypes.iloc[i]
                col = pprint_thing(col)

                line_no = _put_str(" {num}".format(num=i), space_num)
                count = ""
                if show_counts:
                    count = counts[i]

                lines.append(
                    line_no
                    + _put_str(col, space)
                    + _put_str(count_temp.format(count=count), space_count)
                    + _put_str(dtype, space_dtype).rstrip()
                )

        def _non_verbose_repr():
            if len(self.columns) > 0:
                entries_summary = f", {self.columns[0]} to {self.columns[-1]}"
            else:
                entries_summary = ""
            columns_summary = (
                f"Columns: {len(self.columns)} entries{entries_summary}"
            )
            lines.append(columns_summary)

        def _sizeof_fmt(num, size_qualifier):
            # returns size in human readable format
            for x in ["bytes", "KB", "MB", "GB", "TB"]:
                if num < 1024.0:
                    return f"{num:3.1f}{size_qualifier} {x}"
                num /= 1024.0
            return f"{num:3.1f}{size_qualifier} PB"

        if verbose:
            _verbose_repr()
        elif verbose is False:  # specifically set to False, not nesc None
            _non_verbose_repr()
        else:
            if exceeds_info_cols:
                _non_verbose_repr()
            else:
                _verbose_repr()

        dtype_counts = defaultdict(int)
        for col in self._data:
            dtype_counts[self._data[col].dtype.name] += 1

        dtypes = [f"{k[0]}({k[1]:d})" for k in sorted(dtype_counts.items())]
        lines.append(f"dtypes: {', '.join(dtypes)}")

        if memory_usage is None:
            memory_usage = pd.options.display.memory_usage

        if memory_usage:
            # append memory usage of df to display
            size_qualifier = ""
            if memory_usage == "deep":
                deep = True
            else:
                deep = False
                if "object" in dtype_counts or self.index.dtype == "object":
                    size_qualifier = "+"
            mem_usage = self.memory_usage(index=True, deep=deep).sum()
            lines.append(
                f"memory usage: {_sizeof_fmt(mem_usage, size_qualifier)}\n"
            )

        cudf.utils.ioutils.buffer_write_lines(buf, lines)

<<<<<<< HEAD
    def fillna(self, value, method=None, axis=None, inplace=False, limit=None):
        """Fill null values with ``value``.

        Parameters
        ----------
        value : scalar, Series-like or dict
            Value to use to fill nulls. If Series-like, null values
            are filled with values in corresponding indices.
            A dict can be used to provide different values to fill nulls
            in different columns.

        Returns
        -------
        result : DataFrame
            Copy with nulls filled.

        Examples
        --------
        >>> import cudf
        >>> gdf = cudf.DataFrame({'a': [1, 2, None], 'b': [3, None, 5]})
        >>> gdf.fillna(4).to_pandas()
        a  b
        0  1  3
        1  2  4
        2  4  5
        >>> gdf.fillna({'a': 3, 'b': 4}).to_pandas()
        a  b
        0  1  3
        1  2  4
        2  3  5
        """
        if inplace:
            outdf = {}  # this dict will just hold Nones
        else:
            outdf = self.copy()

        if isinstance(value, cudf.Series):
            value = dict.fromkeys(value.index, value)
        elif isinstance(value, cudf.DataFrame):
            if not self.index.equals(value.index):
                value = value.reindex(self.index)
            else:
                value = value
        elif not is_dict_like(value):
            value = dict.fromkeys(self.columns, value)

        for k in value:
            if k in self:
                outdf[k] = self[k].fillna(
                    value[k],
                    method=method,
                    axis=axis,
                    inplace=inplace,
                    limit=limit,
                )

        if not inplace:
            return outdf

=======
>>>>>>> 6857a43c
    def describe(self, percentiles=None, include=None, exclude=None):
        """Compute summary statistics of a DataFrame's columns. For numeric
        data, the output includes the minimum, maximum, mean, median,
        standard deviation, and various quantiles. For object data, the output
        includes the count, number of unique values, the most common value, and
        the number of occurrences of the most common value.

        Parameters
        ----------
        percentiles : list-like, optional
            The percentiles used to generate the output summary statistics.
            If None, the default percentiles used are the 25th, 50th and 75th.
            Values should be within the interval [0, 1].

        include: str, list-like, optional
            The dtypes to be included in the output summary statistics. Columns
            of dtypes not included in this list will not be part of the output.
            If include='all', all dtypes are included. Default of None includes
            all numeric columns.

        exclude: str, list-like, optional
            The dtypes to be excluded from the output summary statistics.
            Columns of dtypes included in this list will not be part of the
            output. Default of None excludes no columns.

        Returns
        -------
        output_frame : DataFrame
            Summary statistics of relevant columns in the original dataframe.

        Examples
        --------
        Describing a ``Series`` containing numeric values.

        >>> import cudf
        >>> s = cudf.Series([1, 2, 3, 4, 5, 6, 7, 8, 9, 10])
        >>> print(s.describe())
           stats   values
        0  count     10.0
        1   mean      5.5
        2    std  3.02765
        3    min      1.0
        4    25%      2.5
        5    50%      5.5
        6    75%      7.5
        7    max     10.0

        Describing a ``DataFrame``. By default all numeric fields
        are returned.

        >>> gdf = cudf.DataFrame()
        >>> gdf['a'] = [1,2,3]
        >>> gdf['b'] = [1.0, 2.0, 3.0]
        >>> gdf['c'] = ['x', 'y', 'z']
        >>> gdf['d'] = [1.0, 2.0, 3.0]
        >>> gdf['d'] = gdf['d'].astype('float32')
        >>> print(gdf.describe())
           stats    a    b    d
        0  count  3.0  3.0  3.0
        1   mean  2.0  2.0  2.0
        2    std  1.0  1.0  1.0
        3    min  1.0  1.0  1.0
        4    25%  1.5  1.5  1.5
        5    50%  1.5  1.5  1.5
        6    75%  2.5  2.5  2.5
        7    max  3.0  3.0  3.0

        Using the ``include`` keyword to describe only specific dtypes.

        >>> gdf = cudf.DataFrame()
        >>> gdf['a'] = [1,2,3]
        >>> gdf['b'] = [1.0, 2.0, 3.0]
        >>> gdf['c'] = ['x', 'y', 'z']
        >>> print(gdf.describe(include='int'))
           stats    a
        0  count  3.0
        1   mean  2.0
        2    std  1.0
        3    min  1.0
        4    25%  1.5
        5    50%  1.5
        6    75%  2.5
        7    max  3.0
        """

        def _create_output_frame(data, percentiles=None):
            # hack because we don't support strings in indexes
            return DataFrame(
                {
                    col: data[col].describe(percentiles=percentiles)
                    for col in data.columns
                },
                index=Series(column.column_empty(0, dtype="int32"))
                .describe(percentiles=percentiles)
                .index,
            )

        if not include and not exclude:
            numeric_data = self.select_dtypes(np.number)
            output_frame = _create_output_frame(numeric_data, percentiles)

        elif include == "all":
            if exclude:
                raise ValueError("Cannot exclude when include='all'.")

            included_data = self.select_dtypes(np.number)
            output_frame = _create_output_frame(included_data, percentiles)
            logging.warning(
                "Describe does not yet include StringColumns or "
                "DatetimeColumns."
            )

        else:
            if not include:
                include = np.number

            included_data = self.select_dtypes(
                include=include, exclude=exclude
            )
            if included_data.empty:
                raise ValueError("No data of included types.")
            output_frame = _create_output_frame(included_data, percentiles)

        return output_frame

    def to_pandas(self):
        """
        Convert to a Pandas DataFrame.

        Examples
        --------
        >>> import cudf
        >>> df = cudf.DataFrame({'a': [0, 1, 2], 'b': [-3, 2, 0]})
        >>> pdf = df.to_pandas()
        >>> pdf
           a  b
        0  0 -3
        1  1  2
        2  2  0
        >>> type(pdf)
        <class 'pandas.core.frame.DataFrame'>
        """
        out_data = {}
        out_index = self.index.to_pandas()

        if not isinstance(self.columns, pd.Index):
            out_columns = self.columns.to_pandas()
        else:
            out_columns = self.columns

        for i, col_key in enumerate(self._data):
            out_data[i] = self._data[col_key].to_pandas(index=out_index)

        if isinstance(self.columns, Index):
            out_columns = self.columns.to_pandas()
            if isinstance(self.columns, cudf.core.multiindex.MultiIndex):
                if self.columns.names is not None:
                    out_columns.names = self.columns.names
            else:
                out_columns.name = self.columns.name

        out_df = pd.DataFrame(out_data, index=out_index)
        out_df.columns = out_columns
        return out_df

    @classmethod
    def from_pandas(cls, dataframe, nan_as_null=None):
        """
        Convert from a Pandas DataFrame.

        Parameters
        ----------
        dataframe : Pandas DataFrame object
            A Pandads DataFrame object which has to be converted
            to cuDF DataFrame.
        nan_as_null : bool, Default True
            If ``True``, converts ``np.nan`` values to ``null`` values.
            If ``False``, leaves ``np.nan`` values as is.

        Raises
        ------
        TypeError for invalid input type.

        Examples
        --------
        >>> import cudf
        >>> import pandas as pd
        >>> data = [[0,1], [1,2], [3,4]]
        >>> pdf = pd.DataFrame(data, columns=['a', 'b'], dtype=int)
        >>> cudf.from_pandas(pdf)
           a  b
        0  0  1
        1  1  2
        2  3  4
        """
        if not isinstance(dataframe, pd.DataFrame):
            raise TypeError("not a pandas.DataFrame")

        df = cls()
        # Set columns
        for col_name, col_value in dataframe.iteritems():
            # necessary because multi-index can return multiple
            # columns for a single key
            if len(col_value.shape) == 1:
                df[col_name] = column.as_column(
                    col_value.array, nan_as_null=nan_as_null
                )
            else:
                vals = col_value.values.T
                if vals.shape[0] == 1:
                    df[col_name] = column.as_column(
                        vals.flatten(), nan_as_null=nan_as_null
                    )
                else:
                    if isinstance(col_name, tuple):
                        col_name = str(col_name)
                    for idx in range(len(vals.shape)):
                        df[col_name] = column.as_column(
                            vals[idx], nan_as_null=nan_as_null
                        )

        # Set columns only if it is a MultiIndex
        if isinstance(dataframe.columns, pd.MultiIndex):
            df.columns = dataframe.columns

        # Set index
        if isinstance(dataframe.index, pd.MultiIndex):
            index = cudf.from_pandas(dataframe.index, nan_as_null=nan_as_null)
        else:
            index = dataframe.index
        result = df.set_index(index)

        return result

    def to_arrow(self, preserve_index=True):
        """
        Convert to a PyArrow Table.

        Examples
        --------
        >>> import cudf
        >>> a = ('a', [0, 1, 2])
        >>> b = ('b', [-3, 2, 0])
        >>> df = cudf.DataFrame([a, b])
        >>> df.to_arrow()
        pyarrow.Table
        None: int64
        a: int64
        b: int64
        """
        arrays = []
        names = []
        types = []
        index_names = []
        index_columns = []
        index_descriptors = []

        for name, col in self._data.items():
            names.append(name)
            arrow_col = col.to_arrow()
            arrays.append(arrow_col)
            types.append(arrow_col.type)

        index_name = pa.pandas_compat._index_level_name(self.index, 0, names)
        index_columns.append(self.index)

        # It would be better if we didn't convert this if we didn't have to,
        # but we first need better tooling for cudf --> pyarrow type
        # conversions
        if preserve_index:
            if isinstance(self.index, cudf.core.index.RangeIndex):
                descr = {
                    "kind": "range",
                    "name": self.index.name,
                    "start": self.index._start,
                    "stop": self.index._stop,
                    "step": 1,
                }
            else:
                index_arrow = self.index.to_arrow()
                descr = index_name
                types.append(index_arrow.type)
                arrays.append(index_arrow)
                names.append(index_name)
                index_names.append(index_name)
            index_descriptors.append(descr)

        # We may want to add additional metadata to this in the future, but
        # for now lets just piggyback off of what's done for Pandas
        metadata = pa.pandas_compat.construct_metadata(
            self,
            names,
            index_columns,
            index_descriptors,
            preserve_index,
            types,
        )

        return pa.Table.from_arrays(arrays, names=names, metadata=metadata)

    @classmethod
    def from_arrow(cls, table):
        """Convert from a PyArrow Table.

        Parameters
        ----------
        table : PyArrow Table Object
            PyArrow Table Object which has to be converted to cudf DataFrame.

        Raises
        ------
        TypeError for invalid input type.

        Notes
        -----

        -   Does not support automatically setting index column(s) similar
            to how ``to_pandas`` works for PyArrow Tables.

        Examples
        --------
        >>> import pyarrow as pa
        >>> import cudf
        >>> data = [pa.array([1, 2, 3]), pa.array([4, 5, 6])]
        >>> batch = pa.RecordBatch.from_arrays(data, ['f0', 'f1'])
        >>> table = pa.Table.from_batches([batch])
        >>> cudf.DataFrame.from_arrow(table)
            f0  f1
        0   1   4
        1   2   5
        2   3   6
        """

        if not isinstance(table, pa.Table):
            raise TypeError("not a pyarrow.Table")

        index_col = None
        dtypes = None
        if isinstance(table.schema.pandas_metadata, dict):
            metadata = table.schema.pandas_metadata
            index_col = metadata["index_columns"]
            dtypes = {
                col["field_name"]: col["pandas_type"]
                for col in metadata["columns"]
                if "field_name" in col
            }

        df = cls()
        for name, col in zip(table.schema.names, table.columns):
            if dtypes:
                dtype = dtypes[name]
                if dtype == "categorical":
                    dtype = "category"
                elif dtype == "date":
                    dtype = "datetime64[ms]"
            else:
                dtype = None

            df[name] = column.as_column(col, dtype=dtype)
        if index_col:
            if isinstance(index_col[0], dict):
                assert index_col[0]["kind"] == "range"
                df = df.set_index(
                    RangeIndex(
                        index_col[0]["start"],
                        index_col[0]["stop"],
                        name=index_col[0]["name"],
                    )
                )
            else:
                df = df.set_index(index_col[0])
                new_index_name = pa.pandas_compat._backwards_compatible_index_name(  # noqa: E501
                    df.index.name, df.index.name
                )
                df.index.name = new_index_name
        return df

    def to_records(self, index=True):
        """Convert to a numpy recarray

        Parameters
        ----------
        index : bool
            Whether to include the index in the output.

        Returns
        -------
        numpy recarray
        """
        members = [("index", self.index.dtype)] if index else []
        members += [(col, self[col].dtype) for col in self._data.names]
        dtype = np.dtype(members)
        ret = np.recarray(len(self), dtype=dtype)
        if index:
            ret["index"] = self.index.to_array()
        for col in self._data.names:
            ret[col] = self[col].to_array()
        return ret

    @classmethod
    def from_records(cls, data, index=None, columns=None, nan_as_null=False):
        """
        Convert structured or record ndarray to DataFrame.

        Parameters
        ----------
        data : numpy structured dtype or recarray of ndim=2
        index : str, array-like
            The name of the index column in *data*.
            If None, the default index is used.
        columns : list of str
            List of column names to include.

        Returns
        -------
        DataFrame
        """
        if data.ndim != 1 and data.ndim != 2:
            raise ValueError(
                "records dimension expected 1 or 2 but found {!r}".format(
                    data.ndim
                )
            )

        num_cols = len(data[0])

        if columns is None and data.dtype.names is None:
            names = [i for i in range(num_cols)]

        elif data.dtype.names is not None:
            names = data.dtype.names

        else:
            if len(columns) != num_cols:
                msg = "columns length expected {!r} but found {!r}"
                raise ValueError(msg.format(num_cols, len(columns)))
            names = columns

        df = DataFrame()

        if data.ndim == 2:
            for i, k in enumerate(names):
                df._data[k] = column.as_column(
                    data[:, i], nan_as_null=nan_as_null
                )
        elif data.ndim == 1:
            for k in names:
                df._data[k] = column.as_column(
                    data[k], nan_as_null=nan_as_null
                )

        if index is None:
            df._index = RangeIndex(start=0, stop=len(data))
        elif is_scalar(index):
            df._index = RangeIndex(start=0, stop=len(data))
            df = df.set_index(index)
        else:
            df._index = as_index(index)
        return df

    @classmethod
    def _from_arrays(cls, data, index=None, columns=None, nan_as_null=False):
        """Convert a numpy/cupy array to DataFrame.

        Parameters
        ----------
        data : numpy/cupy array of ndim 1 or 2,
            dimensions greater than 2 are not supported yet.
        index : Index or array-like
            Index to use for resulting frame. Will default to
            RangeIndex if no indexing information part of input data and
            no index provided.
        columns : list of str
            List of column names to include.

        Returns
        -------
        DataFrame
        """

        data = cupy.asarray(data)
        if data.ndim != 1 and data.ndim != 2:
            raise ValueError(
                f"records dimension expected 1 or 2 but found: {data.ndim}"
            )

        if data.ndim == 2:
            num_cols = len(data[0])
        else:
            # Since we validate ndim to be either 1 or 2 above,
            # this case can be assumed to be ndim == 1.
            num_cols = 1

        if columns is None:
            names = [i for i in range(num_cols)]
        else:
            if len(columns) != num_cols:
                raise ValueError(
                    f"columns length expected {num_cols} but "
                    f"found {len(columns)}"
                )
            names = columns

        df = cls()
        if data.ndim == 2:
            for i, k in enumerate(names):
                df._data[k] = column.as_column(
                    data[:, i], nan_as_null=nan_as_null
                )
        elif data.ndim == 1:
            df._data[names[0]] = column.as_column(
                data, nan_as_null=nan_as_null
            )

        if index is None:
            df._index = RangeIndex(start=0, stop=len(data))
        else:
            df._index = as_index(index)
        return df

    @classmethod
    def from_gpu_matrix(
        self, data, index=None, columns=None, nan_as_null=False
    ):
        """Convert from a numba gpu ndarray.

        Parameters
        ----------
        data : numba gpu ndarray
        index : str, Index
            The name of the index column in `data` or an Index itself.
            If None, the default index is used.
        columns : list of str
            List of column names to include.

        Returns
        -------
        DataFrame
        """
        warnings.warn(
            "DataFrame.from_gpu_matrix will be removed in 0.16. "
            "Please use cudf.DataFrame() to create a DataFrame "
            "out of a gpu matrix",
            DeprecationWarning,
            stacklevel=2,
        )

        if data.ndim != 2:
            raise ValueError(
                f"matrix dimension expected 2 but found {data.ndim}"
            )

        if columns is None:
            names = [i for i in range(data.shape[1])]
        else:
            if len(columns) != data.shape[1]:
                raise ValueError(
                    f"columns length expected {data.shape[1]} but "
                    f"found {len(columns)}"
                )
            names = columns

        if (
            index is not None
            and not isinstance(index, (str, int))
            and len(index) != data.shape[0]
        ):
            raise ValueError(
                f"index length expected {data.shape[0]} but found {len(index)}"
            )

        df = DataFrame()
        data = cupy.asfortranarray(cupy.asarray(data))
        for i, k in enumerate(names):
            df._data[k] = as_column(data[:, i], nan_as_null=nan_as_null)

        if index is not None:
            if isinstance(index, (str, int)):
                index = as_index(df[index])
            else:
                index = as_index(index)
        else:
            index = RangeIndex(start=0, stop=len(data))
        df._index = index

        return df

    def to_gpu_matrix(self):
        """Convert to a numba gpu ndarray

        Returns
        -------
        numba gpu ndarray
        """
        warnings.warn(
            "The to_gpu_matrix method will be deprecated"
            "in the future. use as_gpu_matrix instead.",
            DeprecationWarning,
        )
        return self.as_gpu_matrix()

    @classmethod
    def _from_columns(cls, cols, index=None, columns=None):
        """
        Construct a DataFrame from a list of Columns
        """
        if columns is not None:
            data = dict(zip(columns, cols))
        else:
            data = dict(enumerate(cols))

        return cls(data=data, index=index,)

    def quantile(
        self,
        q=0.5,
        axis=0,
        numeric_only=True,
        interpolation="linear",
        columns=None,
        exact=True,
    ):
        """
        Return values at the given quantile.

        Parameters
        ----------

        q : float or array-like
            0 <= q <= 1, the quantile(s) to compute
        axis : int
            axis is a NON-FUNCTIONAL parameter
        numeric_only : boolean
            numeric_only is a NON-FUNCTIONAL parameter
        interpolation : {`linear`, `lower`, `higher`, `midpoint`, `nearest`}
            This parameter specifies the interpolation method to use,
            when the desired quantile lies between two data points i and j.
            Default ``linear``.
        columns : list of str
            List of column names to include.
        exact : boolean
            Whether to use approximate or exact quantile algorithm.

        Returns
        -------

        DataFrame
        """
        if axis not in (0, None):
            raise NotImplementedError("axis is not implemented yet")

        if not numeric_only:
            raise NotImplementedError("numeric_only is not implemented yet")
        if columns is None:
            columns = self._data.names

        result = DataFrame()

        for k in self._data.names:

            if k in columns:
                res = self[k].quantile(
                    q,
                    interpolation=interpolation,
                    exact=exact,
                    quant_index=False,
                )
                if not isinstance(res, numbers.Number) and len(res) == 0:
                    res = column.column_empty_like(
                        q, dtype="float64", masked=True, newsize=len(q)
                    )
                result[k] = column.as_column(res)

        if isinstance(q, numbers.Number):
            result = result.fillna(np.nan)
            result = result.iloc[0]
            result.index = as_index(self.columns)
            result.name = q
            return result
        else:
            q = list(map(float, q))
            result.index = q
            return result

    def quantiles(self, q=0.5, interpolation="nearest"):
        """
        Return values at the given quantile.

        Parameters
        ----------

        q : float or array-like
            0 <= q <= 1, the quantile(s) to compute
        interpolation : {`lower`, `higher`, `nearest`}
            This parameter specifies the interpolation method to use,
            when the desired quantile lies between two data points i and j.
            Default 'nearest'.

        Returns
        -------

        DataFrame
        """
        if isinstance(q, numbers.Number):
            q_is_number = True
            q = [float(q)]
        elif pd.api.types.is_list_like(q):
            q_is_number = False
        else:
            msg = "`q` must be either a single element or list"
            raise TypeError(msg)

        result = self._quantiles(q, interpolation.upper())

        if q_is_number:
            result = result.transpose()
            return Series(
                data=result._columns[0], index=result.index, name=q[0]
            )
        else:
            result.index = as_index(q)
            return result

    def isin(self, values):
        """
        Whether each element in the DataFrame is contained in values.

        Parameters
        ----------

        values : iterable, Series, DataFrame or dict
            The result will only be true at a location if all
            the labels match. If values is a Series, that’s the index.
            If values is a dict, the keys must be the column names,
            which must match. If values is a DataFrame, then both the
            index and column labels must match.

        Returns
        -------
        DataFrame:
            DataFrame of booleans showing whether each element in
            the DataFrame is contained in values.
        """

        if isinstance(values, dict):

            result_df = DataFrame()

            for col in self._data.names:
                if col in values:
                    val = values[col]
                    result_df[col] = self._data[col].isin(val)
                else:
                    result_df[col] = utils.scalar_broadcast_to(
                        False, len(self)
                    )

            result_df.index = self.index
            return result_df
        elif isinstance(values, Series):
            values = values.reindex(self.index)

            result = DataFrame()

            for col in self._data.names:
                if isinstance(
                    self[col]._column, cudf.core.column.CategoricalColumn
                ) and isinstance(
                    values._column, cudf.core.column.CategoricalColumn
                ):
                    res = self._data[col].binary_operator("eq", values._column)
                    result[col] = res
                elif (
                    isinstance(
                        self[col]._column, cudf.core.column.CategoricalColumn
                    )
                    or np.issubdtype(self[col].dtype, np.dtype("object"))
                ) or (
                    isinstance(
                        values._column, cudf.core.column.CategoricalColumn
                    )
                    or np.issubdtype(values.dtype, np.dtype("object"))
                ):
                    result[col] = utils.scalar_broadcast_to(False, len(self))
                else:
                    result[col] = self._data[col].binary_operator(
                        "eq", values._column
                    )

            result.index = self.index
            return result
        elif isinstance(values, DataFrame):
            values = values.reindex(self.index)

            result = DataFrame()
            for col in self._data.names:
                if col in values.columns:
                    result[col] = self._data[col].binary_operator(
                        "eq", values[col]._column
                    )
                else:
                    result[col] = utils.scalar_broadcast_to(False, len(self))
            result.index = self.index
            return result
        else:
            if not is_list_like(values):
                raise TypeError(
                    "only list-like or dict-like objects are "
                    "allowed to be passed to DataFrame.isin(), "
                    "you passed a "
                    "{0!r}".format(type(values).__name__)
                )

            result_df = DataFrame()

            for col in self._data.names:
                result_df[col] = self._data[col].isin(values)
            result_df.index = self.index
            return result_df

    #
    # Stats
    #
    def _prepare_for_rowwise_op(self):
        """Prepare a DataFrame for CuPy-based row-wise operations.
        """
        warnings.warn(
            "Row-wise operations currently only support int, float, "
            "and bool dtypes."
        )

        if any([col.nullable for col in self._columns]):
            msg = (
                "Row-wise operations do not currently support columns with "
                "null values. Consider removing them with .dropna() "
                "or using .fillna()."
            )
            raise ValueError(msg)

        filtered = self.select_dtypes(include=[np.number, np.bool])
        common_dtype = np.find_common_type(filtered.dtypes, [])
        coerced = filtered.astype(common_dtype)
        return coerced

    def count(self, axis=0, level=None, numeric_only=False, **kwargs):
        """
        Count ``non-NA`` cells for each column or row.

        The values ``None``, ``NaN``, ``NaT`` are considered ``NA``.

        Returns
        -------
        Series
            For each column/row the number of non-NA/null entries.

        Notes
        -----
        Parameters currently not supported are `axis`, `level`, `numeric_only`.

        Examples
        --------
        >>> import cudf
        >>> import numpy as np
        >>> df = cudf.DataFrame({"Person":
        ...        ["John", "Myla", "Lewis", "John", "Myla"],
        ...        "Age": [24., np.nan, 21., 33, 26],
        ...        "Single": [False, True, True, True, False]})
        >>> df.count()
        Person    5
        Age       4
        Single    5
        dtype: int64
        """
        return self._apply_support_method(
            "count",
            axis=axis,
            level=level,
            numeric_only=numeric_only,
            **kwargs,
        )

    def min(
        self,
        axis=None,
        skipna=None,
        dtype=None,
        level=None,
        numeric_only=None,
        **kwargs,
    ):
        """
        Return the minimum of the values in the DataFrame.

        Parameters
        ----------

        skipna: bool, default True
            Exclude NA/null values when computing the result.

        dtype: data type
            Data type to cast the result to.

        Returns
        -------
        Series

        Notes
        -----
        Parameters currently not supported are `axis`, `level`, `numeric_only`.

        Examples
        --------
        >>> import cudf
        >>> df = cudf.DataFrame({'a': [1, 2, 3, 4], 'b': [7, 8, 9, 10]})
        >>> df.min()
        a    1
        b    7
        dtype: int64
        """
        return self._apply_support_method(
            "min",
            axis=axis,
            skipna=skipna,
            dtype=dtype,
            level=level,
            numeric_only=numeric_only,
            **kwargs,
        )

    def max(
        self,
        axis=None,
        skipna=None,
        dtype=None,
        level=None,
        numeric_only=None,
        **kwargs,
    ):
        """
        Return the maximum of the values in the DataFrame.

        Parameters
        ----------

        skipna: bool, default True
            Exclude NA/null values when computing the result.

        dtype: data type
            Data type to cast the result to.

        Returns
        -------
        Series

        Notes
        -----
        Parameters currently not supported are `axis`, `level`, `numeric_only`.

        Examples
        --------
        >>> import cudf
        >>> df = cudf.DataFrame({'a': [1, 2, 3, 4], 'b': [7, 8, 9, 10]})
        >>> df.max()
        a     4
        b    10
        dtype: int64
        """
        return self._apply_support_method(
            "max",
            axis=axis,
            skipna=skipna,
            dtype=dtype,
            level=level,
            numeric_only=numeric_only,
            **kwargs,
        )

    def sum(
        self,
        axis=None,
        skipna=None,
        dtype=None,
        level=None,
        numeric_only=None,
        min_count=0,
        **kwargs,
    ):
        """
        Return sum of the values in the DataFrame.

        Parameters
        ----------

        skipna: bool, default True
            Exclude NA/null values when computing the result.

        dtype: data type
            Data type to cast the result to.

        min_count: int, default 0
            The required number of valid values to perform the operation.
            If fewer than min_count non-NA values are present the result
            will be NA.

            The default being 0. This means the sum of an all-NA or empty
            Series is 0, and the product of an all-NA or empty Series is 1.

        Returns
        -------
        Series

        Notes
        -----
        Parameters currently not supported are `axis`, `level`, `numeric_only`.

        Examples
        --------
        >>> import cudf
        >>> df = cudf.DataFrame({'a': [1, 2, 3, 4], 'b': [7, 8, 9, 10]})
        >>> df.sum()
        a    10
        b    34
        dtype: int64
        """
        return self._apply_support_method(
            "sum",
            axis=axis,
            skipna=skipna,
            dtype=dtype,
            level=level,
            numeric_only=numeric_only,
            min_count=min_count,
            **kwargs,
        )

    def product(
        self,
        axis=None,
        skipna=None,
        dtype=None,
        level=None,
        numeric_only=None,
        min_count=0,
        **kwargs,
    ):
        """
        Return product of the values in the DataFrame.

        Parameters
        ----------

        skipna: bool, default True
            Exclude NA/null values when computing the result.

        dtype: data type
            Data type to cast the result to.

        min_count: int, default 0
            The required number of valid values to perform the operation.
            If fewer than min_count non-NA values are present the result
            will be NA.

            The default being 0. This means the sum of an all-NA or empty
            Series is 0, and the product of an all-NA or empty Series is 1.

        Returns
        -------
        Series

        Notes
        -----
        Parameters currently not supported are `axis`, `level`, `numeric_only`.

        Examples
        --------
        >>> import cudf
        >>> df = cudf.DataFrame({'a': [1, 2, 3, 4], 'b': [7, 8, 9, 10]})
        >>> df.product()
        a      24
        b    5040
        dtype: int64
        """
        return self._apply_support_method(
            "prod",
            axis=axis,
            skipna=skipna,
            dtype=dtype,
            level=level,
            numeric_only=numeric_only,
            min_count=min_count,
            **kwargs,
        )

    def prod(
        self,
        axis=None,
        skipna=None,
        dtype=None,
        level=None,
        numeric_only=None,
        min_count=0,
        **kwargs,
    ):
        """
        Return product of the values in the DataFrame.

        Parameters
        ----------

        skipna: bool, default True
            Exclude NA/null values when computing the result.

        dtype: data type
            Data type to cast the result to.

        min_count: int, default 0
            The required number of valid values to perform the operation.
            If fewer than min_count non-NA values are present the result
            will be NA.

            The default being 0. This means the sum of an all-NA or empty
            Series is 0, and the product of an all-NA or empty Series is 1.

        Returns
        -------
        scalar

        Notes
        -----
        Parameters currently not supported are `axis`, `level`, `numeric_only`.

        Examples
        --------
        >>> import cudf
        >>> df = cudf.DataFrame({'a': [1, 2, 3, 4], 'b': [7, 8, 9, 10]})
        >>> df.prod()
        a      24
        b    5040
        dtype: int64
        """
        return self.product(
            axis=axis,
            skipna=skipna,
            dtype=dtype,
            level=level,
            numeric_only=numeric_only,
            min_count=min_count,
            **kwargs,
        )

    def cummin(self, axis=None, skipna=True, *args, **kwargs):
        """
        Return cumulative minimum of the DataFrame.

        Parameters
        ----------

        skipna: bool, default True
            Exclude NA/null values. If an entire row/column is NA,
            the result will be NA.

        Returns
        -------
        DataFrame

        Notes
        -----
        Parameters currently not supported is `axis`

        Examples
        --------
        >>> import cudf
        >>> df = cudf.DataFrame({'a': [1, 2, 3, 4], 'b': [7, 8, 9, 10]})
        >>> df.cummin()
           a  b
        0  1  7
        1  1  7
        2  1  7
        3  1  7
        """
        return self._apply_support_method(
            "cummin", axis=axis, skipna=skipna, *args, **kwargs
        )

    def cummax(self, axis=None, skipna=True, *args, **kwargs):
        """
        Return cumulative maximum of the DataFrame.

        Parameters
        ----------

        skipna: bool, default True
            Exclude NA/null values. If an entire row/column is NA,
            the result will be NA.

        Returns
        -------
        DataFrame

        Notes
        -----
        Parameters currently not supported is `axis`

        Examples
        --------
        >>> import cudf
        >>> df = cudf.DataFrame({'a': [1, 2, 3, 4], 'b': [7, 8, 9, 10]})
        >>> df.cummax()
           a   b
        0  1   7
        1  2   8
        2  3   9
        3  4  10
        """
        return self._apply_support_method(
            "cummax", axis=axis, skipna=skipna, *args, **kwargs
        )

    def cumsum(self, axis=None, skipna=True, *args, **kwargs):
        """
        Return cumulative sum of the DataFrame.

        Parameters
        ----------

        skipna: bool, default True
            Exclude NA/null values. If an entire row/column is NA,
            the result will be NA.


        Returns
        -------
        DataFrame

        Notes
        -----
        Parameters currently not supported is `axis`

        Examples
        --------
        >>> import cudf
        >>> df = cudf.DataFrame({'a': [1, 2, 3, 4], 'b': [7, 8, 9, 10]})
        >>> s.cumsum()
            a   b
        0   1   7
        1   3  15
        2   6  24
        3  10  34
        """
        return self._apply_support_method(
            "cumsum", axis=axis, skipna=skipna, *args, **kwargs
        )

    def cumprod(self, axis=None, skipna=True, *args, **kwargs):
        """
        Return cumulative product of the DataFrame.

        Parameters
        ----------

        skipna: bool, default True
            Exclude NA/null values. If an entire row/column is NA,
            the result will be NA.

        Returns
        -------
        DataFrame

        Notes
        -----
        Parameters currently not supported is `axis`

        Examples
        --------
        >>> import cudf
        >>> df = cudf.DataFrame({'a': [1, 2, 3, 4], 'b': [7, 8, 9, 10]})
        >>> s.cumprod()
            a     b
        0   1     7
        1   2    56
        2   6   504
        3  24  5040
        """
        return self._apply_support_method(
            "cumprod", axis=axis, skipna=skipna, *args, **kwargs
        )

    def mean(
        self, axis=None, skipna=None, level=None, numeric_only=None, **kwargs
    ):
        """
        Return the mean of the values for the requested axis.

        Parameters
        ----------
        axis : {0 or 'index', 1 or 'columns'}
            Axis for the function to be applied on.
        skipna : bool, default True
            Exclude NA/null values when computing the result.
        level : int or level name, default None
            If the axis is a MultiIndex (hierarchical), count along a
            particular level, collapsing into a Series.
        numeric_only : bool, default None
            Include only float, int, boolean columns. If None, will attempt to
            use everything, then use only numeric data. Not implemented for
            Series.
        **kwargs
            Additional keyword arguments to be passed to the function.

        Returns
        -------
        mean : Series or DataFrame (if level specified)

        Examples
        --------
        >>> import cudf
        >>> df = cudf.DataFrame({'a': [1, 2, 3, 4], 'b': [7, 8, 9, 10]})
        >>> df.mean()
        a    2.5
        b    8.5
        dtype: float64
        """
        return self._apply_support_method(
            "mean",
            axis=axis,
            skipna=skipna,
            level=level,
            numeric_only=numeric_only,
            **kwargs,
        )

    def std(
        self,
        axis=None,
        skipna=None,
        level=None,
        ddof=1,
        numeric_only=None,
        **kwargs,
    ):
        """
        Return sample standard deviation of the DataFrame.

        Normalized by N-1 by default. This can be changed using
        the `ddof` argument

        Parameters
        ----------

        skipna: bool, default True
            Exclude NA/null values. If an entire row/column is NA, the result
            will be NA.

        ddof: int, default 1
            Delta Degrees of Freedom. The divisor used in calculations
            is N - ddof, where N represents the number of elements.

        Returns
        -------
        Series

        Notes
        -----
        Parameters currently not supported are `axis`, `level` and
        `numeric_only`

        Examples
        --------
        >>> import cudf
        >>> df = cudf.DataFrame({'a': [1, 2, 3, 4], 'b': [7, 8, 9, 10]})
        >>> df.std()
        a    1.290994
        b    1.290994
        dtype: float64
        """

        return self._apply_support_method(
            "std",
            axis=axis,
            skipna=skipna,
            level=level,
            ddof=ddof,
            numeric_only=numeric_only,
            **kwargs,
        )

    def var(
        self,
        axis=None,
        skipna=None,
        level=None,
        ddof=1,
        numeric_only=None,
        **kwargs,
    ):
        """
        Return unbiased variance of the DataFrame.

        Normalized by N-1 by default. This can be changed using the
        ddof argument

        Parameters
        ----------

        skipna: bool, default True
            Exclude NA/null values. If an entire row/column is NA, the result
            will be NA.

        ddof: int, default 1
            Delta Degrees of Freedom. The divisor used in calculations is
            N - ddof, where N represents the number of elements.

        Returns
        -------
        scalar

        Notes
        -----
        Parameters currently not supported are `axis`, `level` and
        `numeric_only`

        Examples
        --------
        >>> import cudf
        >>> df = cudf.DataFrame({'a': [1, 2, 3, 4], 'b': [7, 8, 9, 10]})
        >>> df.var()
        a    1.666667
        b    1.666667
        dtype: float64
        """
        return self._apply_support_method(
            "var",
            axis=axis,
            skipna=skipna,
            level=level,
            ddof=ddof,
            numeric_only=numeric_only,
            **kwargs,
        )

    def kurtosis(
        self, axis=None, skipna=None, level=None, numeric_only=None, **kwargs
    ):
        """
        Return Fisher's unbiased kurtosis of a sample.

        Kurtosis obtained using Fisher’s definition of
        kurtosis (kurtosis of normal == 0.0). Normalized by N-1.

        Parameters
        ----------

        skipna: bool, default True
            Exclude NA/null values when computing the result.

        Returns
        -------
        Series

        Notes
        -----
        Parameters currently not supported are `axis`, `level` and
        `numeric_only`

        Examples
        --------
        >>> import cudf
        >>> df = cudf.DataFrame({'a': [1, 2, 3, 4], 'b': [7, 8, 9, 10]})
        >>> df.kurt()
        a   -1.2
        b   -1.2
        dtype: float64
        """
        if numeric_only not in (None, True):
            msg = "Kurtosis only supports int, float, and bool dtypes."
            raise NotImplementedError(msg)

        self = self.select_dtypes(include=[np.number, np.bool])
        return self._apply_support_method(
            "kurtosis",
            axis=axis,
            skipna=skipna,
            level=level,
            numeric_only=numeric_only,
            **kwargs,
        )

    # Alias for kurtosis.
    kurt = kurtosis

    def skew(
        self, axis=None, skipna=None, level=None, numeric_only=None, **kwargs
    ):
        """
        Return unbiased Fisher-Pearson skew of a sample.

        Parameters
        ----------
        skipna: bool, default True
            Exclude NA/null values when computing the result.

        Returns
        -------
        Series

        Notes
        -----
        Parameters currently not supported are `axis`, `level` and
        `numeric_only`

        Examples
        --------
        >>> import cudf
        >>> df = cudf.DataFrame({'a': [3, 2, 3, 4], 'b': [7, 8, 10, 10]})
        >>> df.skew()
        a    0.00000
        b   -0.37037
        dtype: float64
        """
        if numeric_only not in (None, True):
            msg = "Skew only supports int, float, and bool dtypes."
            raise NotImplementedError(msg)

        self = self.select_dtypes(include=[np.number, np.bool])
        return self._apply_support_method(
            "skew",
            axis=axis,
            skipna=skipna,
            level=level,
            numeric_only=numeric_only,
            **kwargs,
        )

    def all(self, axis=0, bool_only=None, skipna=True, level=None, **kwargs):
        """
        Return whether all elements are True in DataFrame.

        Parameters
        ----------

        skipna: bool, default True
            Exclude NA/null values. If the entire row/column is NA and
            skipna is True, then the result will be True, as for an
            empty row/column.
            If skipna is False, then NA are treated as True, because
            these are not equal to zero.

        Returns
        -------
        Series

        Notes
        -----
        Parameters currently not supported are `axis`, `bool_only`, `level`.

        Examples
        --------
        >>> import cudf
        >>> df = cudf.DataFrame({'a': [3, 2, 3, 4], 'b': [7, 0, 10, 10]})
        >>> df.all()
        a     True
        b    False
        dtype: bool
        """
        if bool_only:
            return self.select_dtypes(include="bool")._apply_support_method(
                "all",
                axis=axis,
                bool_only=bool_only,
                skipna=skipna,
                level=level,
                **kwargs,
            )
        return self._apply_support_method(
            "all",
            axis=axis,
            bool_only=bool_only,
            skipna=skipna,
            level=level,
            **kwargs,
        )

    def any(self, axis=0, bool_only=None, skipna=True, level=None, **kwargs):
        """
        Return whether any elements is True in DataFrame.

        Parameters
        ----------

        skipna: bool, default True
            Exclude NA/null values. If the entire row/column is NA and
            skipna is True, then the result will be False, as for an
            empty row/column.
            If skipna is False, then NA are treated as True, because
            these are not equal to zero.

        Returns
        -------
        Series

        Notes
        -----
        Parameters currently not supported are `axis`, `bool_only`, `level`.

        Examples
        --------
        >>> import cudf
        >>> df = cudf.DataFrame({'a': [3, 2, 3, 4], 'b': [7, 0, 10, 10]})
        >>> df.any()
        a    True
        b    True
        dtype: bool
        """
        if bool_only:
            return self.select_dtypes(include="bool")._apply_support_method(
                "any",
                axis=axis,
                bool_only=bool_only,
                skipna=skipna,
                level=level,
                **kwargs,
            )
        return self._apply_support_method(
            "any",
            axis=axis,
            bool_only=bool_only,
            skipna=skipna,
            level=level,
            **kwargs,
        )

    def _apply_support_method(self, method, axis=0, *args, **kwargs):
        assert axis in (None, 0, 1)

        if axis in (None, 0):
            result = [
                getattr(self[col], method)(*args, **kwargs)
                for col in self._data.names
            ]

            if isinstance(result[0], Series):
                support_result = result
                result = DataFrame(index=support_result[0].index)
                for idx, col in enumerate(self._data.names):
                    result[col] = support_result[idx]
            else:
                result = Series(result)
                result = result.set_index(self._data.names)
            return result

        elif axis == 1:
            # for dask metadata compatibility
            skipna = kwargs.pop("skipna", None)
            if skipna not in (None, True, 1):
                msg = "Row-wise operations currently do not "
                "support `skipna=False`."
                raise NotImplementedError(msg)

            level = kwargs.pop("level", None)
            if level not in (None,):
                msg = "Row-wise operations currently do not "
                "support `level`."
                raise NotImplementedError(msg)

            numeric_only = kwargs.pop("numeric_only", None)
            if numeric_only not in (None, True):
                msg = "Row-wise operations currently do not "
                "support `numeric_only=False`."
                raise NotImplementedError(msg)

            min_count = kwargs.pop("min_count", None)
            if min_count not in (None, 0):
                msg = "Row-wise operations currently do not "
                "support `min_count`."
                raise NotImplementedError(msg)

            bool_only = kwargs.pop("bool_only", None)
            if bool_only not in (None, True):
                msg = "Row-wise operations currently do not "
                "support `bool_only`."
                raise NotImplementedError(msg)

            prepared = self._prepare_for_rowwise_op()
            arr = cupy.asarray(prepared.as_gpu_matrix())

            result = getattr(arr, method)(axis=1, **kwargs)

            if len(result.shape) == 1:
                return Series(result, index=self.index)
            else:
                result_df = DataFrame.from_gpu_matrix(result).set_index(
                    self.index
                )
                result_df.columns = prepared.columns
                return result_df

    def _columns_view(self, columns):
        """
        Return a subset of the DataFrame's columns as a view.
        """
        result_columns = OrderedDict({})
        for col in columns:
            result_columns[col] = self._data[col]
        return DataFrame(result_columns, index=self.index)

    def select_dtypes(self, include=None, exclude=None):
        """Return a subset of the DataFrame’s columns based on the column dtypes.

        Parameters
        ----------
        include : str or list
            which columns to include based on dtypes
        exclude : str or list
            which columns to exclude based on dtypes

        Returns
        -------
        DataFrame
            The subset of the frame including the dtypes
            in ``include`` and excluding the dtypes in ``exclude``.

        Raises
        ------
        ValueError
            - If both of ``include`` and ``exclude`` are empty
            - If ``include`` and ``exclude`` have overlapping elements

        Examples
        --------
        >>> import cudf
        >>> df = cudf.DataFrame({'a': [1, 2] * 3,
        ...                    'b': [True, False] * 3,
        ...                    'c': [1.0, 2.0] * 3})
        >>> df
           a      b    c
        0  1   True  1.0
        1  2  False  2.0
        2  1   True  1.0
        3  2  False  2.0
        4  1   True  1.0
        5  2  False  2.0
        >>> df.select_dtypes(include='bool')
               b
        0   True
        1  False
        2   True
        3  False
        4   True
        5  False
        >>> df.select_dtypes(include=['float64'])
             c
        0  1.0
        1  2.0
        2  1.0
        3  2.0
        4  1.0
        5  2.0
        >>> df.select_dtypes(exclude=['int'])
               b    c
        0   True  1.0
        1  False  2.0
        2   True  1.0
        3  False  2.0
        4   True  1.0
        5  False  2.0
        """

        # code modified from:
        # https://github.com/pandas-dev/pandas/blob/master/pandas/core/frame.py#L3196

        if not isinstance(include, (list, tuple)):
            include = (include,) if include is not None else ()
        if not isinstance(exclude, (list, tuple)):
            exclude = (exclude,) if exclude is not None else ()

        df = DataFrame(index=self.index)

        # cudf_dtype_from_pydata_dtype can distinguish between
        # np.float and np.number
        selection = tuple(map(frozenset, (include, exclude)))

        if not any(selection):
            raise ValueError(
                "at least one of include or exclude must be nonempty"
            )

        include, exclude = map(
            lambda x: frozenset(map(cudf_dtype_from_pydata_dtype, x)),
            selection,
        )

        # can't both include AND exclude!
        if not include.isdisjoint(exclude):
            raise ValueError(
                "include and exclude overlap on {inc_ex}".format(
                    inc_ex=(include & exclude)
                )
            )

        # include all subtypes
        include_subtypes = set()
        for dtype in self.dtypes:
            for i_dtype in include:
                # category handling
                if is_categorical_dtype(i_dtype):
                    include_subtypes.add(i_dtype)
                elif issubclass(dtype.type, i_dtype):
                    include_subtypes.add(dtype.type)

        # exclude all subtypes
        exclude_subtypes = set()
        for dtype in self.dtypes:
            for e_dtype in exclude:
                # category handling
                if is_categorical_dtype(e_dtype):
                    exclude_subtypes.add(e_dtype)
                elif issubclass(dtype.type, e_dtype):
                    exclude_subtypes.add(dtype.type)

        include_all = set(
            [cudf_dtype_from_pydata_dtype(d) for d in self.dtypes]
        )

        if include:
            inclusion = include_all & include_subtypes
        elif exclude:
            inclusion = include_all
        else:
            inclusion = set()
        # remove all exclude types
        inclusion = inclusion - exclude_subtypes

        for k, col in self._data.items():
            infered_type = cudf_dtype_from_pydata_dtype(col.dtype)
            if infered_type in inclusion:
                df.insert(len(df._data), k, col)

        return df

    @ioutils.doc_to_parquet()
    def to_parquet(self, path, *args, **kwargs):
        """{docstring}"""
        from cudf.io import parquet as pq

        return pq.to_parquet(self, path, *args, **kwargs)

    @ioutils.doc_to_feather()
    def to_feather(self, path, *args, **kwargs):
        """{docstring}"""
        from cudf.io import feather as feather

        feather.to_feather(self, path, *args, **kwargs)

    @ioutils.doc_to_json()
    def to_json(self, path_or_buf=None, *args, **kwargs):
        """{docstring}"""
        from cudf.io import json as json

        return json.to_json(self, path_or_buf=path_or_buf, *args, **kwargs)

    @ioutils.doc_to_hdf()
    def to_hdf(self, path_or_buf, key, *args, **kwargs):
        """{docstring}"""
        from cudf.io import hdf as hdf

        hdf.to_hdf(path_or_buf, key, self, *args, **kwargs)

    @ioutils.doc_to_dlpack()
    def to_dlpack(self):
        """{docstring}"""
        from cudf.io import dlpack as dlpack

        return dlpack.to_dlpack(self)

    @ioutils.doc_to_csv()
    def to_csv(
        self,
        path=None,
        sep=",",
        na_rep="",
        columns=None,
        header=True,
        index=True,
        line_terminator="\n",
        chunksize=None,
    ):
        """{docstring}"""
        from cudf.io import csv as csv

        return csv.to_csv(
            self,
            path,
            sep,
            na_rep,
            columns,
            header,
            index,
            line_terminator,
            chunksize,
        )

    @ioutils.doc_to_orc()
    def to_orc(self, fname, compression=None, *args, **kwargs):
        """{docstring}"""
        from cudf.io import orc as orc

        orc.to_orc(self, fname, compression, *args, **kwargs)

    def stack(self, level=-1, dropna=True):
        """Stack the prescribed level(s) from columns to index

        Return a reshaped Series

        Parameters
        ----------
        dropna : bool, default True
            Whether to drop rows in the resulting Series with missing values.

        Returns
        -------
        The stacked cudf.Series

        Examples
        --------
        >>> import cudf
        >>> df = cudf.DataFrame({'a':[0,1,3], 'b':[1,2,4]})
        >>> df.stack()
        0  a    0
           b    1
        1  a    1
           b    2
        2  a    3
           b    4
        dtype: int64
        """
        assert level in (None, -1)
        repeated_index = self.index.repeat(self.shape[1])
        name_index = Frame({0: self._column_names}).tile(self.shape[0])
        new_index = list(repeated_index._columns) + [name_index._columns[0]]
        new_index = cudf.core.multiindex.MultiIndex.from_frame(
            DataFrame(dict(zip(range(0, len(new_index)), new_index)))
        )

        # Collect datatypes and cast columns as that type
        common_type = np.result_type(*self.dtypes)
        homogenized = DataFrame(
            {
                c: (
                    self._data[c].astype(common_type)
                    if not np.issubdtype(self._data[c].dtype, common_type)
                    else self._data[c]
                )
                for c in self._data
            }
        )

        data_col = libcudf.reshape.interleave_columns(homogenized)

        result = Series(data=data_col, index=new_index)
        if dropna:
            return result.dropna()
        else:
            return result

    def cov(self, **kwargs):
        """Compute the covariance matrix of a DataFrame.

        Parameters
        ----------
        **kwargs
            Keyword arguments to be passed to cupy.cov

        Returns
        -------
        cov : DataFrame
        """
        cov = cupy.cov(self.values, rowvar=False)
        df = DataFrame.from_gpu_matrix(cupy.asfortranarray(cov)).set_index(
            self.columns
        )
        df.columns = self.columns
        return df

    def corr(self):
        """Compute the correlation matrix of a DataFrame.
        """
        corr = cupy.corrcoef(self.values, rowvar=False)
        df = DataFrame.from_gpu_matrix(cupy.asfortranarray(corr)).set_index(
            self.columns
        )
        df.columns = self.columns
        return df

<<<<<<< HEAD
    def keys(self):
        """
        Get the columns.
        This is index for Series, columns for DataFrame.
        Returns
        -------
        Index
            Columns of DataFrame.
=======
    def to_dict(self, orient="dict", into=dict):
        raise TypeError(
            "Implicit conversion to a host memory via to_dict() is not "
            "allowed, To explicitly construct a dictionary object, "
            "consider using .to_pandas().to_dict()"
        )

    def append(
        self, other, ignore_index=False, verify_integrity=False, sort=False
    ):
        """
        Append rows of `other` to the end of caller, returning a new object.
        Columns in `other` that are not in the caller are added as new columns.

        Parameters
        ----------
        other : DataFrame or Series/dict-like object, or list of these
            The data to append.
        ignore_index : bool, default False
            If True, do not use the index labels.
        sort : bool, default False
            Sort columns ordering if the columns of
            `self` and `other` are not aligned.
        verify_integrity : bool, default False
            This Parameter is currently not supported.

        Returns
        -------
        DataFrame

        See Also
        --------
        cudf.concat : General function to concatenate DataFrame or
            objects.

        Notes
        -----
        If a list of dict/series is passed and the keys are all contained in
        the DataFrame's index, the order of the columns in the resulting
        DataFrame will be unchanged.
        Iteratively appending rows to a cudf DataFrame can be more
        computationally intensive than a single concatenate. A better
        solution is to append those rows to a list and then concatenate
        the list with the original DataFrame all at once.
        `verify_integrity` parameter is not supported yet.
>>>>>>> 6857a43c

        Examples
        --------
        >>> import cudf
<<<<<<< HEAD
        >>> df = cudf.DataFrame({'one' : [1, 2, 3], 'five' : ['a', 'b', 'c']})
        >>> df
        one five
        0    1    a
        1    2    b
        2    3    c
        >>> df.keys()
        Index(['one', 'five'], dtype='object')
        >>> df = cudf.DataFrame(columns=[0, 1, 2, 3])
        >>> df
        Empty DataFrame
        Columns: [0, 1, 2, 3]
        Index: []
        >>> df.keys()
        Int64Index([0, 1, 2, 3], dtype='int64')
        """
        return self.columns
=======
        >>> df = cudf.DataFrame([[1, 2], [3, 4]], columns=list('AB'))
        >>> df
           A  B
        0  1  2
        1  3  4
        >>> df2 = cudf.DataFrame([[5, 6], [7, 8]], columns=list('AB'))
        >>> df2
           A  B
        0  5  6
        1  7  8
        >>> df.append(df2)
           A  B
        0  1  2
        1  3  4
        0  5  6
        1  7  8

        With `ignore_index` set to True:

        >>> df.append(df2, ignore_index=True)
           A  B
        0  1  2
        1  3  4
        2  5  6
        3  7  8

        The following, while not recommended methods for generating DataFrames,
        show two ways to generate a DataFrame from multiple data sources.
        Less efficient:

        >>> df = cudf.DataFrame(columns=['A'])
        >>> for i in range(5):
        ...     df = df.append({'A': i}, ignore_index=True)
        >>> df
           A
        0  0
        1  1
        2  2
        3  3
        4  4

        More efficient than above:

        >>> cudf.concat([cudf.DataFrame([i], columns=['A']) for i in range(5)],
        ...           ignore_index=True)
           A
        0  0
        1  1
        2  2
        3  3
        4  4
        """
        if verify_integrity not in (None, False):
            raise NotImplementedError(
                "verify_integrity parameter is not supported yet."
            )

        if isinstance(other, dict):
            if not ignore_index:
                raise TypeError("Can only append a dict if ignore_index=True")
            other = DataFrame(other)
            result = cudf.concat(
                [self, other], ignore_index=ignore_index, sort=sort
            )
            return result
        elif isinstance(other, cudf.Series):
            if other.name is None and not ignore_index:
                raise TypeError(
                    "Can only append a Series if ignore_index=True "
                    "or if the Series has a name"
                )

            current_cols = self.columns
            combined_columns = other.index.to_pandas()
            if not self.empty:
                combined_columns = current_cols.union(
                    combined_columns, sort=False
                )

            if sort:
                combined_columns = combined_columns.sort_values()

            other = other.reindex(combined_columns, copy=False).to_frame().T
            if not current_cols.equals(combined_columns):
                self = self.reindex(columns=combined_columns)
        elif isinstance(other, list):
            if not other:
                pass
            elif not isinstance(other[0], cudf.DataFrame):
                other = cudf.DataFrame(other)
                if (self.columns.get_indexer(other.columns) >= 0).all():
                    other = other.reindex(columns=self.columns)

        if is_list_like(other):
            to_concat = [self, *other]
        else:
            to_concat = [self, other]
        to_concat = [
            obj for obj in to_concat if isinstance(obj, Frame) and len(obj)
        ]
        if len(to_concat) == 0:
            if ignore_index and len(self) != 0:
                result = cudf.DataFrame(
                    data=self._data.copy(), index=RangeIndex(len(self))
                )
            else:
                result = self.copy()
            return result

        return cudf.concat(to_concat, ignore_index=ignore_index, sort=sort)
>>>>>>> 6857a43c


def from_pandas(obj, nan_as_null=None):
    """
    Convert certain Pandas objects into the cudf equivalent.

    Supports DataFrame, Series, Index, or MultiIndex.

    Returns
    -------
    DataFrame/Series/Index/MultiIndex
        Return type depends on the passed input.

    Raises
    ------
    TypeError for invalid input type.

    Examples
    --------
    >>> import cudf
    >>> import pandas as pd
    >>> data = [[0, 1], [1, 2], [3, 4]]
    >>> pdf = pd.DataFrame(data, columns=['a', 'b'], dtype=int)
    >>> pdf
       a  b
    0  0  1
    1  1  2
    2  3  4
    >>> gdf = cudf.from_pandas(pdf)
    >>> gdf
       a  b
    0  0  1
    1  1  2
    2  3  4
    >>> type(gdf)
    <class 'cudf.core.dataframe.DataFrame'>
    >>> type(pdf)
    <class 'pandas.core.frame.DataFrame'>

    Converting a Pandas Series to cuDF Series:

    >>> psr = pd.Series(['a', 'b', 'c', 'd'], name='apple')
    >>> psr
    0    a
    1    b
    2    c
    3    d
    Name: apple, dtype: object
    >>> gsr = cudf.from_pandas(psr)
    >>> gsr
    0    a
    1    b
    2    c
    3    d
    Name: apple, dtype: object
    >>> type(gsr)
    <class 'cudf.core.series.Series'>
    >>> type(psr)
    <class 'pandas.core.series.Series'>

    Converting a Pandas Index to cuDF Index:

    >>> pidx = pd.Index([1, 2, 10, 20])
    >>> pidx
    Int64Index([1, 2, 10, 20], dtype='int64')
    >>> gidx = cudf.from_pandas(pidx)
    >>> gidx
    Int64Index([1, 2, 10, 20], dtype='int64')
    >>> type(gidx)
    <class 'cudf.core.index.Int64Index'>
    >>> type(pidx)
    <class 'pandas.core.indexes.numeric.Int64Index'>

    Converting a Pandas MultiIndex to cuDF MultiIndex:

    >>> pmidx = pd.MultiIndex(
    ...         levels=[[1, 3, 4, 5], [1, 2, 5]],
    ...         codes=[[0, 0, 1, 2, 3], [0, 2, 1, 1, 0]],
    ...         names=["x", "y"],
    ...     )
    >>> pmidx
    MultiIndex([(1, 1),
                (1, 5),
                (3, 2),
                (4, 2),
                (5, 1)],
            names=['x', 'y'])
    >>> gmidx = cudf.from_pandas(pmidx)
    >>> gmidx
    MultiIndex(levels=[0    1
    1    3
    2    4
    3    5
    dtype: int64, 0    1
    1    2
    2    5
    dtype: int64],
    codes=   x  y
    0  0  0
    1  0  2
    2  1  1
    3  2  1
    4  3  0)
    >>> type(gmidx)
    <class 'cudf.core.multiindex.MultiIndex'>
    >>> type(pmidx)
    <class 'pandas.core.indexes.multi.MultiIndex'>
    """
    if isinstance(obj, pd.DataFrame):
        return DataFrame.from_pandas(obj, nan_as_null=nan_as_null)
    elif isinstance(obj, pd.Series):
        return Series.from_pandas(obj, nan_as_null=nan_as_null)
    elif isinstance(obj, pd.MultiIndex):
        return cudf.MultiIndex.from_pandas(obj, nan_as_null=nan_as_null)
    elif isinstance(obj, pd.RangeIndex):
        if obj._step and obj._step != 1:
            raise ValueError("cudf RangeIndex requires step == 1")
        return cudf.core.index.RangeIndex(
            obj._start, stop=obj._stop, name=obj.name
        )
    elif isinstance(obj, pd.Index):
        return cudf.Index.from_pandas(obj, nan_as_null=nan_as_null)
    elif isinstance(obj, pd.CategoricalDtype):
        return cudf.CategoricalDtype.from_pandas(obj)
    else:
        raise TypeError(
            "from_pandas only accepts Pandas Dataframes, Series, "
            "Index, RangeIndex and MultiIndex objects. "
            "Got %s" % type(obj)
        )


def merge(left, right, *args, **kwargs):
    return left.merge(right, *args, **kwargs)


# a bit of fanciness to inject docstring with left parameter
merge_doc = DataFrame.merge.__doc__
idx = merge_doc.find("right")
merge.__doc__ = "".join(
    [merge_doc[:idx], "\n\tleft : DataFrame\n\t", merge_doc[idx:]]
)


def _align_indices(lhs, rhs):
    """
    Internal util to align the indices of two DataFrames. Returns a tuple of
    the aligned dataframes, or the original arguments if the indices are the
    same, or if rhs isn't a DataFrame.
    """
    lhs_out, rhs_out = lhs, rhs
    if isinstance(rhs, DataFrame) and not lhs.index.equals(rhs.index):
        df = lhs.merge(
            rhs,
            sort=True,
            how="outer",
            left_index=True,
            right_index=True,
            suffixes=("_x", "_y"),
        )
        df = df.sort_index()
        lhs_out = DataFrame(index=df.index)
        rhs_out = DataFrame(index=df.index)
        common = set(lhs.columns) & set(rhs.columns)
        common_x = set(["{}_x".format(x) for x in common])
        common_y = set(["{}_y".format(x) for x in common])
        for col in df.columns:
            if col in common_x:
                lhs_out[col[:-2]] = df[col]
            elif col in common_y:
                rhs_out[col[:-2]] = df[col]
            elif col in lhs:
                lhs_out[col] = df[col]
            elif col in rhs:
                rhs_out[col] = df[col]

    return lhs_out, rhs_out


def _setitem_with_dataframe(input_df, replace_df, input_cols=None, mask=None):
    """
        This function sets item dataframes relevant columns with replacement df
        :param input_df: Dataframe to be modified inplace
        :param replace_df: Replacement DataFrame to replace values with
        :param input_cols: columns to replace in the input dataframe
        :param mask: boolean mask in case of masked replacing
    """

    if input_cols is None:
        input_cols = input_df.columns

    if len(input_cols) != len(replace_df.columns):
        raise ValueError(
            "Number of Input Columns must be same replacement Dataframe"
        )

    for col_1, col_2 in zip(input_cols, replace_df.columns):
        if col_1 in input_df.columns:
            if mask is not None:
                input_df._data[col_1][mask] = column.as_column(
                    replace_df[col_2]
                )
            else:
                input_df._data[col_1] = column.as_column(replace_df[col_2])
        else:
            if mask is not None:
                raise ValueError("Can not insert new column with a bool mask")
            else:
                # handle append case
                input_df.insert(len(input_df._data), col_1, replace_df[col_2])


def extract_col(df, col):
    """
    Extract column from dataframe `df` with their name `col`.
    If `col` is index and there are no columns with name `index`,
    then this will return index column.
    """
    try:
        return df._data[col]
    except KeyError:
        if (
            col == "index"
            and col not in df.index._data
            and not isinstance(df.index, cudf.MultiIndex)
        ):
            return df.index._data.columns[0]
        return df.index._data[col]


def _get_union_of_indices(indexes):
    if len(indexes) == 1:
        return indexes[0]
    else:
        merged_index = cudf.core.Index._concat(indexes)
        merged_index = merged_index.drop_duplicates()
        _, inds = merged_index._values.sort_by_values()
        return merged_index.take(inds)


def _get_union_of_series_names(series_list):
    names_list = []
    unnamed_count = 0
    for idx, series in enumerate(series_list):
        if series.name is None:
            names_list.append(f"Unnamed {unnamed_count}")
            unnamed_count += 1
        else:
            names_list.append(series.name)
    if unnamed_count == len(series_list):
        names_list = [*range(len(series_list))]

    return names_list<|MERGE_RESOLUTION|>--- conflicted
+++ resolved
@@ -4508,68 +4508,6 @@
 
         cudf.utils.ioutils.buffer_write_lines(buf, lines)
 
-<<<<<<< HEAD
-    def fillna(self, value, method=None, axis=None, inplace=False, limit=None):
-        """Fill null values with ``value``.
-
-        Parameters
-        ----------
-        value : scalar, Series-like or dict
-            Value to use to fill nulls. If Series-like, null values
-            are filled with values in corresponding indices.
-            A dict can be used to provide different values to fill nulls
-            in different columns.
-
-        Returns
-        -------
-        result : DataFrame
-            Copy with nulls filled.
-
-        Examples
-        --------
-        >>> import cudf
-        >>> gdf = cudf.DataFrame({'a': [1, 2, None], 'b': [3, None, 5]})
-        >>> gdf.fillna(4).to_pandas()
-        a  b
-        0  1  3
-        1  2  4
-        2  4  5
-        >>> gdf.fillna({'a': 3, 'b': 4}).to_pandas()
-        a  b
-        0  1  3
-        1  2  4
-        2  3  5
-        """
-        if inplace:
-            outdf = {}  # this dict will just hold Nones
-        else:
-            outdf = self.copy()
-
-        if isinstance(value, cudf.Series):
-            value = dict.fromkeys(value.index, value)
-        elif isinstance(value, cudf.DataFrame):
-            if not self.index.equals(value.index):
-                value = value.reindex(self.index)
-            else:
-                value = value
-        elif not is_dict_like(value):
-            value = dict.fromkeys(self.columns, value)
-
-        for k in value:
-            if k in self:
-                outdf[k] = self[k].fillna(
-                    value[k],
-                    method=method,
-                    axis=axis,
-                    inplace=inplace,
-                    limit=limit,
-                )
-
-        if not inplace:
-            return outdf
-
-=======
->>>>>>> 6857a43c
     def describe(self, percentiles=None, include=None, exclude=None):
         """Compute summary statistics of a DataFrame's columns. For numeric
         data, the output includes the minimum, maximum, mean, median,
@@ -6563,16 +6501,6 @@
         df.columns = self.columns
         return df
 
-<<<<<<< HEAD
-    def keys(self):
-        """
-        Get the columns.
-        This is index for Series, columns for DataFrame.
-        Returns
-        -------
-        Index
-            Columns of DataFrame.
-=======
     def to_dict(self, orient="dict", into=dict):
         raise TypeError(
             "Implicit conversion to a host memory via to_dict() is not "
@@ -6580,53 +6508,22 @@
             "consider using .to_pandas().to_dict()"
         )
 
-    def append(
-        self, other, ignore_index=False, verify_integrity=False, sort=False
-    ):
-        """
-        Append rows of `other` to the end of caller, returning a new object.
-        Columns in `other` that are not in the caller are added as new columns.
-
-        Parameters
-        ----------
-        other : DataFrame or Series/dict-like object, or list of these
-            The data to append.
-        ignore_index : bool, default False
-            If True, do not use the index labels.
-        sort : bool, default False
-            Sort columns ordering if the columns of
-            `self` and `other` are not aligned.
-        verify_integrity : bool, default False
-            This Parameter is currently not supported.
+    def keys(self):
+        """
+        Get the columns.
+        This is index for Series, columns for DataFrame.
 
         Returns
         -------
-        DataFrame
-
-        See Also
-        --------
-        cudf.concat : General function to concatenate DataFrame or
-            objects.
-
-        Notes
-        -----
-        If a list of dict/series is passed and the keys are all contained in
-        the DataFrame's index, the order of the columns in the resulting
-        DataFrame will be unchanged.
-        Iteratively appending rows to a cudf DataFrame can be more
-        computationally intensive than a single concatenate. A better
-        solution is to append those rows to a list and then concatenate
-        the list with the original DataFrame all at once.
-        `verify_integrity` parameter is not supported yet.
->>>>>>> 6857a43c
+        Index
+            Columns of DataFrame.
 
         Examples
         --------
         >>> import cudf
-<<<<<<< HEAD
         >>> df = cudf.DataFrame({'one' : [1, 2, 3], 'five' : ['a', 'b', 'c']})
         >>> df
-        one five
+           one five
         0    1    a
         1    2    b
         2    3    c
@@ -6641,7 +6538,49 @@
         Int64Index([0, 1, 2, 3], dtype='int64')
         """
         return self.columns
-=======
+
+    def append(
+        self, other, ignore_index=False, verify_integrity=False, sort=False
+    ):
+        """
+        Append rows of `other` to the end of caller, returning a new object.
+        Columns in `other` that are not in the caller are added as new columns.
+
+        Parameters
+        ----------
+        other : DataFrame or Series/dict-like object, or list of these
+            The data to append.
+        ignore_index : bool, default False
+            If True, do not use the index labels.
+        sort : bool, default False
+            Sort columns ordering if the columns of
+            `self` and `other` are not aligned.
+        verify_integrity : bool, default False
+            This Parameter is currently not supported.
+
+        Returns
+        -------
+        DataFrame
+
+        See Also
+        --------
+        cudf.concat : General function to concatenate DataFrame or
+            objects.
+
+        Notes
+        -----
+        If a list of dict/series is passed and the keys are all contained in
+        the DataFrame's index, the order of the columns in the resulting
+        DataFrame will be unchanged.
+        Iteratively appending rows to a cudf DataFrame can be more
+        computationally intensive than a single concatenate. A better
+        solution is to append those rows to a list and then concatenate
+        the list with the original DataFrame all at once.
+        `verify_integrity` parameter is not supported yet.
+
+        Examples
+        --------
+        >>> import cudf
         >>> df = cudf.DataFrame([[1, 2], [3, 4]], columns=list('AB'))
         >>> df
            A  B
@@ -6752,7 +6691,6 @@
             return result
 
         return cudf.concat(to_concat, ignore_index=ignore_index, sort=sort)
->>>>>>> 6857a43c
 
 
 def from_pandas(obj, nan_as_null=None):
