/*
 * Copyright (c) 2018, NVIDIA CORPORATION.
 *
 * Licensed under the Apache License, Version 2.0 (the "License");
 * you may not use this file except in compliance with the License.
 * You may obtain a copy of the License at
 *
 *     http://www.apache.org/licenses/LICENSE-2.0
 *
 * Unless required by applicable law or agreed to in writing, software
 * distributed under the License is distributed on an "AS IS" BASIS,
 * WITHOUT WARRANTIES OR CONDITIONS OF ANY KIND, either express or implied.
 * See the License for the specific language governing permissions and
 * limitations under the License.
 */

#include <cstdlib>
#include <iostream>
#include <vector>
#include <unordered_map>
#include <random>

#include <thrust/device_vector.h>
#include <thrust/unique.h>
#include <thrust/sort.h>

#include "gtest/gtest.h"
#include <../../src/groupby/hash/groupby_kernels.cuh>
#include <../../src/groupby/hash/groupby_compute_api.h>
#include <../../src/groupby/hash/aggregation_operations.cuh>



/* --------------------------------------------------------------------------*/
/** 
 * @Synopsis  This file is for unit testing all functions and kernels that are below the
 * public libgdf groupby API.
 */
/* ----------------------------------------------------------------------------*/



// This is necessary to do a parametrized typed-test over multiple template arguments
template <typename Key, typename Value, template <typename T> class Aggregation_Operator>
struct KeyValueTypes
{
  using key_type = Key;
  using value_type = Value;
  using op_type = Aggregation_Operator<value_type>;
};

// A new instance of this class will be created for each *TEST(GroupByTest, ...)
// Put all repeated stuff for each test here
template <class T>
struct GroupByTest : public testing::Test 
{
  using key_type = typename T::key_type;
  using value_type = typename T::value_type;
  using op_type = typename T::op_type;
  using map_type = concurrent_unordered_map<key_type, value_type, std::numeric_limits<key_type>::max()>;
  using size_type = typename map_type::size_type;

  std::unique_ptr<map_type> the_map;

  const key_type unused_key = std::numeric_limits<key_type>::max();
  const value_type unused_value = op_type::IDENTITY;

  size_type hash_table_size;
  size_type input_size;

  const int THREAD_BLOCK_SIZE{256};

  std::vector<key_type> groupby_column;
  std::vector<value_type> aggregation_column;

  thrust::device_vector<key_type> d_groupby_column;
  thrust::device_vector<value_type> d_aggregation_column;

  key_type *d_groupby_result{nullptr};
  value_type *d_aggregation_result{nullptr};


  GroupByTest(const size_type _hash_table_size = 10000)
    : hash_table_size(_hash_table_size), the_map(new map_type(_hash_table_size, op_type::IDENTITY))
  {
  }

  ~GroupByTest()
  {
    cudaFree(d_groupby_result);
    cudaFree(d_aggregation_result);
  }

  std::pair<key_type*, value_type*>
  create_input(const int num_keys, const int num_values_per_key, const int max_key = RAND_MAX, const int max_value = RAND_MAX, bool print = false, const int ratio = 1) 
  {

    input_size = num_keys * num_values_per_key;

    hash_table_size = ratio * input_size;

    this->the_map.reset(new map_type(hash_table_size, unused_value));

    groupby_column.reserve(input_size);
    aggregation_column.reserve(input_size);

    // Always use the same seed so the random sequence is the same each time
    std::srand(0);

    for(int i = 0; i < num_keys; ++i )
    {
      // Create random key
      key_type current_key = std::rand() % max_key;

      // Don't use unused_key
      while(current_key == this->unused_key)
      {
        current_key = std::rand();
      }

      // For the current key, generate random values
      for(int j = 0; j < num_values_per_key; ++j)
      {
        value_type current_value = std::rand() % max_value;

        // Don't use unused_value
        while(current_value == this->unused_value)
        {
          current_value = std::rand() % max_value;
        }

        // Store current key and value
        groupby_column.push_back(current_key);
        aggregation_column.push_back(current_value);

      }
    }

    d_groupby_column = groupby_column;
    d_aggregation_column = aggregation_column;

    return std::make_pair(thrust::raw_pointer_cast(d_groupby_column.data()), 
                          thrust::raw_pointer_cast(d_aggregation_column.data()));
  }

  template <class aggregation_operation>
  std::map<key_type, value_type> compute_reference_solution(bool print = false)
  {
    std::map<key_type, value_type> expected_values;

    aggregation_operation op;

    for(size_t i = 0; i < groupby_column.size(); ++i){

      key_type current_key = groupby_column[i];
      value_type current_value = aggregation_column[i];

      // Use a STL map to keep track of the aggregation for each key
      auto found = expected_values.find(current_key);

      // Key doesn't exist yet, insert it
      if(found == expected_values.end())
      {
        // To support operations like `count`, on the first insert, perform the
        // operation on the new value and the operation's identity value and store the result
        current_value = op(current_value, aggregation_operation::IDENTITY);

        expected_values.insert(std::make_pair(current_key,current_value)); 

        if(print)
          std::cout << "First Insert of Key: " << current_key << " value: " << current_value << std::endl;
      }
      // Key exists, update the value with the operator
      else
      {
        value_type new_value = op(current_value, found->second);
        if(print)
          std::cout << "Insert of Key: " << current_key << " inserting value: " << current_value 
            << " storing: " << new_value << std::endl;
        found->second = new_value;
      }
    }

    return expected_values;
  }

  void build_aggregation_table_device(std::pair<key_type*, value_type*> input)
  {

    const dim3 grid_size ((this->input_size + this->THREAD_BLOCK_SIZE - 1) / this->THREAD_BLOCK_SIZE, 1, 1);
    const dim3 block_size (this->THREAD_BLOCK_SIZE, 1, 1);

    key_type * d_group = input.first;
    value_type * d_agg = input.second;

    cudaDeviceSynchronize();
    build_aggregation_table<<<grid_size, block_size>>>((this->the_map).get(), d_group, d_agg, this->input_size, op_type());
    cudaDeviceSynchronize(); 

  }

  void verify_aggregation_table(std::map<key_type, value_type> const & expected_values){

    for(auto const &expected : expected_values)
    {
      key_type test_key = expected.first;

      value_type expected_value = expected.second;

      auto found = this->the_map->find(test_key);

      ASSERT_NE(this->the_map->end(), found) << "Key is: " << test_key;

      value_type test_value = found->second;

      if(std::is_integral<value_type>::value){
        EXPECT_EQ(expected_value, test_value) << "Key is: " << test_key;
      }
      else if(std::is_same<value_type, float>::value){
        EXPECT_FLOAT_EQ(expected_value, test_value) << "Key is: " << test_key;
      }
      else if(std::is_same<value_type, double>::value){
        EXPECT_DOUBLE_EQ(expected_value, test_value) << "Key is: " << test_key;
      }
      else{
        std::cout << "Unhandled value type.\n";
      }
    }
  }

  size_t extract_groupby_result_device()
  {

    const dim3 grid_size ((this->hash_table_size + this->THREAD_BLOCK_SIZE - 1) / this->THREAD_BLOCK_SIZE, 1, 1);
    const dim3 block_size (this->THREAD_BLOCK_SIZE, 1, 1);

    // TODO: Find a more efficient way to size the output buffer.
    // In general, input_size is going to be larger than the actual
    // size of the result.
    cudaMallocManaged(&d_groupby_result, input_size * sizeof(key_type));
    cudaMallocManaged(&d_aggregation_result, input_size * sizeof(value_type));

    // This variable is used by the threads to coordinate where they should write 
    // to the output buffers
    unsigned int * global_write_index{nullptr}; 
    cudaMallocManaged(&global_write_index, sizeof(unsigned int));
    *global_write_index = 0;

    cudaDeviceSynchronize();
    extract_groupby_result<<<grid_size, block_size>>>((this->the_map).get(), 
                                                      (this->the_map)->size(), 
                                                      d_groupby_result, 
                                                      d_aggregation_result, 
                                                      global_write_index );
    cudaDeviceSynchronize();

    size_t result_size = *global_write_index;

    // Return the actual size of the result
    return result_size;

  }

  void verify_groupby_result(size_t computed_result_size, std::map<key_type, value_type> const & expected_values )
  {

    ASSERT_NE(nullptr, d_groupby_result);
    ASSERT_NE(nullptr, d_aggregation_result);

    // The size of the result should be equal to the number of unique keys
    const auto begin = this->d_groupby_column.begin();
    const auto end = this->d_groupby_column.end();
    thrust::sort(begin, end);
    size_t unique_count = thrust::unique(begin, end) - begin;
    ASSERT_EQ(unique_count, computed_result_size);

    // Prefetch groupby and aggregation result to host to improve performance
    cudaMemPrefetchAsync(d_groupby_result, input_size * sizeof(key_type), cudaCpuDeviceId);
    cudaMemPrefetchAsync(d_aggregation_result, input_size * sizeof(value_type), cudaCpuDeviceId);

    // Verify that every <key,value> in the computed result is present in the reference solution
    for(size_type i = 0; i < expected_values.size(); ++i)
    {
      key_type groupby_key = d_groupby_result[i];
      value_type aggregation_value = d_aggregation_result[i];

      auto found = expected_values.find(groupby_key);

      ASSERT_NE(expected_values.end(), found) << "key: " << groupby_key;

      EXPECT_EQ(found->first, groupby_key) << "index: " << i;

      if(std::is_integral<value_type>::value){
        EXPECT_EQ(found->second, aggregation_value) << "key: " << groupby_key << " index: " << i;
      }
      else if(std::is_same<value_type, float>::value){
        EXPECT_FLOAT_EQ(found->second, aggregation_value) << "key: " << groupby_key << " index: " << i;
      }
      else if(std::is_same<value_type, double>::value){
        EXPECT_DOUBLE_EQ(found->second, aggregation_value) << "key: " << groupby_key << " index: " << i;
      }
      else{
        std::cout << "Unhandled value type.\n";
      }
    }

  }

  unsigned int groupby(const key_type * const groupby_column, const value_type * const aggregation_column)
  {

    // TODO: Find a more efficient way to size the output buffer.
    // In general, input_size is going to be larger than the actual
    // size of the result.
    cudaMallocManaged(&d_groupby_result, input_size * sizeof(key_type));
    cudaMallocManaged(&d_aggregation_result, input_size * sizeof(value_type));

    size_type result_size{0};

    GroupbyHash(groupby_column,
                aggregation_column,
                input_size,
                d_groupby_result,
                d_aggregation_result,
                &result_size,
                op_type());

    return result_size;
  }

};

// Google Test can only do a parameterized typed-test over a single type, so we have
// to nest multiple types inside of the KeyValueTypes struct above
// KeyValueTypes<type1, type2> implies key_type = type1, value_type = type2
// This list is the types across which Google Test will run our tests
typedef ::testing::Types< 
                            KeyValueTypes<int32_t, int32_t, max_op>,
                            KeyValueTypes<int32_t, float, max_op>,
                            KeyValueTypes<int32_t, double, max_op>,
                            KeyValueTypes<int32_t, int64_t, max_op>,
                            KeyValueTypes<int32_t, uint64_t, max_op>,
                            KeyValueTypes<int64_t, int32_t, max_op>,
                            KeyValueTypes<int64_t, float, max_op>,
                            KeyValueTypes<int64_t, double, max_op>,
                            KeyValueTypes<int64_t, int64_t, max_op>,
                            KeyValueTypes<int64_t, uint64_t, max_op>,
                            KeyValueTypes<uint64_t, int32_t, max_op>,
                            KeyValueTypes<uint64_t, float, max_op>,
                            KeyValueTypes<uint64_t, double, max_op>,
                            KeyValueTypes<uint64_t, int64_t, max_op>,
                            KeyValueTypes<uint64_t, uint64_t, max_op>,
                            KeyValueTypes<int32_t, int32_t, min_op>,
                            KeyValueTypes<int32_t, float, min_op>,
                            KeyValueTypes<int32_t, double, min_op>,
                            KeyValueTypes<int32_t, int64_t, min_op>,
                            KeyValueTypes<int32_t, uint64_t, min_op>,
                            KeyValueTypes<uint64_t, int32_t, min_op>,
                            KeyValueTypes<uint64_t, float, min_op>,
                            KeyValueTypes<uint64_t, double, min_op>,
                            KeyValueTypes<uint64_t, int64_t, min_op>,
                            KeyValueTypes<uint64_t, uint64_t, min_op>,
                            KeyValueTypes<int32_t, int32_t, count_op>,
                            KeyValueTypes<int32_t, float, count_op>,
                            KeyValueTypes<int32_t, double, count_op>,
                            KeyValueTypes<int32_t, int64_t, count_op>,
                            KeyValueTypes<int32_t, uint64_t, count_op>,
                            KeyValueTypes<uint64_t, int32_t, count_op>,
                            KeyValueTypes<uint64_t, float, count_op>,
                            KeyValueTypes<uint64_t, double, count_op>,
                            KeyValueTypes<uint64_t, int64_t, count_op>,
                            KeyValueTypes<uint64_t, uint64_t, count_op>,
                            KeyValueTypes<int32_t, int32_t, sum_op>,
                            //KeyValueTypes<int32_t, float, sum_op>, // TODO: Tests for SUM on single precision floats currently fail due to numerical stability issues
                            KeyValueTypes<int32_t, double, sum_op>,
                            KeyValueTypes<int32_t, int64_t, sum_op>,
                            KeyValueTypes<int32_t, uint64_t, sum_op>,
                            KeyValueTypes<uint64_t, double, sum_op>,
                            KeyValueTypes<uint64_t, double, sum_op>,
                            KeyValueTypes<uint64_t, int64_t, sum_op>,
                            KeyValueTypes<uint64_t, uint64_t, sum_op>
                            > Implementations;

  TYPED_TEST_CASE(GroupByTest, Implementations);

<<<<<<< HEAD
=======
TYPED_TEST(GroupByTest, DISABLED_AggregationTestHost)
{
  using key_type = typename TypeParam::key_type;
  using value_type = typename TypeParam::value_type;

  thrust::pair<key_type, value_type> first_pair{0,0};
  thrust::pair<key_type, value_type> second_pair{0,10};
  thrust::pair<key_type, value_type> third_pair{0,5};

  struct {
    __host__ __device__ value_type operator()(value_type a, value_type b) { return (a >= b ? a : b); };
  } maxop;

  this->the_map->insert(first_pair, maxop);
  auto found = this->the_map->find(0);
  EXPECT_EQ(value_type(0), found->second);

  this->the_map->insert(second_pair, maxop);
  found = this->the_map->find(0);
  EXPECT_EQ(value_type(10), found->second);

  this->the_map->insert(third_pair, maxop);
  found = this->the_map->find(0);
  EXPECT_EQ(value_type(10), found->second);

  this->the_map->insert(thrust::make_pair(0,11), maxop);
  found = this->the_map->find(0);
  EXPECT_EQ(value_type(11), found->second);

  this->the_map->insert(thrust::make_pair(7, 42), maxop);
  found = this->the_map->find(7);
  EXPECT_EQ(value_type(42), found->second);

  this->the_map->insert(thrust::make_pair(7, 62), maxop);
  found = this->the_map->find(7);
  EXPECT_EQ(value_type(62), found->second);

  this->the_map->insert(thrust::make_pair(7, 42), maxop);
  found = this->the_map->find(7);
  EXPECT_EQ(value_type(62), found->second);

  found = this->the_map->find(0);
  EXPECT_EQ(value_type(11), found->second);
}
>>>>>>> 1c3fdf5a


TYPED_TEST(GroupByTest, AggregationTestDeviceAllSame)
{
  const int num_keys = 1;
  const int num_values_per_key = 1<<12;

  auto input = this->create_input(num_keys, num_values_per_key);

  // When you have a templated member function of a templated class, the preceeding 'template' keyword is required
  // See: https://stackoverflow.com/questions/16508743/error-expected-expression-in-this-template-code
  using aggregation_op = typename GroupByTest<TypeParam>::op_type;
  auto expected_values = this->template compute_reference_solution<aggregation_op>();

  this->build_aggregation_table_device(input);
  this->verify_aggregation_table(expected_values);

  size_t computed_result_size = this->extract_groupby_result_device();
  this->verify_groupby_result(computed_result_size, expected_values);
}

// TODO Update the create_input function to ensure all keys are actually unique
TYPED_TEST(GroupByTest, AggregationTestDeviceAllUnique)
{
  const int num_keys = 1<<12;
  const int num_values_per_key = 1;
  auto input = this->create_input(num_keys, num_values_per_key);
  // When you have a templated member function of a templated class, the preceeding 'template' keyword is required
  // See: https://stackoverflow.com/questions/16508743/error-expected-expression-in-this-template-code
  using aggregation_op = typename GroupByTest<TypeParam>::op_type;
  auto expected_values = this->template compute_reference_solution<aggregation_op>();

  this->build_aggregation_table_device(input);
  this->verify_aggregation_table(expected_values);

  size_t computed_result_size = this->extract_groupby_result_device();
  this->verify_groupby_result(computed_result_size,expected_values);
}

TYPED_TEST(GroupByTest, AggregationTestDeviceWarpSame)
{
  const int num_keys = 1<<12;
  const int num_values_per_key = 32;

  auto input = this->create_input(num_keys, num_values_per_key);
  // When you have a templated member function of a templated class, the preceeding 'template' keyword is required
  // See: https://stackoverflow.com/questions/16508743/error-expected-expression-in-this-template-code
  using aggregation_op = typename GroupByTest<TypeParam>::op_type;
  auto expected_values = this->template compute_reference_solution<aggregation_op>();

  this->build_aggregation_table_device(input);
  this->verify_aggregation_table(expected_values);

  size_t computed_result_size = this->extract_groupby_result_device();
  this->verify_groupby_result(computed_result_size,expected_values);
}

TYPED_TEST(GroupByTest, AggregationTestDeviceBlockSame)
{
  const int num_keys = 1<<8;
  const int num_values_per_key = this->THREAD_BLOCK_SIZE;
  auto input = this->create_input(num_keys, num_values_per_key);
  // When you have a templated member function of a templated class, the preceeding 'template' keyword is required
  // See: https://stackoverflow.com/questions/16508743/error-expected-expression-in-this-template-code
  using aggregation_op = typename GroupByTest<TypeParam>::op_type;
  auto expected_values = this->template compute_reference_solution<aggregation_op>();

  this->build_aggregation_table_device(input);
  this->verify_aggregation_table(expected_values);

  size_t computed_result_size = this->extract_groupby_result_device();
  this->verify_groupby_result(computed_result_size, expected_values);
}

TYPED_TEST(GroupByTest, GroupByHash)
{
  const int num_keys = 1<<12;
  const int num_values_per_key = 1;

  auto input = this->create_input(num_keys, num_values_per_key);
  // When you have a templated member function of a templated class, the preceeding 'template' keyword is required
  // See: https://stackoverflow.com/questions/16508743/error-expected-expression-in-this-template-code
  using aggregation_op = typename GroupByTest<TypeParam>::op_type;
  auto expected_values = this->template compute_reference_solution<aggregation_op>();

  const size_t computed_result_size = this->groupby(input.first, input.second);
  this->verify_groupby_result(computed_result_size,expected_values);
}

<|MERGE_RESOLUTION|>--- conflicted
+++ resolved
@@ -383,53 +383,7 @@
 
   TYPED_TEST_CASE(GroupByTest, Implementations);
 
-<<<<<<< HEAD
-=======
-TYPED_TEST(GroupByTest, DISABLED_AggregationTestHost)
-{
-  using key_type = typename TypeParam::key_type;
-  using value_type = typename TypeParam::value_type;
-
-  thrust::pair<key_type, value_type> first_pair{0,0};
-  thrust::pair<key_type, value_type> second_pair{0,10};
-  thrust::pair<key_type, value_type> third_pair{0,5};
-
-  struct {
-    __host__ __device__ value_type operator()(value_type a, value_type b) { return (a >= b ? a : b); };
-  } maxop;
-
-  this->the_map->insert(first_pair, maxop);
-  auto found = this->the_map->find(0);
-  EXPECT_EQ(value_type(0), found->second);
-
-  this->the_map->insert(second_pair, maxop);
-  found = this->the_map->find(0);
-  EXPECT_EQ(value_type(10), found->second);
-
-  this->the_map->insert(third_pair, maxop);
-  found = this->the_map->find(0);
-  EXPECT_EQ(value_type(10), found->second);
-
-  this->the_map->insert(thrust::make_pair(0,11), maxop);
-  found = this->the_map->find(0);
-  EXPECT_EQ(value_type(11), found->second);
-
-  this->the_map->insert(thrust::make_pair(7, 42), maxop);
-  found = this->the_map->find(7);
-  EXPECT_EQ(value_type(42), found->second);
-
-  this->the_map->insert(thrust::make_pair(7, 62), maxop);
-  found = this->the_map->find(7);
-  EXPECT_EQ(value_type(62), found->second);
-
-  this->the_map->insert(thrust::make_pair(7, 42), maxop);
-  found = this->the_map->find(7);
-  EXPECT_EQ(value_type(62), found->second);
-
-  found = this->the_map->find(0);
-  EXPECT_EQ(value_type(11), found->second);
-}
->>>>>>> 1c3fdf5a
+
 
 
 TYPED_TEST(GroupByTest, AggregationTestDeviceAllSame)
